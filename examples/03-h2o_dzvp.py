# Copyright 2023 The GPU4PySCF Authors. All Rights Reserved.
#
# This program is free software: you can redistribute it and/or modify
# it under the terms of the GNU General Public License as published by
# the Free Software Foundation, either version 3 of the License, or
# (at your option) any later version.
#
# This program is distributed in the hope that it will be useful,
# but WITHOUT ANY WARRANTY; without even the implied warranty of
# MERCHANTABILITY or FITNESS FOR A PARTICULAR PURPOSE.  See the
# GNU General Public License for more details.
#
# You should have received a copy of the GNU General Public License
# along with this program.  If not, see <http://www.gnu.org/licenses/>.

####################################################
#  Example of DFT with different customized auxbasis
####################################################

import pyscf
import numpy as np
from pyscf import gto
from gpu4pyscf.dft import rks

atom ='''
O       0.0000000000    -0.0000000000     0.1174000000
H      -0.7570000000    -0.0000000000    -0.4696000000
H       0.7570000000     0.0000000000    -0.4696000000
'''

mol = pyscf.M(atom=atom, basis='dzvp')
auxbasis = {}
from pyscf import df
etb_basis = df.aug_etb(mol, beta=2.0)
for i in range(mol.natm):
    sym = mol.atom_pure_symbol(i)
    if sym not in auxbasis:
        # use even-tempered basis for I and other heavy atoms (nuc_charge > 36)
        nuc_charge = gto.charge(sym)
        if nuc_charge > 36:
            auxbasis[sym] = etb_basis[sym]
        else:
            auxbasis[sym] = 'def2-tzvpp-jkfit'

<<<<<<< HEAD
# set verbose >= 6 for debugging timer
mol.verbose = 1
mf_GPU = rks.RKS(mol, xc=xc).density_fit(auxbasis=auxbasis)
mf_GPU.disp = 'd3bj'
mf_GPU.grids.level = grids_level
mf_GPU.conv_tol = scf_tol
mf_GPU.max_cycle = max_scf_cycles
mf_GPU.screen_tol = screen_tol
=======
mf_GPU = rks.RKS(mol, xc='b3lyp').density_fit()
mf_GPU.disp = 'd3bj'
mf_GPU.grids.level = 3
mf_GPU.conv_tol = 1e-10
mf_GPU.max_cycle = 50
>>>>>>> 7c751a9a

# Compute Energy
print('------------------- Energy -----------------------------')
e_dft = mf_GPU.kernel()
print('DFT energy by GPU4PySCF')
print(e_dft)

# Compute Gradient
print('------------------ Gradient ----------------------------')
g = mf_GPU.nuc_grad_method()
g.auxbasis_response = True
g_dft = g.kernel()
print('Gradient by GPU4PySCF')
print(g_dft)

# Compute Hessian
print('------------------- Hessian -----------------------------')
h = mf_GPU.Hessian()
h.auxbasis_response = 2
h_dft = h.kernel()
print('Diagonal entries of Mass-weighted Hessian by GPU4PySCF')
mass = [15.99491, 1.00783, 1.00783]
for i in range(3):
    for j in range(3):
        h_dft[i,j] = h_dft[i,j]/np.sqrt(mass[i]*mass[j])
n = h_dft.shape[0]
h_dft = h_dft.transpose([0,2,1,3]).reshape(3*n,3*n)
print(np.diag(h_dft))<|MERGE_RESOLUTION|>--- conflicted
+++ resolved
@@ -42,22 +42,11 @@
         else:
             auxbasis[sym] = 'def2-tzvpp-jkfit'
 
-<<<<<<< HEAD
-# set verbose >= 6 for debugging timer
-mol.verbose = 1
-mf_GPU = rks.RKS(mol, xc=xc).density_fit(auxbasis=auxbasis)
-mf_GPU.disp = 'd3bj'
-mf_GPU.grids.level = grids_level
-mf_GPU.conv_tol = scf_tol
-mf_GPU.max_cycle = max_scf_cycles
-mf_GPU.screen_tol = screen_tol
-=======
 mf_GPU = rks.RKS(mol, xc='b3lyp').density_fit()
 mf_GPU.disp = 'd3bj'
 mf_GPU.grids.level = 3
 mf_GPU.conv_tol = 1e-10
 mf_GPU.max_cycle = 50
->>>>>>> 7c751a9a
 
 # Compute Energy
 print('------------------- Energy -----------------------------')
