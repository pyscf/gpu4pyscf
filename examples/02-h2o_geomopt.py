--- conflicted
+++ resolved
@@ -28,31 +28,12 @@
 H       0.7570000000     0.0000000000    -0.4696000000
 '''
 
-<<<<<<< HEAD
-xc = 'B3LYP'
-bas = 'def2-tzvpp'
-auxbasis = 'def2-tzvpp-jkfit'
-scf_tol = 1e-10
-max_scf_cycles = 50
-screen_tol = 1e-14
-grids_level = 3
-mol = pyscf.M(atom=atom, basis=bas, max_memory=32000)
-
-mol.verbose = 1
-mf_GPU = rks.RKS(mol, xc=xc).density_fit(auxbasis=auxbasis)
-mf_GPU.disp = 'd3bj'
-mf_GPU.grids.level = grids_level
-mf_GPU.conv_tol = scf_tol
-mf_GPU.max_cycle = max_scf_cycles
-mf_GPU.screen_tol = screen_tol
-=======
 mol = pyscf.M(atom=atom, basis='def2-tzvpp')
 mf_GPU = rks.RKS(mol, xc='b3lyp', disp='d3bj').density_fit()
 mf_GPU.disp = 'd3bj'
 mf_GPU.grids.level = 3
 mf_GPU.conv_tol = 1e-10
 mf_GPU.max_cycle = 50
->>>>>>> 7c751a9a
 
 gradients = []
 def callback(envs):
