# Copyright 2023 The GPU4PySCF Authors. All Rights Reserved.
#
# This program is free software: you can redistribute it and/or modify
# it under the terms of the GNU General Public License as published by
# the Free Software Foundation, either version 3 of the License, or
# (at your option) any later version.
#
# This program is distributed in the hope that it will be useful,
# but WITHOUT ANY WARRANTY; without even the implied warranty of
# MERCHANTABILITY or FITNESS FOR A PARTICULAR PURPOSE.  See the
# GNU General Public License for more details.
#
# You should have received a copy of the GNU General Public License
# along with this program.  If not, see <http://www.gnu.org/licenses/>.

#############################################################
#  Example of transition state with geomeTRIC
#############################################################

import numpy as np
import pyscf

from pyscf import lib
from pyscf.geomopt.geometric_solver import optimize
from gpu4pyscf.dft import rks

lib.num_threads(8)

atom='''
   C          3.21659       -1.41022       -0.26053
   C          2.16708       -0.35258       -0.59607
   N          1.21359       -0.16703        0.41640
   C          0.11616        0.82394        0.50964
   C         -1.19613        0.03585        0.74226
   N         -2.18193       -0.02502       -0.18081
   C         -3.43891       -0.74663        0.01614
   O          2.19596        0.25708       -1.63440
   C          0.11486        1.96253       -0.53088
   O         -1.29658       -0.59392        1.85462
   H          3.25195       -2.14283       -1.08721
   H          3.06369       -1.95423        0.67666
   H          4.20892       -0.93714       -0.22851
   H          1.24786       -0.78278        1.21013
   H          0.25990        1.31404        1.47973
   H         -2.02230        0.38818       -1.10143
   H         -3.60706       -1.48647       -0.76756
   H         -4.29549       -0.06423        0.04327
   H         -3.36801       -1.25875        0.98106
   H         -0.68664        2.66864       -0.27269
   H          0.01029        1.65112       -1.56461
   H          1.06461        2.50818       -0.45885'''


mol = pyscf.M(atom=atom, basis='def2-tzvpp')
mf_GPU = rks.RKS(mol, xc='b3lyp').density_fit()
mf_GPU.disp = 'd3bj'
mf_GPU.grids.level = 3
mf_GPU.conv_tol = 1e-10
mf_GPU.max_cycle = 50

<<<<<<< HEAD
mol.verbose = 1
mf_GPU = rks.RKS(mol, xc=xc).density_fit(auxbasis=auxbasis)
mf_GPU.disp = 'd3bj'
mf_GPU.grids.level = grids_level
mf_GPU.conv_tol = scf_tol
mf_GPU.max_cycle = max_scf_cycles
mf_GPU.screen_tol = screen_tol
=======
>>>>>>> 7c751a9a

# Transition state search in geomeTRIC will need Hessian matrix
import time
start_time = time.time()
mf_GPU.kernel()
h = mf_GPU.Hessian()
h.auxbasis_response = 2

h_dft = h.kernel()
natm = h_dft.shape[0]
h_dft = h_dft.transpose([0,2,1,3]).reshape([3*natm,3*natm])

from tempfile import NamedTemporaryFile
outfile = NamedTemporaryFile()
np.savetxt(outfile.name, h_dft)

mol_eq = optimize(mf_GPU, maxsteps=100, transition=True, hessian='file:'+outfile.name)
print("Optimized coordinate:")
print(mol_eq.atom_coords())
print('transition state search takes', time.time() - start_time, 's')<|MERGE_RESOLUTION|>--- conflicted
+++ resolved
@@ -58,16 +58,6 @@
 mf_GPU.conv_tol = 1e-10
 mf_GPU.max_cycle = 50
 
-<<<<<<< HEAD
-mol.verbose = 1
-mf_GPU = rks.RKS(mol, xc=xc).density_fit(auxbasis=auxbasis)
-mf_GPU.disp = 'd3bj'
-mf_GPU.grids.level = grids_level
-mf_GPU.conv_tol = scf_tol
-mf_GPU.max_cycle = max_scf_cycles
-mf_GPU.screen_tol = screen_tol
-=======
->>>>>>> 7c751a9a
 
 # Transition state search in geomeTRIC will need Hessian matrix
 import time
