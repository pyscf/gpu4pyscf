# Copyright 2023 The GPU4PySCF Authors. All Rights Reserved.
#
# This program is free software: you can redistribute it and/or modify
# it under the terms of the GNU General Public License as published by
# the Free Software Foundation, either version 3 of the License, or
# (at your option) any later version.
#
# This program is distributed in the hope that it will be useful,
# but WITHOUT ANY WARRANTY; without even the implied warranty of
# MERCHANTABILITY or FITNESS FOR A PARTICULAR PURPOSE.  See the
# GNU General Public License for more details.
#
# You should have received a copy of the GNU General Public License
# along with this program.  If not, see <http://www.gnu.org/licenses/>.

import pyscf
import time
import argparse
from pyscf import lib
from gpu4pyscf.dft import rks

parser = argparse.ArgumentParser(description='Run DFT with GPU4PySCF for molecules')
parser.add_argument("--input",    type=str,  default='benzene/coord')
parser.add_argument("--basis",    type=str,  default='def2-tzvpp')
parser.add_argument("--auxbasis", type=str,  default='def2-tzvpp-jkfit')
parser.add_argument("--xc",       type=str,  default='B3LYP')
parser.add_argument("--solvent",  type=str, default='')
args = parser.parse_args()

start_time = time.time()
bas = args.basis
mol = pyscf.M(
    atom=args.input,
    basis=bas,
    max_memory=32000)
# set verbose >= 6 for debugging timer

mol.verbose = 4

mf_df = rks.RKS(mol, xc=args.xc).density_fit(auxbasis=args.auxbasis)
mf_df.verbose = 4

if args.solvent:
    mf_df = mf_df.PCM()
    mf_df.with_solvent.lebedev_order = 29
    mf_df.with_solvent.method = args.solvent
    mf_df.with_solvent.eps = 78.3553

mf_df.grids.atom_grid = (99,590)
if mf_df._numint.libxc.is_nlc(mf_df.xc):
    mf_df.nlcgrids.atom_grid = (50,194)
mf_df.direct_scf_tol = 1e-14
mf_df.direct_scf = 1e-14
mf_df.conv_tol = 1e-10
e_tot = mf_df.kernel()
scf_time = time.time() - start_time
print(f'compute time for energy: {scf_time:.3f} s')

start_time = time.time()
g = mf_df.nuc_grad_method()
g.auxbasis_response = True
f = g.kernel()
grad_time = time.time() - start_time
print(f'compute time for gradient: {grad_time:.3f} s')

start_time = time.time()
h = mf_df.Hessian()
h.auxbasis_response = 2
h_dft = h.kernel()
hess_time = time.time() - start_time
<<<<<<< HEAD
print(f'compute time for hessian: {hess_time:.3f} s')
print(h_dft)
=======
print(f'compute time for hessian: {hess_time:.3f} s')
>>>>>>> 43f21bec
<|MERGE_RESOLUTION|>--- conflicted
+++ resolved
@@ -68,9 +68,4 @@
 h.auxbasis_response = 2
 h_dft = h.kernel()
 hess_time = time.time() - start_time
-<<<<<<< HEAD
-print(f'compute time for hessian: {hess_time:.3f} s')
-print(h_dft)
-=======
-print(f'compute time for hessian: {hess_time:.3f} s')
->>>>>>> 43f21bec
+print(f'compute time for hessian: {hess_time:.3f} s')