# Copyright 2023 The GPU4PySCF Authors. All Rights Reserved.
#
# This program is free software: you can redistribute it and/or modify
# it under the terms of the GNU General Public License as published by
# the Free Software Foundation, either version 3 of the License, or
# (at your option) any later version.
#
# This program is distributed in the hope that it will be useful,
# but WITHOUT ANY WARRANTY; without even the implied warranty of
# MERCHANTABILITY or FITNESS FOR A PARTICULAR PURPOSE.  See the
# GNU General Public License for more details.
#
# You should have received a copy of the GNU General Public License
# along with this program.  If not, see <http://www.gnu.org/licenses/>.

import pyscf
import time
from pyscf import lib

from gpu4pyscf.dft import rks
lib.num_threads(8)

import argparse

parser = argparse.ArgumentParser(description='Run DFT with GPU4PySCF for molecules')
parser.add_argument("--input",    type=str,  default='benzene/coord')
parser.add_argument("--basis",    type=str,  default='def2-tzvpp')
parser.add_argument("--auxbasis", type=str,  default='def2-tzvpp-jkfit')
<<<<<<< HEAD
parser.add_argument("--xc",       type=str,  default='B3LYP')
=======
>>>>>>> 7c343e47
parser.add_argument("--solvent",  type=bool, default=False)
args = parser.parse_args()

start_time = time.time()
bas = args.basis
mol = pyscf.M(
    atom=args.input,
    basis=bas,
    max_memory=32000)
# set verbose >= 6 for debugging timer
mol.verbose = 4

<<<<<<< HEAD
mf_df = rks.RKS(mol, xc=args.xc).density_fit(auxbasis=args.auxbasis)
if args.solvent:
    mf_df = mf_df.PCM()
    mf_df.lebedev_order = 29
    mf_df.method = 'IEF-PCM'
mf_df.grids.atom_grid = (99,590)
mf_df.kernel()
scf_time = time.time() - start_time

print(f'compute time for energy: {scf_time:.3f} s')
=======
mf_df = rks.RKS(mol, xc='HYB_GGA_XC_B3LYP').density_fit(auxbasis=args.auxbasis)
if args.solvent:
    mf_df = mf_df.PCM()
mf_df.grids.atom_grid = (99,590)
mf_df.kernel()

print('compute time for energy: {}s'.format((time.time() - start_time)))
>>>>>>> 7c343e47
start_time = time.time()
g = mf_df.nuc_grad_method()
g.auxbasis_response = True
f = g.kernel()
grad_time = time.time() - start_time
print(f'compute time for gradient: {grad_time:.3f} s')

start_time = time.time()
h = mf_df.Hessian()
h.auxbasis_response = 2
h_dft = h.kernel()
hess_time = time.time() - start_time
print(f'compute time for hessian: {hess_time:.3f} s')<|MERGE_RESOLUTION|>--- conflicted
+++ resolved
@@ -26,10 +26,7 @@
 parser.add_argument("--input",    type=str,  default='benzene/coord')
 parser.add_argument("--basis",    type=str,  default='def2-tzvpp')
 parser.add_argument("--auxbasis", type=str,  default='def2-tzvpp-jkfit')
-<<<<<<< HEAD
 parser.add_argument("--xc",       type=str,  default='B3LYP')
-=======
->>>>>>> 7c343e47
 parser.add_argument("--solvent",  type=bool, default=False)
 args = parser.parse_args()
 
@@ -42,7 +39,6 @@
 # set verbose >= 6 for debugging timer
 mol.verbose = 4
 
-<<<<<<< HEAD
 mf_df = rks.RKS(mol, xc=args.xc).density_fit(auxbasis=args.auxbasis)
 if args.solvent:
     mf_df = mf_df.PCM()
@@ -51,17 +47,8 @@
 mf_df.grids.atom_grid = (99,590)
 mf_df.kernel()
 scf_time = time.time() - start_time
+print(f'compute time for energy: {scf_time:.3f} s')
 
-print(f'compute time for energy: {scf_time:.3f} s')
-=======
-mf_df = rks.RKS(mol, xc='HYB_GGA_XC_B3LYP').density_fit(auxbasis=args.auxbasis)
-if args.solvent:
-    mf_df = mf_df.PCM()
-mf_df.grids.atom_grid = (99,590)
-mf_df.kernel()
-
-print('compute time for energy: {}s'.format((time.time() - start_time)))
->>>>>>> 7c343e47
 start_time = time.time()
 g = mf_df.nuc_grad_method()
 g.auxbasis_response = True
