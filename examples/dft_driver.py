--- conflicted
+++ resolved
@@ -35,16 +35,12 @@
     basis=bas,
     max_memory=32000)
 # set verbose >= 6 for debugging timer
-<<<<<<< HEAD
+
 mol.verbose = 0
 
 mf_df = rks.RKS(mol, xc=args.xc).density_fit(auxbasis=args.auxbasis)
 mf_df.verbose = 6
-=======
-mol.verbose = 1
 
-mf_df = rks.RKS(mol, xc=args.xc).density_fit(auxbasis=args.auxbasis)
->>>>>>> 564b3fe5
 if args.solvent:
     mf_df = mf_df.PCM()
     mf_df.lebedev_order = 29
