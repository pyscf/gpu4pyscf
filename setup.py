#!/usr/bin/env python

# gpu4pyscf is a plugin to use Nvidia GPU in PySCF package
#
# Copyright (C) 2022 Qiming Sun
#
# This program is free software: you can redistribute it and/or modify
# it under the terms of the GNU General Public License as published by
# the Free Software Foundation, either version 3 of the License, or
# (at your option) any later version.
#
# This program is distributed in the hope that it will be useful,
# but WITHOUT ANY WARRANTY; without even the implied warranty of
# MERCHANTABILITY or FITNESS FOR A PARTICULAR PURPOSE.  See the
# GNU General Public License for more details.
#
# You should have received a copy of the GNU General Public License
# along with this program.  If not, see <http://www.gnu.org/licenses/>.

import os
import sys
import subprocess
import re
import glob

from setuptools import setup, find_packages, Extension
from setuptools.command.build_py import build_py
from distutils.util import get_platform

NAME = 'gpu4pyscf'
AUTHOR = 'Qiming Sun'
AUTHOR_EMAIL = 'osirpt.sun@gmail.com'
DESCRIPTION = 'GPU extensions for PySCF'
LICENSE = 'GPLv3'
URL = None
DOWNLOAD_URL = None
CLASSIFIERS = None
PLATFORMS = None

def get_cuda_version():
    nvcc_out = subprocess.check_output(["nvcc", "--version"]).decode('utf-8')
    m = re.search(r"V[0-9]+.[0-9]+", nvcc_out)
    str_version = m.group(0)[1:]
    return str_version[:2]+'x'

def get_version():
    topdir = os.path.abspath(os.path.join(__file__, '..'))
    module_path = os.path.join(topdir, 'gpu4pyscf')
    for version_file in ['__init__.py', '_version.py']:
        version_file = os.path.join(module_path, version_file)
        if os.path.exists(version_file):
            with open(version_file, 'r') as f:
                for line in f.readlines():
                    if line.startswith('__version__'):
                        delim = '"' if '"' in line else "'"
                        return line.split(delim)[1]
    raise ValueError("Version string not found")


VERSION = get_version()


class CMakeBuildPy(build_py):
    def run(self):
        self.plat_name = get_platform()
        self.build_base = 'build'
        self.build_lib = os.path.join(self.build_base, 'lib')
        self.build_temp = os.path.join(self.build_base, f'temp.{self.plat_name}')

        self.announce('Configuring extensions', level=3)
        src_dir = os.path.abspath(os.path.join(__file__, '..', 'gpu4pyscf', 'lib'))
        dest_dir = os.path.join(self.build_temp, 'gpu4pyscf')
        cmd = ['cmake', f'-S{src_dir}', f'-B{dest_dir}']
        configure_args = os.getenv('CMAKE_CONFIGURE_ARGS')
        if configure_args:
            cmd.extend(configure_args.split(' '))
        self.spawn(cmd)

        self.announce('Building binaries', level=3)
        cmd = ['cmake', '--build', dest_dir, '-j', '8']
        build_args = os.getenv('CMAKE_BUILD_ARGS')
        if build_args:
            cmd.extend(build_args.split(' '))
        if self.dry_run:
            self.announce(' '.join(cmd))
        else:
            self.spawn(cmd)

        super().run()

# build_py will produce plat_name = 'any'. Patch the bdist_wheel to change the
# platform tag because the C extensions are platform dependent.
from wheel.bdist_wheel import bdist_wheel
initialize_options = bdist_wheel.initialize_options
def initialize_with_default_plat_name(self):
    initialize_options(self)
    self.plat_name = get_platform()
bdist_wheel.initialize_options = initialize_with_default_plat_name

if 'sdist' in sys.argv:
    # The sdist release
    package_name = NAME
    CUDA_VERSION = '11x'
else:
    CUDA_VERSION = get_cuda_version()
    package_name = NAME + '-cuda' + CUDA_VERSION

setup(
    name=package_name,
    version=VERSION,
    description=DESCRIPTION,
    license=LICENSE,
    author=AUTHOR,
    author_email=AUTHOR_EMAIL,
    package_dir={'gpu4pyscf': 'gpu4pyscf'},  # packages are under directory pyscf
    # include *.so *.dat files. They are now placed in MANIFEST.in
    include_package_data=True,  # include everything in source control
    packages=find_packages(exclude=['*test*', '*examples*', '*docker*']),
    tests_require=[
        "pytest==7.2.0",
        "pytest-cov==4.0.0",
        "pytest-cover==3.0.0",
        "pytest-coverage==0.0",
    ],
    cmdclass={'build_py': CMakeBuildPy},
    install_requires=[
        'pyscf>=2.5.0',
<<<<<<< HEAD
        f'cupy-cuda{CUDA_VERSION}>=12.3',
=======
        f'cupy-cuda{CUDA_VERSION}>=13.0',
>>>>>>> 55b7d7bb
        'geometric',
        f'gpu4pyscf-libxc-cuda{CUDA_VERSION}',
    ]
)<|MERGE_RESOLUTION|>--- conflicted
+++ resolved
@@ -125,11 +125,7 @@
     cmdclass={'build_py': CMakeBuildPy},
     install_requires=[
         'pyscf>=2.5.0',
-<<<<<<< HEAD
-        f'cupy-cuda{CUDA_VERSION}>=12.3',
-=======
         f'cupy-cuda{CUDA_VERSION}>=13.0',
->>>>>>> 55b7d7bb
         'geometric',
         f'gpu4pyscf-libxc-cuda{CUDA_VERSION}',
     ]
