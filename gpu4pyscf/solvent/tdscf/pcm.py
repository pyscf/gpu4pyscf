# Copyright 2021-2025 The PySCF Developers. All Rights Reserved.
#
# Licensed under the Apache License, Version 2.0 (the "License");
# you may not use this file except in compliance with the License.
# You may obtain a copy of the License at
#
#     http://www.apache.org/licenses/LICENSE-2.0
#
# Unless required by applicable law or agreed to in writing, software
# distributed under the License is distributed on an "AS IS" BASIS,
# WITHOUT WARRANTIES OR CONDITIONS OF ANY KIND, either express or implied.
# See the License for the specific language governing permissions and
# limitations under the License.

'''
TD of PCM family solvent model
'''

import cupy as cp
from pyscf import lib
from gpu4pyscf.solvent.pcm import PCM
from gpu4pyscf.solvent.grad.pcm import grad_nuc, grad_qv, grad_solver
from gpu4pyscf.lib import logger
from gpu4pyscf import scf


class TDPCM(PCM):
    def __init__(self, mfpcmobj, eps_optical=1.78, equilibrium_solvation=False):
        self.__dict__.update(mfpcmobj.__dict__)
        self.equilibrium_solvation = equilibrium_solvation
        if not equilibrium_solvation:
            self.eps = eps_optical
        

<<<<<<< HEAD
def make_tdscf_object(tda_method, eps_optical=1.78, equilibrium_solvation=False, linear_response=True):
=======
def make_tdscf_object(tda_method, equilibrium_solvation=False, eps_optical=1.78):
>>>>>>> 915f255e
    '''For td_method in vacuum, add td of solvent pcmobj'''
    name = (tda_method._scf.with_solvent.__class__.__name__
            + tda_method.__class__.__name__)
    return lib.set_class(WithSolventTDSCF(tda_method, eps_optical, equilibrium_solvation, linear_response),
                         (WithSolventTDSCF, tda_method.__class__), name)


def make_tdscf_gradient_object(tda_grad_method):
    '''For td_method in vacuum, add td of solvent pcmobj'''
    name = (tda_grad_method.base._scf.with_solvent.__class__.__name__
            + tda_grad_method.__class__.__name__)
    return lib.set_class(WithSolventTDSCFGradient(tda_grad_method),
                         (WithSolventTDSCFGradient, tda_grad_method.__class__), name)



# def add_prefix(prefix):  
#     def decorator(func): 
#         def wrapper(*args, ​**kwargs):  
#             original_result = func(*args, **kwargs)  
#             return f"[{prefix}] {original_result}"  
#         return wrapper
#     return decorator


# def state_specific(td, x0=None, nstates=None):
#     td.kernel(x0=x0, nstates=nstates)
#     for icyc in range(50):
#         pass
    # A.a = decorator(A.a)


class WithSolventTDSCF:
    from gpu4pyscf.lib.utils import to_gpu, device

    _keys = {'with_solvent', 'linear_response'}

    def __init__(self, tda_method, eps_optical=1.78, equilibrium_solvation=False, linear_response=True):
        self.__dict__.update(tda_method.__dict__)
        self.with_solvent = TDPCM(tda_method._scf.with_solvent, eps_optical, equilibrium_solvation)
        self.linear_response = linear_response
        if not self.with_solvent.equilibrium_solvation and linear_response:
            self.with_solvent.build()

    def gen_response(self, *args, **kwargs):
        pcmobj = self.with_solvent
        mf = self._scf
        vind = super().gen_response(*args, **kwargs)
        is_uhf = isinstance(mf, scf.uhf.UHF)
        # singlet=None is orbital hessian or CPHF type response function
        singlet = kwargs.get('singlet', True)
        singlet = singlet or singlet is None
        def vind_with_solvent(dm1):
            v = vind(dm1)
<<<<<<< HEAD
            if self.linear_response:
                if is_uhf:
                    v_solvent = pcmobj._B_dot_x(dm1)
                    v += v_solvent[0] + v_solvent[1]
                elif singlet:
                    v += pcmobj._B_dot_x(dm1)
                else:
                    logger.warn(pcmobj, 'Singlet-Triplet excitation has no LR-PCM contribution!')    
=======
            if is_uhf:
                v_solvent = pcmobj._B_dot_x(dm1[0]+dm1[1])
                if self._scf.with_solvent.equilibrium_solvation:
                    pass
                else:
                    v += v_solvent
            elif singlet:
                if self._scf.with_solvent.equilibrium_solvation:
                    pass
                else:
                    v += pcmobj._B_dot_x(dm1)
            else:
                logger.warn(pcmobj, 'Singlet-Triplet excitation has no LR-PCM contribution!')    
>>>>>>> 915f255e
            return v     
        return vind_with_solvent

    def undo_solvent(self):
        cls = self.__class__
        name_mixin = self.base.with_solvent.__class__.__name__
        obj = lib.view(self, lib.drop_class(cls, WithSolventTDSCF, name_mixin))
        return obj

    def kernel(self, *args, **kwargs):
        super().kernel(*args, **kwargs)
    
    def _finalize(self):
        super()._finalize()
        if self.with_solvent.equilibrium_solvation:
            logger.info(self.with_solvent, 'equilibrium solvation NOT suitable for vertical excitation')
        else:
            logger.info(self.with_solvent, 'Non equilibrium solvation NOT suitable for adiabatic excitation,\n\
                        eps_optical = %s', self.with_solvent.eps)

    def nuc_grad_method(self):
        grad_method = super().nuc_grad_method()
        return make_tdscf_gradient_object(grad_method)


class WithSolventTDSCFGradient:
    from gpu4pyscf.lib.utils import to_gpu, device

    def __init__(self, tda_grad_method):
        self.__dict__.update(tda_grad_method.__dict__)

    def solvent_response(self, dm):
        return self.base.with_solvent._B_dot_x(dm)*2.0 
        
    def grad_elec(self, xy, singlet=None, atmlst=None, verbose=logger.INFO):
        de = super().grad_elec(xy, singlet, atmlst, verbose) 

        assert self.base.with_solvent.equilibrium_solvation
        if self.base.with_solvent.frozen:
            raise RuntimeError('Frozen solvent model is not supported')

        dm = self.base._scf.make_rdm1(ao_repr=True)
        if dm.ndim == 3:
            dm = dm[0] + dm[1]
        dmP = 0.5 * (self.dmz1doo + self.dmz1doo.T)
        dmxpy = self.dmxpy + self.dmxpy.T
        pcmobj = self.base.with_solvent
        de += grad_qv(pcmobj, dm)
        de += grad_solver(pcmobj, dm)
        de += grad_nuc(pcmobj, dm)
        
        q_sym_dm = pcmobj._get_qsym(dm, with_nuc = True)[0]
        qE_sym_dmP = pcmobj._get_qsym(dmP)[0]
        qE_sym_dmxpy = pcmobj._get_qsym(dmxpy)[0]
        de += grad_qv(pcmobj, dm, q_sym = qE_sym_dmP)
        de += grad_nuc(pcmobj, dm, q_sym = qE_sym_dmP.get())
        de += grad_qv(pcmobj, dmP, q_sym = q_sym_dm)
        v_grids_l = pcmobj._get_vgrids(dmP, with_nuc = False)
        de += grad_solver(pcmobj, dm, v_grids_l = v_grids_l) * 2.0
        de += grad_qv(pcmobj, dmxpy, q_sym = qE_sym_dmxpy) * 2.0
        v_grids = pcmobj._get_vgrids(dmxpy, with_nuc = False)
        q = pcmobj._get_qsym(dmxpy, with_nuc = False)[1]
        de += grad_solver(pcmobj, dmxpy, v_grids=v_grids, v_grids_l=v_grids, q=q) * 2.0
        
        return de

    def _finalize(self):
        super()._finalize()
<|MERGE_RESOLUTION|>--- conflicted
+++ resolved
@@ -32,11 +32,7 @@
             self.eps = eps_optical
         
 
-<<<<<<< HEAD
-def make_tdscf_object(tda_method, eps_optical=1.78, equilibrium_solvation=False, linear_response=True):
-=======
 def make_tdscf_object(tda_method, equilibrium_solvation=False, eps_optical=1.78):
->>>>>>> 915f255e
     '''For td_method in vacuum, add td of solvent pcmobj'''
     name = (tda_method._scf.with_solvent.__class__.__name__
             + tda_method.__class__.__name__)
@@ -91,30 +87,20 @@
         singlet = singlet or singlet is None
         def vind_with_solvent(dm1):
             v = vind(dm1)
-<<<<<<< HEAD
             if self.linear_response:
                 if is_uhf:
-                    v_solvent = pcmobj._B_dot_x(dm1)
-                    v += v_solvent[0] + v_solvent[1]
-                elif singlet:
-                    v += pcmobj._B_dot_x(dm1)
-                else:
-                    logger.warn(pcmobj, 'Singlet-Triplet excitation has no LR-PCM contribution!')    
-=======
-            if is_uhf:
-                v_solvent = pcmobj._B_dot_x(dm1[0]+dm1[1])
+                    v_solvent = pcmobj._B_dot_x(dm1[0]+dm1[1])
                 if self._scf.with_solvent.equilibrium_solvation:
                     pass
                 else:
-                    v += v_solvent
-            elif singlet:
+                        v += v_solvent
+                elif singlet:
                 if self._scf.with_solvent.equilibrium_solvation:
                     pass
                 else:
-                    v += pcmobj._B_dot_x(dm1)
-            else:
-                logger.warn(pcmobj, 'Singlet-Triplet excitation has no LR-PCM contribution!')    
->>>>>>> 915f255e
+                        v += pcmobj._B_dot_x(dm1)
+                else:
+                    logger.warn(pcmobj, 'Singlet-Triplet excitation has no LR-PCM contribution!')    
             return v     
         return vind_with_solvent
 
