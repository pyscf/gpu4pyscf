--- conflicted
+++ resolved
@@ -470,14 +470,9 @@
         logger.info(self, 'frozen = %s'       , self.frozen)
         logger.info(self, 'equilibrium_solvation = %s', self.equilibrium_solvation)
         logger.debug2(self, 'radii_table %s', self.radii_table)
-<<<<<<< HEAD
-=======
-        if getattr(self, "atom_radii", None):
-            logger.info(self, 'User specified atomic radii %s', str(self.atom_radii))
         if getattr(self, "lowmem_intermediate_storage", False):
             logger.info(self, 'running in lowmem PCM mode, nothing with size O(ngrids**2) is stored')
             logger.info(self, 'Iterative inversion convergence tolerance for K^-1 = %s', self.conv_tol)
->>>>>>> eb19aceb
         return self
 
     def build(self, ng=None):
