# Copyright 2023 The GPU4PySCF Authors. All Rights Reserved.
#
# This program is free software: you can redistribute it and/or modify
# it under the terms of the GNU General Public License as published by
# the Free Software Foundation, either version 3 of the License, or
# (at your option) any later version.
#
# This program is distributed in the hope that it will be useful,
# but WITHOUT ANY WARRANTY; without even the implied warranty of
# MERCHANTABILITY or FITNESS FOR A PARTICULAR PURPOSE.  See the
# GNU General Public License for more details.
#
# You should have received a copy of the GNU General Public License
# along with this program.  If not, see <http://www.gnu.org/licenses/>.

'''
PCM family solvent model
'''
# pylint: disable=C0103
import ctypes
import numpy
import cupy
import cupyx.scipy as scipy
from pyscf import lib
from pyscf import gto, df
from pyscf.dft import gen_grid
from pyscf.data import radii
from pyscf.solvent import ddcosmo
from gpu4pyscf.solvent import _attach_solvent
from gpu4pyscf.df import int3c2e
<<<<<<< HEAD
from gpu4pyscf.lib import logger
=======
>>>>>>> 564b3fe5

libdft = lib.load_library('libdft')

@lib.with_doc(_attach_solvent._for_scf.__doc__)
def pcm_for_scf(mf, solvent_obj=None, dm=None):
    if solvent_obj is None:
        solvent_obj = PCM(mf.mol)
    return _attach_solvent._for_scf(mf, solvent_obj, dm)

# Inject PCM to SCF, TODO: add it to other methods later
from gpu4pyscf import scf
scf.hf.RHF.PCM    = scf.hf.RHF.PCM    = pcm_for_scf

# TABLE II,  J. Chem. Phys. 122, 194110 (2005)
XI = {
    6: 4.84566077868,
    14: 4.86458714334,
    26: 4.85478226219,
    38: 4.90105812685,
    50: 4.89250673295,
    86: 4.89741372580,
    110: 4.90101060987,
    146: 4.89825187392,
    170: 4.90685517725,
    194: 4.90337644248,
    302: 4.90498088169,
    350: 4.86879474832,
    434: 4.90567349080,
    590: 4.90624071359,
    770: 4.90656435779,
    974: 4.90685167998,
    1202: 4.90704098216,
    1454: 4.90721023869,
    1730: 4.90733270691,
    2030: 4.90744499142,
    2354: 4.90753082825,
    2702: 4.90760972766,
    3074: 4.90767282394,
    3470: 4.90773141371,
    3890: 4.90777965981,
    4334: 4.90782469526,
    4802: 4.90749125553,
    5294: 4.90762073452,
    5810: 4.90792902522,
}

Bondi = radii.VDW
Bondi[1] = 1.1/radii.BOHR      # modified version
#radii_table = bondi * 1.2
PI = numpy.pi

def switch_h(x):
    '''
    switching function (eq. 3.19)
    J. Chem. Phys. 133, 244111 (2010)
    notice the typo in the paper
    '''
    y = x**3 * (10.0 - 15.0*x + 6.0*x**2)
    y[x<0] = 0.0
    y[x>1] = 1.0
    return y

def gen_surface(mol, ng=302, vdw_scale=1.2):
    '''J. Phys. Chem. A 1999, 103, 11060-11079'''
    unit_sphere = numpy.empty((ng,4))
    libdft.MakeAngularGrid(unit_sphere.ctypes.data_as(ctypes.c_void_p), ctypes.c_int(ng))
    unit_sphere = cupy.asarray(unit_sphere)

    atom_coords = cupy.asarray(mol.atom_coords(unit='B'))
    charges = mol.atom_charges()
    N_J = ng * cupy.ones(mol.natm)
    R_J = cupy.asarray([vdw_scale*Bondi[chg] for chg in charges])
    R_sw_J = R_J * (14.0 / N_J)**0.5
    alpha_J = 1.0/2.0 + R_J/R_sw_J - ((R_J/R_sw_J)**2 - 1.0/28)**0.5
    R_in_J = R_J - alpha_J * R_sw_J

    grid_coords = []
    weights = []
    charge_exp = []
    switch_fun = []
    R_vdw = []
    norm_vec = []
    area = []
    gslice_by_atom = []
    p0 = p1 = 0
    for ia in range(mol.natm):
        symb = mol.atom_symbol(ia)
        chg = gto.charge(symb)
        r_vdw = vdw_scale*Bondi[chg]

        atom_grid = r_vdw * unit_sphere[:,:3] + atom_coords[ia,:]
        #riJ = scipy.spatial.distance.cdist(atom_grid[:,:3], atom_coords)
        riJ = cupy.sum((atom_grid[:,None,:] - atom_coords[None,:,:])**2, axis=2)**0.5
        diJ = (riJ - R_in_J) / R_sw_J
        diJ[:,ia] = 1.0
<<<<<<< HEAD
        diJ[diJ<1e-12] = 0.0
=======
        diJ[diJ<1e-8] = 0.0
>>>>>>> 564b3fe5
        fiJ = switch_h(diJ)

        w = unit_sphere[:,3] * 4.0 * PI
        swf = cupy.prod(fiJ, axis=1)
        idx = w*swf > 1e-16

        p0, p1 = p1, p1+sum(idx)
        gslice_by_atom.append([p0,p1])
        grid_coords.append(atom_grid[idx,:3])
        weights.append(w[idx])
        switch_fun.append(swf[idx])
        norm_vec.append(unit_sphere[idx,:3])
        xi = XI[ng] / (r_vdw * w[idx]**0.5)
        charge_exp.append(xi)
        R_vdw.append(cupy.ones(idx.sum().get()) * r_vdw)
        area.append(w[idx]*r_vdw**2*swf[idx])

    grid_coords = cupy.vstack(grid_coords)
    norm_vec = cupy.vstack(norm_vec)
    weights = cupy.concatenate(weights)
    charge_exp = cupy.concatenate(charge_exp)
    switch_fun = cupy.concatenate(switch_fun)
    area = cupy.concatenate(area)
    R_vdw = cupy.concatenate(R_vdw)

    surface = {
        'ng': ng,
        'gslice_by_atom': gslice_by_atom,
        'grid_coords': grid_coords,
        'weights': weights,
        'charge_exp': charge_exp,
        'switch_fun': switch_fun,
        'R_vdw': R_vdw,
        'norm_vec': norm_vec,
        'area': area,
        'R_in_J': R_in_J,
        'R_sw_J': R_sw_J,
        'atom_coords': atom_coords
    }
    return surface

def get_F_A(surface):
    '''
    generate F and A matrix in  J. Chem. Phys. 133, 244111 (2010)
    '''
    R_vdw = surface['R_vdw']
    switch_fun = surface['switch_fun']
    weights = surface['weights']
    A = weights*R_vdw**2*switch_fun
    return switch_fun, A

def get_D_S(surface, with_S=True, with_D=False):
    '''
    generate D and S matrix in  J. Chem. Phys. 133, 244111 (2010)
    The diagonal entries of S is not filled
    '''
    charge_exp  = surface['charge_exp']
    grid_coords = surface['grid_coords']
    switch_fun  = surface['switch_fun']
    norm_vec    = surface['norm_vec']
    R_vdw       = surface['R_vdw']

    xi_i, xi_j = cupy.meshgrid(charge_exp, charge_exp, indexing='ij')
    xi_ij = xi_i * xi_j / (xi_i**2 + xi_j**2)**0.5
    #rij = scipy.spatial.distance.cdist(grid_coords, grid_coords)
    rij = cupy.sum((grid_coords[:,None,:] - grid_coords[None,:,:])**2, axis=2)**0.5
    xi_r_ij = xi_ij * rij
    cupy.fill_diagonal(rij, 1)
    S = scipy.special.erf(xi_r_ij) / rij
    cupy.fill_diagonal(S, charge_exp * (2.0 / PI)**0.5 / switch_fun)

    D = None
    if with_D:
        drij = cupy.expand_dims(grid_coords, axis=1) - grid_coords
        nrij = cupy.sum(drij * norm_vec, axis=-1)
<<<<<<< HEAD

        D = S*nrij/rij**2 -2.0*xi_r_ij/PI**0.5*cupy.exp(-xi_r_ij**2)*nrij/rij**3
        cupy.fill_diagonal(D, -charge_exp * (2.0 / PI)**0.5 / (2.0 * R_vdw))

=======

        D = S*nrij/rij**2 -2.0*xi_r_ij/PI**0.5*cupy.exp(-xi_r_ij**2)*nrij/rij**3
        cupy.fill_diagonal(D, -charge_exp * (2.0 / PI)**0.5 / (2.0 * R_vdw))

>>>>>>> 564b3fe5
    return D, S

class PCM(ddcosmo.DDCOSMO):
    def __init__(self, mol):
        ddcosmo.DDCOSMO.__init__(self, mol)
        self.method = 'C-PCM'
        self.vdw_scale = 1.2 # default value in qchem
        self.surface = {}
        self._intermediates = {}

    def dump_flags(self, verbose=None):
        logger.info(self, '******** %s ********', self.__class__)
        logger.info(self, 'lebedev_order = %s (%d grids per sphere)',
                    self.lebedev_order, gen_grid.LEBEDEV_ORDER[self.lebedev_order])
        logger.info(self, 'lmax = %s'         , self.lmax)
        logger.info(self, 'eta = %s'          , self.eta)
        logger.info(self, 'eps = %s'          , self.eps)
        logger.info(self, 'frozen = %s'       , self.frozen)
        logger.info(self, 'equilibrium_solvation = %s', self.equilibrium_solvation)
        logger.debug2(self, 'radii_table %s', self.radii_table)
        if self.atom_radii:
            logger.info(self, 'User specified atomic radii %s', str(self.atom_radii))
        self.grids.dump_flags(verbose)
        return self

    def build(self, ng=None):
        vdw_scale = self.vdw_scale
        self.radii_table = vdw_scale * Bondi
        mol = self.mol
        if ng is None:
            ng = gen_grid.LEBEDEV_ORDER[self.lebedev_order]

        self.surface = gen_surface(mol, ng=ng, vdw_scale=vdw_scale)
        self._intermediates = {}
        F, A = get_F_A(self.surface)
        D, S = get_D_S(self.surface, with_S=True, with_D=True)

        epsilon = self.eps
        if self.method.upper() == 'C-PCM':
            f_epsilon = (epsilon-1.)/epsilon
            K = S
            R = -f_epsilon * cupy.eye(K.shape[0])
        elif self.method.upper() == 'COSMO':
            f_epsilon = (epsilon - 1.0)/(epsilon + 1.0/2.0)
            K = S
            R = -f_epsilon * cupy.eye(K.shape[0])
        elif self.method.upper() == 'IEF-PCM':
            f_epsilon = (epsilon - 1.0)/(epsilon + 1.0)
            DA = D*A
            DAS = cupy.dot(DA, S)
            K = S - f_epsilon/(2.0*PI) * DAS
            R = -f_epsilon * (cupy.eye(K.shape[0]) - 1.0/(2.0*PI)*DA)
        elif self.method.upper() == 'SS(V)PE':
            f_epsilon = (epsilon - 1.0)/(epsilon + 1.0)
            DA = D*A
            DAS = cupy.dot(DA, S)
            K = S - f_epsilon/(4.0*PI) * (DAS + DAS.T)
            R = -f_epsilon * (cupy.eye(K.shape[0]) - 1.0/(2.0*PI)*DA)
        else:
            raise RuntimeError(f"Unknown implicit solvent model: {self.method}")

        intermediates = {
            'S': cupy.asarray(S),
            'D': cupy.asarray(D),
            'A': cupy.asarray(A),
            'K': cupy.asarray(K),
            'R': cupy.asarray(R),
            'f_epsilon': f_epsilon
        }
        self._intermediates.update(intermediates)

        charge_exp  = self.surface['charge_exp']
        grid_coords = self.surface['grid_coords']
        atom_coords = mol.atom_coords(unit='B')
        atom_charges = mol.atom_charges()

        # Move this to GPU
        auxmol = gto.fakemol_for_charges(grid_coords.get(), expnt=charge_exp.get()**2)
        intopt = int3c2e.VHFOpt(mol, auxmol, 'int2e')
        intopt.build(1e-14, diag_block_with_triu=False, aosym=True, group_size=256)
        self.intopt = intopt

        int2c2e = mol._add_suffix('int2c2e')
        fakemol_nuc = gto.fakemol_for_charges(atom_coords)
        v_ng = gto.mole.intor_cross(int2c2e, fakemol_nuc, auxmol)
        v_grids_n = numpy.dot(atom_charges, v_ng)
        self.v_grids_n = cupy.asarray(v_grids_n)

    def _get_vind(self, dms):
        if not self._intermediates:
            self.build()

        nao = dms.shape[-1]
        dms = dms.reshape(-1,nao,nao)

        K = self._intermediates['K']
        R = self._intermediates['R']
        v_grids = self._get_v(dms)
<<<<<<< HEAD
        b = cupy.dot(R, v_grids.T)
        q = cupy.linalg.solve(K, b.T)
=======
        b = cupy.dot(R, v_grids)
        q = cupy.linalg.solve(K, b)
>>>>>>> 564b3fe5

        vK_1 = cupy.linalg.solve(K.T, v_grids)
        q_sym = (q + cupy.dot(R.T, vK_1))/2.0

        vmat = self._get_vmat(q_sym)
        epcm = 0.5 * cupy.dot(q_sym, v_grids)

        self._intermediates['K'] = K
        self._intermediates['R'] = R
        self._intermediates['q'] = q
        self._intermediates['q_sym'] = q_sym
        self._intermediates['v_grids'] = v_grids

        return epcm, vmat

    def _get_v(self, dms):
        '''
        return electrostatic potential on surface
        '''
<<<<<<< HEAD
        nset = dms.shape[0]
        ngrids = self.surface['grid_coords'].shape[0]
        v_grids = cupy.empty([nset, ngrids])
        for i in range(nset):
            v_grids_e = 2.0*int3c2e.get_j_int3c2e_pass1(self.intopt, dms[0])
            v_grids[i] = self.v_grids_n - v_grids_e
        return v_grids

    def _get_vmat(self, q):
        nset = q.shape[0]
        nao = self.mol.nao
        vmat = cupy.empty([nset, nao, nao])
        for i in range(nset):
            vmat[i] = -int3c2e.get_j_int3c2e_pass2(self.intopt, q[i])
        if nset == 1:
            return vmat[0]
        return vmat
=======
        v_grids_e = 2.0*int3c2e.get_j_int3c2e_pass1(self.intopt, dms[0])
        v_grids = self.v_grids_n - v_grids_e
        return v_grids

    def _get_vmat(self, q):
        return -int3c2e.get_j_int3c2e_pass2(self.intopt, q)
>>>>>>> 564b3fe5

    def nuc_grad_method(self, grad_method):
        from gpu4pyscf.solvent.grad import pcm as pcm_grad
        if self.frozen:
            raise RuntimeError('Frozen solvent model is not supported')
        from gpu4pyscf import scf
        if isinstance(grad_method.base, scf.hf.RHF):
            return pcm_grad.make_grad_object(grad_method)
        else:
            raise RuntimeError('Only SCF gradient is supported')

<<<<<<< HEAD
    def Hessian(self, hess_method):
        from gpu4pyscf.solvent.hessian import pcm as pcm_hess
        if self.frozen:
            raise RuntimeError('Frozen solvent model is not supported')
        from gpu4pyscf import scf
        if isinstance(hess_method.base, scf.hf.RHF):
            return pcm_hess.make_hess_object(hess_method)
        else:
            raise RuntimeError('Only SCF gradient is supported')

    def reset(self, mol=None):
        self.surface = None
        super().reset(mol)
        return self

    def _B_dot_x(self, dms):
        if not self._intermediates:
            self.build()

        nao = dms.shape[-1]
        dms = dms.reshape(-1,nao,nao)

        K = self._intermediates['K']
        R = self._intermediates['R']
        v_grids = self._get_v(dms)
        b = cupy.dot(R, v_grids.T)
        q = cupy.linalg.solve(K, b.T)

        vK_1 = cupy.linalg.solve(K.T, v_grids.T)
        q_sym = (q + cupy.dot(R.T, vK_1))/2.0

        vmat = self._get_vmat(q_sym)

        self._intermediates['K'] = K
        self._intermediates['R'] = R
        self._intermediates['q'] = q
        self._intermediates['q_sym'] = q_sym
        self._intermediates['v_grids'] = v_grids

        return vmat

=======
    def Hessian(self):
        raise NotImplementedError('not implemented yet')
>>>>>>> 564b3fe5
<|MERGE_RESOLUTION|>--- conflicted
+++ resolved
@@ -28,10 +28,7 @@
 from pyscf.solvent import ddcosmo
 from gpu4pyscf.solvent import _attach_solvent
 from gpu4pyscf.df import int3c2e
-<<<<<<< HEAD
 from gpu4pyscf.lib import logger
-=======
->>>>>>> 564b3fe5
 
 libdft = lib.load_library('libdft')
 
@@ -127,11 +124,8 @@
         riJ = cupy.sum((atom_grid[:,None,:] - atom_coords[None,:,:])**2, axis=2)**0.5
         diJ = (riJ - R_in_J) / R_sw_J
         diJ[:,ia] = 1.0
-<<<<<<< HEAD
-        diJ[diJ<1e-12] = 0.0
-=======
         diJ[diJ<1e-8] = 0.0
->>>>>>> 564b3fe5
+
         fiJ = switch_h(diJ)
 
         w = unit_sphere[:,3] * 4.0 * PI
@@ -207,17 +201,10 @@
     if with_D:
         drij = cupy.expand_dims(grid_coords, axis=1) - grid_coords
         nrij = cupy.sum(drij * norm_vec, axis=-1)
-<<<<<<< HEAD
 
         D = S*nrij/rij**2 -2.0*xi_r_ij/PI**0.5*cupy.exp(-xi_r_ij**2)*nrij/rij**3
         cupy.fill_diagonal(D, -charge_exp * (2.0 / PI)**0.5 / (2.0 * R_vdw))
 
-=======
-
-        D = S*nrij/rij**2 -2.0*xi_r_ij/PI**0.5*cupy.exp(-xi_r_ij**2)*nrij/rij**3
-        cupy.fill_diagonal(D, -charge_exp * (2.0 / PI)**0.5 / (2.0 * R_vdw))
-
->>>>>>> 564b3fe5
     return D, S
 
 class PCM(ddcosmo.DDCOSMO):
@@ -316,13 +303,9 @@
         K = self._intermediates['K']
         R = self._intermediates['R']
         v_grids = self._get_v(dms)
-<<<<<<< HEAD
+
         b = cupy.dot(R, v_grids.T)
         q = cupy.linalg.solve(K, b.T)
-=======
-        b = cupy.dot(R, v_grids)
-        q = cupy.linalg.solve(K, b)
->>>>>>> 564b3fe5
 
         vK_1 = cupy.linalg.solve(K.T, v_grids)
         q_sym = (q + cupy.dot(R.T, vK_1))/2.0
@@ -342,7 +325,6 @@
         '''
         return electrostatic potential on surface
         '''
-<<<<<<< HEAD
         nset = dms.shape[0]
         ngrids = self.surface['grid_coords'].shape[0]
         v_grids = cupy.empty([nset, ngrids])
@@ -360,14 +342,6 @@
         if nset == 1:
             return vmat[0]
         return vmat
-=======
-        v_grids_e = 2.0*int3c2e.get_j_int3c2e_pass1(self.intopt, dms[0])
-        v_grids = self.v_grids_n - v_grids_e
-        return v_grids
-
-    def _get_vmat(self, q):
-        return -int3c2e.get_j_int3c2e_pass2(self.intopt, q)
->>>>>>> 564b3fe5
 
     def nuc_grad_method(self, grad_method):
         from gpu4pyscf.solvent.grad import pcm as pcm_grad
@@ -379,7 +353,6 @@
         else:
             raise RuntimeError('Only SCF gradient is supported')
 
-<<<<<<< HEAD
     def Hessian(self, hess_method):
         from gpu4pyscf.solvent.hessian import pcm as pcm_hess
         if self.frozen:
@@ -421,7 +394,6 @@
 
         return vmat
 
-=======
+
     def Hessian(self):
-        raise NotImplementedError('not implemented yet')
->>>>>>> 564b3fe5
+        raise NotImplementedError('not implemented yet')