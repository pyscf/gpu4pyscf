# Copyright 2021-2024 The PySCF Developers. All Rights Reserved.
#
# Licensed under the Apache License, Version 2.0 (the "License");
# you may not use this file except in compliance with the License.
# You may obtain a copy of the License at
#
#     http://www.apache.org/licenses/LICENSE-2.0
#
# Unless required by applicable law or agreed to in writing, software
# distributed under the License is distributed on an "AS IS" BASIS,
# WITHOUT WARRANTIES OR CONDITIONS OF ANY KIND, either express or implied.
# See the License for the specific language governing permissions and
# limitations under the License.

'''
PCM family solvent model
'''
# pylint: disable=C0103
import ctypes
import numpy
import cupy
import cupyx.scipy as scipy
from pyscf import lib
from pyscf import gto
from pyscf.dft import gen_grid
from pyscf.data import radii
from gpu4pyscf.solvent import _attach_solvent
from gpu4pyscf.gto import int3c1e
from gpu4pyscf.gto.int3c1e import int1e_grids
from gpu4pyscf.lib import logger
from gpu4pyscf.lib.cupy_helper import dist_matrix, load_library
from cupyx.scipy.linalg import lu_factor, lu_solve

libdft = lib.load_library('libdft')
try:
    libsolvent = load_library('libsolvent')
except OSError:
    libsolvent = None

@lib.with_doc(_attach_solvent._for_scf.__doc__)
def pcm_for_scf(mf, solvent_obj=None, dm=None):
    if solvent_obj is None:
        solvent_obj = PCM(mf.mol)
    return _attach_solvent._for_scf(mf, solvent_obj, dm)

# Inject PCM to SCF, TODO: add it to other methods later
from gpu4pyscf import scf
scf.hf.RHF.PCM = pcm_for_scf
scf.uhf.UHF.PCM = pcm_for_scf
# TABLE II,  J. Chem. Phys. 122, 194110 (2005)
XI = {
    6: 4.84566077868,
    14: 4.86458714334,
    26: 4.85478226219,
    38: 4.90105812685,
    50: 4.89250673295,
    86: 4.89741372580,
    110: 4.90101060987,
    146: 4.89825187392,
    170: 4.90685517725,
    194: 4.90337644248,
    302: 4.90498088169,
    350: 4.86879474832,
    434: 4.90567349080,
    590: 4.90624071359,
    770: 4.90656435779,
    974: 4.90685167998,
    1202: 4.90704098216,
    1454: 4.90721023869,
    1730: 4.90733270691,
    2030: 4.90744499142,
    2354: 4.90753082825,
    2702: 4.90760972766,
    3074: 4.90767282394,
    3470: 4.90773141371,
    3890: 4.90777965981,
    4334: 4.90782469526,
    4802: 4.90749125553,
    5294: 4.90762073452,
    5810: 4.90792902522,
}

modified_Bondi = radii.VDW.copy()
modified_Bondi[1] = 1.1/radii.BOHR      # modified version
#radii_table = bondi * 1.2
PI = numpy.pi

def switch_h(x):
    '''
    switching function (eq. 3.19)
    J. Chem. Phys. 133, 244111 (2010)
    notice the typo in the paper
    '''
    y = x**3 * (10.0 - 15.0*x + 6.0*x**2)
    y[x<0] = 0.0
    y[x>1] = 1.0
    return y

def gen_surface(mol, ng=302, rad=modified_Bondi, vdw_scale=1.2, r_probe=0.0):
    '''J. Phys. Chem. A 1999, 103, 11060-11079'''
    unit_sphere = numpy.empty((ng,4))
    libdft.MakeAngularGrid(unit_sphere.ctypes.data_as(ctypes.c_void_p), ctypes.c_int(ng))
    unit_sphere = cupy.asarray(unit_sphere)

    atom_coords = cupy.asarray(mol.atom_coords(unit='B'))
    charges = mol.atom_charges()
    N_J = ng * cupy.ones(mol.natm)
    R_J = cupy.asarray([rad[chg] for chg in charges])
    R_sw_J = R_J * (14.0 / N_J)**0.5
    alpha_J = 1.0/2.0 + R_J/R_sw_J - ((R_J/R_sw_J)**2 - 1.0/28)**0.5
    R_in_J = R_J - alpha_J * R_sw_J

    grid_coords = []
    weights = []
    charge_exp = []
    switch_fun = []
    R_vdw = []
    norm_vec = []
    area = []
    gslice_by_atom = []
    p0 = p1 = 0
    for ia in range(mol.natm):
        symb = mol.atom_symbol(ia)
        chg = gto.charge(symb)
        r_vdw = rad[chg]

        atom_grid = r_vdw * unit_sphere[:,:3] + atom_coords[ia,:]
        #riJ = scipy.spatial.distance.cdist(atom_grid[:,:3], atom_coords)
        #riJ = cupy.sum((atom_grid[:,None,:] - atom_coords[None,:,:])**2, axis=2)**0.5
        riJ = dist_matrix(atom_grid, atom_coords)
        diJ = (riJ - R_in_J) / R_sw_J
        diJ[:,ia] = 1.0
        diJ[diJ<1e-8] = 0.0

        fiJ = switch_h(diJ)

        w = unit_sphere[:,3] * 4.0 * PI
        swf = cupy.prod(fiJ, axis=1)
        idx = w*swf > 1e-12

        p0, p1 = p1, p1+sum(idx).get()
        gslice_by_atom.append([p0,p1])
        grid_coords.append(atom_grid[idx,:3])
        weights.append(w[idx])
        switch_fun.append(swf[idx])
        norm_vec.append(unit_sphere[idx,:3])
        xi = XI[ng] / (r_vdw * w[idx]**0.5)
        charge_exp.append(xi)
        R_vdw.append(cupy.ones(idx.sum().get()) * r_vdw)
        area.append(w[idx]*r_vdw**2*swf[idx])

    grid_coords = cupy.vstack(grid_coords)
    norm_vec = cupy.vstack(norm_vec)
    weights = cupy.concatenate(weights)
    charge_exp = cupy.concatenate(charge_exp)
    switch_fun = cupy.concatenate(switch_fun)
    area = cupy.concatenate(area)
    R_vdw = cupy.concatenate(R_vdw)

    surface = {
        'ng': ng,
        'gslice_by_atom': gslice_by_atom,
        'grid_coords': grid_coords,
        'weights': weights,
        'charge_exp': charge_exp,
        'switch_fun': switch_fun,
        'R_vdw': R_vdw,
        'norm_vec': norm_vec,
        'area': area,
        'R_in_J': R_in_J,
        'R_sw_J': R_sw_J,
        'atom_coords': atom_coords
    }
    return surface

def get_F_A(surface):
    '''
    generate F and A matrix in  J. Chem. Phys. 133, 244111 (2010)
    '''
    R_vdw = surface['R_vdw']
    switch_fun = surface['switch_fun']
    weights = surface['weights']
    A = weights*R_vdw**2*switch_fun
    return switch_fun, A

def get_D_S_slow(surface, with_S=True, with_D=False):
    '''
    generate D and S matrix in  J. Chem. Phys. 133, 244111 (2010)
    The diagonal entries of S is not filled
    '''
    charge_exp  = surface['charge_exp']
    grid_coords = surface['grid_coords']
    switch_fun  = surface['switch_fun']
    norm_vec    = surface['norm_vec']
    R_vdw       = surface['R_vdw']

    xi_i, xi_j = cupy.meshgrid(charge_exp, charge_exp, indexing='ij')
    xi_ij = xi_i * xi_j / (xi_i**2 + xi_j**2)**0.5
    rij = dist_matrix(grid_coords, grid_coords)
    xi_r_ij = xi_ij * rij
    cupy.fill_diagonal(rij, 1)
    S = scipy.special.erf(xi_r_ij) / rij
    cupy.fill_diagonal(S, charge_exp * (2.0 / PI)**0.5 / switch_fun)

    D = None
    if with_D:
        nrij = grid_coords.dot(norm_vec.T) - cupy.sum(grid_coords * norm_vec, axis=-1)
        D = S*nrij/rij**2 -2.0*xi_r_ij/PI**0.5*cupy.exp(-xi_r_ij**2)*nrij/rij**3
        cupy.fill_diagonal(D, -charge_exp * (2.0 / PI)**0.5 / (2.0 * R_vdw))
    return D, S

def get_D_S(surface, with_S=True, with_D=False, stream=None):
    ''' Efficiently generating D matrix and S matrix in PCM models '''
    charge_exp  = surface['charge_exp']
    grid_coords = surface['grid_coords']
    switch_fun  = surface['switch_fun']
    norm_vec    = surface['norm_vec']
    R_vdw       = surface['R_vdw']
    n = charge_exp.shape[0]
    S = cupy.empty([n,n])
    D = None
    S_ptr = ctypes.cast(S.data.ptr, ctypes.c_void_p)
    D_ptr = lib.c_null_ptr()
    if with_D:
        D = cupy.empty([n,n])
        D_ptr = ctypes.cast(D.data.ptr, ctypes.c_void_p)
    if stream is None:
        stream = cupy.cuda.get_current_stream()
    err = libsolvent.pcm_d_s(
        ctypes.cast(stream.ptr, ctypes.c_void_p),
        D_ptr, S_ptr,
        ctypes.cast(grid_coords.data.ptr, ctypes.c_void_p),
        ctypes.cast(norm_vec.data.ptr, ctypes.c_void_p),
        ctypes.cast(R_vdw.data.ptr, ctypes.c_void_p),
        ctypes.cast(charge_exp.data.ptr, ctypes.c_void_p),
        ctypes.cast(switch_fun.data.ptr, ctypes.c_void_p),
        ctypes.c_int(n)
    )
    if err != 0:
        raise RuntimeError('Failed in generating PCM D and S matrices.')
    return D, S

class PCM(lib.StreamObject):
    _keys = {
        'method', 'vdw_scale', 'surface', 'r_probe', 'intopt',
        'mol', 'radii_table', 'atom_radii', 'lebedev_order', 'lmax', 'eta',
        'eps', 'grids', 'max_cycle', 'conv_tol', 'state_id', 'frozen',
<<<<<<< HEAD
        'equilibrium_solvation', 'e', 'v', 'tdscf', 'state_specific'
=======
        'equilibrium_solvation', 'e', 'v', 'v_grids_n'
>>>>>>> 073227c7
    }
    from gpu4pyscf.lib.utils import to_gpu, device

    def __init__(self, mol):
        self.mol = mol
        self.stdout = mol.stdout
        self.verbose = mol.verbose
        self.max_memory = mol.max_memory
        self.method = 'C-PCM'

        self.vdw_scale = 1.2 # default value in qchem
        self.surface = {}
        self.r_probe = 0.0
        self.radii_table = None
        self.atom_radii = None
        self.lebedev_order = 29
        self._intermediates = {}
        self.eps = 78.3553
<<<<<<< HEAD
        self.tdscf = False
        self.state_specific = False
=======
>>>>>>> 073227c7

        self.max_cycle = 20
        self.conv_tol = 1e-7
        self.state_id = 0

        self.frozen = False
        self.equilibrium_solvation = False

        self.e = None
        self.v = None
        self.v_grids_n = None

    def dump_flags(self, verbose=None):
        logger.info(self, '******** %s ********', self.__class__)
        logger.info(self, 'lebedev_order = %s (%d grids per sphere)',
                    self.lebedev_order, gen_grid.LEBEDEV_ORDER[self.lebedev_order])
        logger.info(self, 'eps = %s'          , self.eps)
        logger.info(self, 'frozen = %s'       , self.frozen)
        logger.info(self, 'equilibrium_solvation = %s', self.equilibrium_solvation)
        logger.debug2(self, 'radii_table %s', self.radii_table)
        if self.atom_radii:
            logger.info(self, 'User specified atomic radii %s', str(self.atom_radii))
        return self

    def to_cpu(self):
        from gpu4pyscf.lib.utils import to_cpu
        obj = to_cpu(self)
        return obj.reset()

    def build(self, ng=None):
        if self.radii_table is None:
            vdw_scale = self.vdw_scale
            self.radii_table = vdw_scale * modified_Bondi + self.r_probe
        mol = self.mol
        if ng is None:
            ng = gen_grid.LEBEDEV_ORDER[self.lebedev_order]

        self.surface = gen_surface(mol, rad=self.radii_table, ng=ng)
        self._intermediates = {}
        F, A = get_F_A(self.surface)
        D, S = get_D_S(self.surface, with_S = True, with_D = not self.if_method_in_CPCM_category)

        epsilon = self.eps
        if self.method.upper() in ['C-PCM', 'CPCM']:
            f_epsilon = (epsilon-1.)/epsilon
            K = S
            S = None
            # R = -f_epsilon * cupy.eye(K.shape[0])
        elif self.method.upper() == 'COSMO':
            f_epsilon = (epsilon - 1.0)/(epsilon + 1.0/2.0)
            K = S
            S = None
            # R = -f_epsilon * cupy.eye(K.shape[0])
        elif self.method.upper() in ['IEF-PCM', 'IEFPCM']:
            f_epsilon = (epsilon - 1.0)/(epsilon + 1.0)
            DA = D*A
            DAS = cupy.dot(DA, S)
            K = S - f_epsilon/(2.0*PI) * DAS
            # R = -f_epsilon * (cupy.eye(K.shape[0]) - 1.0/(2.0*PI)*DA)
        elif self.method.upper() == 'SS(V)PE':
            f_epsilon = (epsilon - 1.0)/(epsilon + 1.0)
            DA = D*A
            DAS = cupy.dot(DA, S)
            K = S - f_epsilon/(4.0*PI) * (DAS + DAS.T)
            # R = -f_epsilon * (cupy.eye(K.shape[0]) - 1.0/(2.0*PI)*DA)
        else:
            raise RuntimeError(f"Unknown implicit solvent model: {self.method}")

        # Warning: lu_factor function requires a work space of the same size as K
        K_LU, K_LU_pivot = lu_factor(K, overwrite_a = True, check_finite = False)
        K = None

        if self.if_method_in_CPCM_category:
            intermediates = {
                'K_LU': cupy.asarray(K_LU),
                'K_LU_pivot': cupy.asarray(K_LU_pivot),
                'f_epsilon': f_epsilon,
            }
        else:
            intermediates = {
                'S': cupy.asarray(S),
                'D': cupy.asarray(D),
                'A': cupy.asarray(A),
                'K_LU': cupy.asarray(K_LU),
                'K_LU_pivot': cupy.asarray(K_LU_pivot),
                'f_epsilon': f_epsilon,
            }
        self._intermediates.update(intermediates)

        charge_exp  = self.surface['charge_exp']
        grid_coords = self.surface['grid_coords']
        atom_coords = mol.atom_coords(unit='B')
        atom_charges = mol.atom_charges()

        intopt = int3c1e.VHFOpt(mol)
        intopt.build(1e-14)
        self.intopt = intopt

        int2c2e = mol._add_suffix('int2c2e')
        fakemol_charge = gto.fakemol_for_charges(grid_coords.get(), expnt=charge_exp.get()**2)
        fakemol_nuc = gto.fakemol_for_charges(atom_coords)
        v_ng = gto.mole.intor_cross(int2c2e, fakemol_nuc, fakemol_charge)
        v_grids_n = numpy.dot(atom_charges, v_ng)
        self.v_grids_n = cupy.asarray(v_grids_n)

    def kernel(self, dm):
        self.e, self.v = self._get_vind(dm)
        return self.e, self.v

    def _get_vind(self, dms):
        if not self._intermediates:
            self.build()
        assert dms is not None
        nao = dms.shape[-1]
        dms = dms.reshape(-1,nao,nao)
        if dms.shape[0] == 2:
            dms = (dms[0] + dms[1]).reshape(-1,nao,nao)
        if not isinstance(dms, cupy.ndarray):
            dms = cupy.asarray(dms)
        v_grids_e = self._get_v(dms)
        v_grids = self.v_grids_n - v_grids_e

        b = self.left_multiply_R(v_grids.T)
        q = self.left_solve_K(b).T

        vK_1 = self.left_solve_K(v_grids.T, K_transpose = True)
        qt = self.left_multiply_R(vK_1, R_transpose = True).T
        q_sym = (q + qt)/2.0

        vmat = self._get_vmat(q_sym)
        epcm = 0.5 * cupy.dot(v_grids[0], q_sym[0])

        self._intermediates['q'] = q[0]
        self._intermediates['q_sym'] = q_sym[0]
        self._intermediates['v_grids'] = v_grids[0]
        return epcm, vmat[0]

    def _get_qsym(self, dms, with_nuc = False):
        if not self._intermediates:
            self.build()
        nao = dms.shape[-1]
        dms = dms.reshape(-1,nao,nao)
        if dms.shape[0] == 2:
            dms = (dms[0] + dms[1]).reshape(-1,nao,nao)
        if not isinstance(dms, cupy.ndarray):
            dms = cupy.asarray(dms)
        v_grids_e = self._get_v(dms)
        if with_nuc:
            v_grids = self.v_grids_n - v_grids_e
        else:
            v_grids = -1.0 * v_grids_e

        b = self.left_multiply_R(v_grids.T)
        q = self.left_solve_K(b).T

        vK_1 = self.left_solve_K(v_grids.T, K_transpose = True)
        qt = self.left_multiply_R(vK_1, R_transpose = True).T
        q_sym = (q + qt)/2.0

        return q_sym[0], q[0]

    def _get_vgrids(self, dms, with_nuc = False):
        if not self._intermediates:
            self.build()
        nao = dms.shape[-1]
        dms = dms.reshape(-1,nao,nao)
        if dms.shape[0] == 2:
            dms = (dms[0] + dms[1]).reshape(-1,nao,nao)
        if not isinstance(dms, cupy.ndarray):
            dms = cupy.asarray(dms)
        v_grids_e = self._get_v(dms)
        if with_nuc:
            v_grids = self.v_grids_n - v_grids_e
        else:
            v_grids = -1.0 * v_grids_e

        return v_grids[0]

    def _get_v(self, dms):
        '''
        return electrostatic potential on surface
        '''
        charge_exp  = self.surface['charge_exp']
        grid_coords = self.surface['grid_coords']
        v_grids_e = int1e_grids(self.mol, grid_coords, dm = dms, charge_exponents = charge_exp**2, intopt = self.intopt)
        return v_grids_e

    def _get_vmat(self, q):
        assert q.ndim == 2
        charge_exp  = self.surface['charge_exp']
        grid_coords = self.surface['grid_coords']
        vmat = -int1e_grids(self.mol, grid_coords, charges = q, charge_exponents = charge_exp**2, intopt = self.intopt)
        return vmat

    def nuc_grad_method(self, grad_method):
        from gpu4pyscf.solvent.grad import pcm as pcm_grad
        if self.frozen:
            raise RuntimeError('Frozen solvent model is not supported')
        from gpu4pyscf import scf
        if isinstance(grad_method.base, (scf.hf.RHF, scf.uhf.UHF)):
            return pcm_grad.make_grad_object(grad_method)
        else:
            raise RuntimeError('Only SCF gradient is supported')
        
    def TDA(self, td, equilibrium_solvation=False, eps_optical=1.78):
        from gpu4pyscf.solvent.tdscf import pcm as pcm_td
        return pcm_td.make_tdscf_object(td, equilibrium_solvation, eps_optical)
    
    def TDHF(self, td, equilibrium_solvation=False, eps_optical=1.78):
        from gpu4pyscf.solvent.tdscf import pcm as pcm_td
        return pcm_td.make_tdscf_object(td, equilibrium_solvation, eps_optical)
    
    def TDDFT(self, td, equilibrium_solvation=False, eps_optical=1.78):
        from gpu4pyscf.solvent.tdscf import pcm as pcm_td
        return pcm_td.make_tdscf_object(td, equilibrium_solvation, eps_optical)
    
    def CasidaTDDFT(self, td, equilibrium_solvation=False, eps_optical=1.78):
        from gpu4pyscf.solvent.tdscf import pcm as pcm_td
        return pcm_td.make_tdscf_object(td, equilibrium_solvation, eps_optical)

    def Hessian(self, hess_method):
        from gpu4pyscf.solvent.hessian import pcm as pcm_hess
        if self.frozen:
            raise RuntimeError('Frozen solvent model is not supported')
        from gpu4pyscf import scf
        if isinstance(hess_method.base, (scf.hf.RHF, scf.uhf.UHF)):
            return pcm_hess.make_hess_object(hess_method)
        else:
            raise RuntimeError('Only SCF gradient is supported')

    def reset(self, mol=None):
        if mol is not None:
            self.mol = mol
        self._intermediates = None
        self.surface = None
        self.intopt = None
        return self

    def _B_dot_x(self, dms):
        if not self._intermediates:
            self.build()
        out_shape = dms.shape
        nao = dms.shape[-1]
        dms = dms.reshape(-1,nao,nao)

        v_grids = -self._get_v(dms)

        b = self.left_multiply_R(v_grids.T)
        q = self.left_solve_K(b).T

        vK_1 = self.left_solve_K(v_grids.T, K_transpose = True)
        qt = self.left_multiply_R(vK_1, R_transpose = True).T
        q_sym = (q + qt)/2.0

        vmat = self._get_vmat(q_sym)
        return vmat.reshape(out_shape)

    @property
    def if_method_in_CPCM_category(self):
        return self.method.upper() in ['C-PCM', 'CPCM', "COSMO"]

    def left_multiply_R(self, right_vector, R_transpose = False):
        f_epsilon = self._intermediates['f_epsilon']
        if self.if_method_in_CPCM_category:
            # R = -f_epsilon * cupy.eye(K.shape[0])
            return -f_epsilon * right_vector
        else:
            # R = -f_epsilon * (cupy.eye(K.shape[0]) - 1.0/(2.0*PI)*DA)
            A = self._intermediates['A']
            D = self._intermediates['D']
            DA = D*A
            if R_transpose:
                DA = DA.T
            return -f_epsilon * (right_vector - 1.0/(2.0*PI) * cupy.dot(DA, right_vector))

    def left_solve_K(self, right_vector, K_transpose = False):
        ''' K^{-1} @ right_vector '''
        K_LU       = self._intermediates['K_LU']
        K_LU_pivot = self._intermediates['K_LU_pivot']
        return lu_solve((K_LU, K_LU_pivot), right_vector, trans = K_transpose, overwrite_b = False, check_finite = False)
<|MERGE_RESOLUTION|>--- conflicted
+++ resolved
@@ -245,11 +245,7 @@
         'method', 'vdw_scale', 'surface', 'r_probe', 'intopt',
         'mol', 'radii_table', 'atom_radii', 'lebedev_order', 'lmax', 'eta',
         'eps', 'grids', 'max_cycle', 'conv_tol', 'state_id', 'frozen',
-<<<<<<< HEAD
-        'equilibrium_solvation', 'e', 'v', 'tdscf', 'state_specific'
-=======
-        'equilibrium_solvation', 'e', 'v', 'v_grids_n'
->>>>>>> 073227c7
+        'equilibrium_solvation', 'e', 'v', 'v_grids_n', 'state_specific'
     }
     from gpu4pyscf.lib.utils import to_gpu, device
 
@@ -268,11 +264,7 @@
         self.lebedev_order = 29
         self._intermediates = {}
         self.eps = 78.3553
-<<<<<<< HEAD
-        self.tdscf = False
         self.state_specific = False
-=======
->>>>>>> 073227c7
 
         self.max_cycle = 20
         self.conv_tol = 1e-7
