--- conflicted
+++ resolved
@@ -15,12 +15,9 @@
 
 import unittest
 import numpy
-<<<<<<< HEAD
 import pyscf
 import pytest
-=======
 import cupy
->>>>>>> ab7085e8
 from pyscf import gto
 from gpu4pyscf import scf, dft
 from gpu4pyscf.solvent import pcm
@@ -108,7 +105,6 @@
 
     def test_dfrks(self):
         e_tot = _energy_with_solvent(dft.RKS(mol, xc='b3lyp').density_fit(), 'IEF-PCM')
-<<<<<<< HEAD
         print(f"Energy error in DFRKS with IEF-PCM: {numpy.abs(e_tot - -71.67135250643568)}")
         assert numpy.abs(e_tot - -71.67135250643568) < 1e-5
 
@@ -116,7 +112,7 @@
         e_tot = _energy_with_solvent(dft.UKS(mol, xc='b3lyp').density_fit(), 'IEF-PCM')
         print(f"Energy error in DFUKS with IEF-PCM: {numpy.abs(e_tot - -71.67135250643567)}")
         assert numpy.abs(e_tot - -71.67135250643567) < 1e-5
-
+        
     def test_to_cpu(self):
         mf = dft.RKS(mol, xc='b3lyp')
         e_gpu = mf.kernel()
@@ -152,15 +148,6 @@
         mf = mf.to_cpu()
         e_cpu = mf.kernel()
         assert abs(e_cpu - e_gpu) < 1e-8
-=======
-        print(f"Energy error in DFRKS with IEF-PCM: {numpy.abs(e_tot - -75.31863727142068)}")
-        assert numpy.abs(e_tot -  -75.31863727142068) < 1e-9
-
-    def test_dfuks(self):
-        e_tot = _energy_with_solvent(dft.UKS(mol, xc='b3lyp').density_fit(), 'IEF-PCM')
-        print(f"Energy error in DFUKS with IEF-PCM: {numpy.abs(e_tot - -75.31863727142068)}")
-        assert numpy.abs(e_tot - -75.31863727142068) < 1e-9
->>>>>>> ab7085e8
 
         mf = dft.RKS(mol, xc='b3lyp').density_fit().PCM()
         e_gpu = mf.kernel()
