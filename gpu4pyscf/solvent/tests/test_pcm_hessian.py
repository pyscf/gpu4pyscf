# Copyright 2021-2024 The PySCF Developers. All Rights Reserved.
#
# Licensed under the Apache License, Version 2.0 (the "License");
# you may not use this file except in compliance with the License.
# You may obtain a copy of the License at
#
#     http://www.apache.org/licenses/LICENSE-2.0
#
# Unless required by applicable law or agreed to in writing, software
# distributed under the License is distributed on an "AS IS" BASIS,
# WITHOUT WARRANTIES OR CONDITIONS OF ANY KIND, either express or implied.
# See the License for the specific language governing permissions and
# limitations under the License.

import unittest
import numpy as np
import cupy as cp
import pyscf
import pytest
from pyscf import gto
from gpu4pyscf.solvent import pcm
from gpu4pyscf import scf, dft
from packaging import version
from gpu4pyscf.solvent.hessian.pcm import analytical_grad_vmat, analytical_hess_nuc, analytical_hess_solver, analytical_hess_qv
from gpu4pyscf.lib.cupy_helper import contract
from gpu4pyscf.lib.multi_gpu import num_devices

pyscf_211 = version.parse(pyscf.__version__) <= version.parse('2.11.0')

def setUpModule():
    global mol, epsilon, lebedev_order, eps, xc, tol
    mol = gto.Mole()
    mol.atom = '''
O       0.0000000000    -0.0000000000     0.1174000000
H      -0.7570000000    -0.0000000000    -0.4696000000
H       0.7570000000     0.0000000000    -0.4696000000
    '''
    mol.basis = 'def2-tzvpp'
    mol.output = '/dev/null'
    mol.build(verbose=0)
    epsilon = 78.3553
    lebedev_order = 29
    eps = 1e-3
    xc = 'B3LYP'
    tol = 1e-3

def tearDownModule():
    global mol
    mol.stdout.close()
    del mol

def _make_mf(method='C-PCM', restricted=True, density_fit=True):
    if restricted:
        mf = dft.rks.RKS(mol, xc=xc)
    else:
        mf = dft.uks.UKS(mol, xc=xc)

    if density_fit:
        mf = mf.density_fit()
    mf = mf.PCM()
    mf.with_solvent.method = method
    mf.with_solvent.eps = epsilon
    mf.with_solvent.lebedev_order = lebedev_order
    mf.conv_tol = 1e-12
    mf.conv_tol_cpscf = 1e-7
    mf.grids.atom_grid = (99,590)
    mf.verbose = 0
    mf.kernel()
    return mf

def _check_hessian(mf, h, ix=0, iy=0):
    pmol = mf.mol.copy()
    pmol.build()

    g = mf.nuc_grad_method()
    g.auxbasis_response = True
    g.kernel()
    g_scanner = g.as_scanner()

    coords = pmol.atom_coords()
    v = np.zeros_like(coords)
    v[ix,iy] = eps
    pmol.set_geom_(coords + v, unit='Bohr')
    pmol.build()
    _, g0 = g_scanner(pmol)

    pmol.set_geom_(coords - v, unit='Bohr')
    pmol.build()
    _, g1 = g_scanner(pmol)

    h_fd = (g0 - g1)/2.0/eps

    print(f'Norm of H({ix},{iy}) diff, {np.linalg.norm(h[ix,:,iy,:] - h_fd)}')
    assert(np.linalg.norm(h[ix,:,iy,:] - h_fd) < tol)

def _fd_grad_vmat(pcmobj, dm, mo_coeff, mo_occ, atmlst=None):
    '''
    dv_solv / da
    slow version with finite difference
    '''
    pmol = pcmobj.mol.copy()
    mol = pmol.copy()
    if atmlst is None:
        atmlst = range(mol.natm)
    nao, nmo = mo_coeff.shape
    mocc = mo_coeff[:,mo_occ>0]
    nocc = mocc.shape[1]
    coords = mol.atom_coords(unit='Bohr')
    def pcm_vmat_scanner(mol):
        pcmobj.reset(mol)
        e, v = pcmobj._get_vind(dm)
        return v

    mol.verbose = 0
    vmat = cp.empty([len(atmlst), 3, nao, nocc])
    eps = 1e-5
    for i0, ia in enumerate(atmlst):
        for ix in range(3):
            dv = np.zeros_like(coords)
            dv[ia,ix] = eps
            mol.set_geom_(coords + dv, unit='Bohr')
            vmat0 = pcm_vmat_scanner(mol)

            mol.set_geom_(coords - dv, unit='Bohr')
            vmat1 = pcm_vmat_scanner(mol)

            grad_vmat = (vmat0 - vmat1)/2.0/eps
            grad_vmat = contract("ij,jq->iq", grad_vmat, mocc)
            grad_vmat = contract("iq,ip->pq", grad_vmat, mo_coeff)
            vmat[i0,ix] = grad_vmat
    pcmobj.reset(pmol)
    return vmat

def _fd_hess_contribution(pcmobj, dm, gradient_function):
    pmol = pcmobj.mol.copy()
    mol = pmol.copy()
    coords = mol.atom_coords(unit='Bohr')

    def pcm_grad_scanner(mol):
        pcmobj.reset(mol)
        e, v = pcmobj._get_vind(dm)
        pcm_grad = gradient_function(pcmobj, dm)
        # pcm_grad = grad_nuc(pcmobj, dm)
        # pcm_grad+= grad_solver(pcmobj, dm)
        # pcm_grad+= grad_qv(pcmobj, dm)
        return pcm_grad

    mol.verbose = 0
    de = np.zeros([mol.natm, mol.natm, 3, 3])
    eps = 1e-5
    for ia in range(mol.natm):
        for ix in range(3):
            dv = np.zeros_like(coords)
            dv[ia,ix] = eps
            mol.set_geom_(coords + dv, unit='Bohr')
            g0 = pcm_grad_scanner(mol)

            mol.set_geom_(coords - dv, unit='Bohr')
            g1 = pcm_grad_scanner(mol)

            de[ia,:,ix,:] = (g0 - g1)/2.0/eps
    pcmobj.reset(pmol)
    return de

@unittest.skipIf(pcm.libsolvent is None, "solvent extension not compiled")
class KnownValues(unittest.TestCase):
    def test_df_hess_cpcm(self):
        print('testing C-PCM Hessian with DF-RKS')
        mf = _make_mf(method='C-PCM')
        hobj = mf.Hessian()
        hobj.set(auxbasis_response=2)
        h = hobj.kernel()
        #_check_hessian(mf, h, ix=0, iy=0)
        _check_hessian(mf, h, ix=0, iy=1)

    @pytest.mark.slow
    def test_hess_cpcm(self):
        print('testing C-PCM Hessian with RKS')
        mf = _make_mf(method='C-PCM', density_fit=False)
        hobj = mf.Hessian()
        h = hobj.kernel()
        _check_hessian(mf, h, ix=0, iy=0)
        #_check_hessian(mf, h, ix=0, iy=1)

    @unittest.skipIf(num_devices > 1, '')
    def test_df_hess_iefpcm(self):
        print("testing IEF-PCM hessian with DF-RKS")
        mf = _make_mf(method='IEF-PCM')
        hobj = mf.Hessian()
        hobj.set(auxbasis_response=2)
        h = hobj.kernel()
        _check_hessian(mf, h, ix=0, iy=0)
        #_check_hessian(mf, h, ix=0, iy=1)

    @pytest.mark.slow
    def test_hess_iefpcm(self):
        print("testing IEF-PCM hessian with RKS")
        mf = _make_mf(method='IEF-PCM', density_fit=False)
        hobj = mf.Hessian()
        h = hobj.kernel()
        #_check_hessian(mf, h, ix=0, iy=0)
        _check_hessian(mf, h, ix=0, iy=1)

    @unittest.skipIf(num_devices > 1, '')
    def test_df_uks_hess_iefpcm(self):
        print("testing IEF-PCM hessian with DF-UKS")
        mf = _make_mf(method='IEF-PCM', restricted=False, density_fit=True)
        hobj = mf.Hessian()
        hobj.set(auxbasis_response=2)
        h = hobj.kernel()
        #_check_hessian(mf, h, ix=0, iy=0)
        _check_hessian(mf, h, ix=0, iy=1)

    @pytest.mark.slow
    def test_uks_hess_iefpcm(self):
        print("testing IEF-PCM hessian with UHF")
        mf = _make_mf(method='IEF-PCM', restricted=False, density_fit=False)
        hobj = mf.Hessian()
        h = hobj.kernel()
        _check_hessian(mf, h, ix=0, iy=0)
        #_check_hessian(mf, h, ix=0, iy=1)

    def test_grad_vmat_cpcm(self):
        print("testing C-PCM dV_solv/dx")
        mf = _make_mf(method='C-PCM')
        hobj = mf.Hessian()

        dm = mf.make_rdm1()
        mo_coeff = mf.mo_coeff
        mo_occ = mf.mo_occ

        test_grad_vmat = analytical_grad_vmat(hobj.base.with_solvent, dm, mo_coeff, mo_occ)
        ref_grad_vmat = _fd_grad_vmat(hobj.base.with_solvent, dm, mo_coeff, mo_occ)

        assert abs(ref_grad_vmat - test_grad_vmat).max() < 1e-9

    def test_grad_vmat_iefpcm(self):
        print("testing IEF-PCM dV_solv/dx")
        mf = _make_mf(method='IEF-PCM')
        hobj = mf.Hessian()

        dm = mf.make_rdm1()
        mo_coeff = mf.mo_coeff
        mo_occ = mf.mo_occ

        test_grad_vmat = analytical_grad_vmat(hobj.base.with_solvent, dm, mo_coeff, mo_occ)
        ref_grad_vmat = _fd_grad_vmat(hobj.base.with_solvent, dm, mo_coeff, mo_occ)

        assert abs(ref_grad_vmat - test_grad_vmat).max() < 1e-9

    @unittest.skipIf(num_devices > 1, '')
    def test_grad_vmat_ssvpe(self):
        print("testing SS(V)PE dV_solv/dx")
        mf = _make_mf(method='SS(V)PE')
        hobj = mf.Hessian()

        dm = mf.make_rdm1()
        mo_coeff = mf.mo_coeff
        mo_occ = mf.mo_occ

        test_grad_vmat = analytical_grad_vmat(hobj.base.with_solvent, dm, mo_coeff, mo_occ)
        ref_grad_vmat = _fd_grad_vmat(hobj.base.with_solvent, dm, mo_coeff, mo_occ)

        assert abs(ref_grad_vmat - test_grad_vmat).max() < 1e-9

    def test_hess_nuc_iefpcm(self):
        print("testing IEF-PCM d2E_nuc/dx2")
        mf = _make_mf(method='IEF-PCM')
        hobj = mf.Hessian()
        dm = mf.make_rdm1()

        test_grad_vmat = analytical_hess_nuc(hobj.base.with_solvent, dm)
        from gpu4pyscf.solvent.grad.pcm import grad_nuc
        ref_grad_vmat = _fd_hess_contribution(hobj.base.with_solvent, dm, grad_nuc)

        assert abs(ref_grad_vmat - test_grad_vmat).max() < 1e-9

    def test_hess_qv_iefpcm(self):
        print("testing IEF-PCM d2E_elec/dx2")
        mf = _make_mf(method='IEF-PCM')
        hobj = mf.Hessian()
        dm = mf.make_rdm1()

        test_grad_vmat = analytical_hess_qv(hobj.base.with_solvent, dm)
        from gpu4pyscf.solvent.grad.pcm import grad_qv
        ref_grad_vmat = _fd_hess_contribution(hobj.base.with_solvent, dm, grad_qv)

        assert abs(ref_grad_vmat - test_grad_vmat).max() < 1e-9

    def test_hess_solver_cpcm(self):
        print("testing C-PCM d2E_KR/dx2")
        mf = _make_mf(method='C-PCM')
        hobj = mf.Hessian()
        dm = mf.make_rdm1()

        test_grad_vmat = analytical_hess_solver(hobj.base.with_solvent, dm)
        from gpu4pyscf.solvent.grad.pcm import grad_solver
        ref_grad_vmat = _fd_hess_contribution(hobj.base.with_solvent, dm, grad_solver)

        assert abs(ref_grad_vmat - test_grad_vmat).max() < 1e-9

    @unittest.skipIf(num_devices > 1, '')
    def test_hess_solver_iefpcm(self):
        print("testing IEF-PCM d2E_KR/dx2")
        mf = _make_mf(method='IEF-PCM')
        hobj = mf.Hessian()
        dm = mf.make_rdm1()

        test_grad_vmat = analytical_hess_solver(hobj.base.with_solvent, dm)
        from gpu4pyscf.solvent.grad.pcm import grad_solver
        ref_grad_vmat = _fd_hess_contribution(hobj.base.with_solvent, dm, grad_solver)

        assert abs(ref_grad_vmat - test_grad_vmat).max() < 1e-9

    @unittest.skipIf(num_devices > 1, '')
    def test_hess_solver_ssvpe(self):
        print("testing SS(V)PE d2E_KR/dx2")
        mf = _make_mf(method='SS(V)PE')
        hobj = mf.Hessian()
        dm = mf.make_rdm1()

        test_grad_vmat = analytical_hess_solver(hobj.base.with_solvent, dm)
        from gpu4pyscf.solvent.grad.pcm import grad_solver
        ref_grad_vmat = _fd_hess_contribution(hobj.base.with_solvent, dm, grad_solver)

        assert abs(ref_grad_vmat - test_grad_vmat).max() < 1e-9

<<<<<<< HEAD
    @pytest.mark.skipif(pyscf_25, reason='requires pyscf 2.6 or higher')
=======
    @pytest.mark.skipif(pyscf_211, reason='requires pyscf 2.12 or higher')
>>>>>>> ca3c85c1
    def test_to_gpu_to_cpu(self):
        mol = gto.Mole()
        mol.atom = '''
O       0.0000000000    -0.0000000000     0.1174000000
H      -0.7570000000    -0.0000000000    -0.4696000000
H       0.7570000000     0.0000000000    -0.4696000000
    '''
        mol.basis = 'sto-3g'
        mol.output = '/dev/null'
        mol.build(verbose=0)

        mf = dft.RKS(mol, xc='b3lyp').PCM()
        mf.conv_tol = 1e-12
        mf.conv_tol_cpscf = 1e-7
        mf.grids.atom_grid = (50,194)
        mf.kernel()
        hessobj = mf.Hessian()
        hess_gpu = hessobj.kernel()
        hessobj = hessobj.to_cpu()
        hess_cpu = hessobj.kernel()
        assert np.linalg.norm(hess_cpu - hess_gpu) < 1e-5
        hessobj = hessobj.to_gpu()
        hess_gpu = hessobj.kernel()
        assert np.linalg.norm(hess_cpu - hess_gpu) < 1e-5

        mf = dft.RKS(mol, xc='b3lyp').density_fit().PCM()
        mf.conv_tol = 1e-12
        mf.conv_tol_cpscf = 1e-7
        mf.grids.atom_grid = (50,194)
        mf.kernel()
        hessobj = mf.Hessian()
<<<<<<< HEAD
=======
        # The auxbasis_response attribute was not handled in pyscf-2.11
>>>>>>> ca3c85c1
        hessobj.auxbasis_response = 2
        hess_gpu = hessobj.kernel()
        hessobj = hessobj.to_cpu()
        hess_cpu = hessobj.kernel()
        assert np.linalg.norm(hess_cpu - hess_gpu) < 1e-5
        hessobj = hessobj.to_gpu()
        hess_gpu = hessobj.kernel()
        assert np.linalg.norm(hess_cpu - hess_gpu) < 1e-5

if __name__ == "__main__":
    print("Full Tests for Hessian of PCMs")
    unittest.main()<|MERGE_RESOLUTION|>--- conflicted
+++ resolved
@@ -24,8 +24,6 @@
 from gpu4pyscf.solvent.hessian.pcm import analytical_grad_vmat, analytical_hess_nuc, analytical_hess_solver, analytical_hess_qv
 from gpu4pyscf.lib.cupy_helper import contract
 from gpu4pyscf.lib.multi_gpu import num_devices
-
-pyscf_211 = version.parse(pyscf.__version__) <= version.parse('2.11.0')
 
 def setUpModule():
     global mol, epsilon, lebedev_order, eps, xc, tol
@@ -325,11 +323,6 @@
 
         assert abs(ref_grad_vmat - test_grad_vmat).max() < 1e-9
 
-<<<<<<< HEAD
-    @pytest.mark.skipif(pyscf_25, reason='requires pyscf 2.6 or higher')
-=======
-    @pytest.mark.skipif(pyscf_211, reason='requires pyscf 2.12 or higher')
->>>>>>> ca3c85c1
     def test_to_gpu_to_cpu(self):
         mol = gto.Mole()
         mol.atom = '''
@@ -361,11 +354,11 @@
         mf.grids.atom_grid = (50,194)
         mf.kernel()
         hessobj = mf.Hessian()
-<<<<<<< HEAD
-=======
         # The auxbasis_response attribute was not handled in pyscf-2.11
->>>>>>> ca3c85c1
-        hessobj.auxbasis_response = 2
+        if version.parse(pyscf.__version__) <= version.parse('2.11.0')
+            hessobj.auxbasis_response = 1
+        else:
+            hessobj.auxbasis_response = 2
         hess_gpu = hessobj.kernel()
         hessobj = hessobj.to_cpu()
         hess_cpu = hessobj.kernel()
