# Copyright 2021-2024 The PySCF Developers. All Rights Reserved.
#
# Licensed under the Apache License, Version 2.0 (the "License");
# you may not use this file except in compliance with the License.
# You may obtain a copy of the License at
#
#     http://www.apache.org/licenses/LICENSE-2.0
#
# Unless required by applicable law or agreed to in writing, software
# distributed under the License is distributed on an "AS IS" BASIS,
# WITHOUT WARRANTIES OR CONDITIONS OF ANY KIND, either express or implied.
# See the License for the specific language governing permissions and
# limitations under the License.

'''
Hessian of PCM family solvent model
'''
# pylint: disable=C0103

import numpy
import cupy
import ctypes
from pyscf import lib, gto
from gpu4pyscf import scf
from gpu4pyscf.solvent.pcm import PI, switch_h, libsolvent
from gpu4pyscf.solvent.grad.pcm import grad_qv, grad_solver, grad_nuc, get_dD_dS, get_dF_dA, get_dSii, grad_switch_h
from gpu4pyscf.df import int3c2e
from gpu4pyscf.lib import logger
from gpu4pyscf.hessian.jk import _ao2mo
from gpu4pyscf.gto.int3c1e_ip import int1e_grids_ip1, int1e_grids_ip2
from gpu4pyscf.gto.int3c1e_ipip import int1e_grids_ipip1, int1e_grids_ipvip1, int1e_grids_ipip2, int1e_grids_ip1ip2
from gpu4pyscf.gto import int3c1e
from gpu4pyscf.gto.int3c1e import int1e_grids
from pyscf import lib as pyscf_lib
from gpu4pyscf.lib.cupy_helper import contract

def gradgrad_switch_h(x):
    ''' 2nd derivative of h(x) '''
    ddy = 60.0*x - 180.0*x**2 + 120.0*x**3
    ddy[x<0] = 0.0
    ddy[x>1] = 0.0
    return ddy

def get_d2F_d2A(surface):
    '''
    Notations adopted from
    J. Chem. Phys. 133, 244111 (2010), Appendix C
    '''
    atom_coords = surface['atom_coords']
    grid_coords = surface['grid_coords']
    switch_fun  = surface['switch_fun']
    area        = surface['area']
    R_in_J      = surface['R_in_J']
    R_sw_J      = surface['R_sw_J']

    ngrids = grid_coords.shape[0]
    natom = atom_coords.shape[0]
    d2F = cupy.zeros([ngrids, natom, natom, 3, 3])
    d2A = cupy.zeros([ngrids, natom, natom, 3, 3])

    for i_grid_atom in range(natom):
        p0,p1 = surface['gslice_by_atom'][i_grid_atom]
        coords = grid_coords[p0:p1]
        si_rJ = cupy.expand_dims(coords, axis=1) - atom_coords
        norm_si_rJ = cupy.linalg.norm(si_rJ, axis=-1)
        diJ = (norm_si_rJ - R_in_J) / R_sw_J
        diJ[:,i_grid_atom] = 1.0
        diJ[diJ < 1e-8] = 0.0
        si_rJ[:,i_grid_atom,:] = 0.0
        si_rJ[diJ < 1e-8] = 0.0

        fiJ = switch_h(diJ)
        dfiJ = grad_switch_h(diJ)

        fiJK = fiJ[:, :, cupy.newaxis] * fiJ[:, cupy.newaxis, :]
        dfiJK = dfiJ[:, :, cupy.newaxis] * dfiJ[:, cupy.newaxis, :]
        R_sw_JK = R_sw_J[:, cupy.newaxis] * R_sw_J[cupy.newaxis, :]
        norm_si_rJK = norm_si_rJ[:, :, cupy.newaxis] * norm_si_rJ[:, cupy.newaxis, :]
        terms_size_ngrids_natm_natm = dfiJK / (fiJK * norm_si_rJK * R_sw_JK)
        si_rJK = si_rJ[:, :, cupy.newaxis, :, cupy.newaxis] * si_rJ[:, cupy.newaxis, :, cupy.newaxis, :]
        d2fiJK_offdiagonal = terms_size_ngrids_natm_natm[:, :, :, cupy.newaxis, cupy.newaxis] * si_rJK

        d2fiJ = gradgrad_switch_h(diJ)
        terms_size_ngrids_natm = d2fiJ / (norm_si_rJ**2 * R_sw_J) - dfiJ / (norm_si_rJ**3)
        si_rJJ = si_rJ[:, :, :, cupy.newaxis] * si_rJ[:, :, cupy.newaxis, :]
        d2fiJK_diagonal = contract('qA,qAdD->qAdD', terms_size_ngrids_natm, si_rJJ)
        d2fiJK_diagonal += contract('qA,dD->qAdD', dfiJ / norm_si_rJ, cupy.eye(3))
        d2fiJK_diagonal /= (fiJ * R_sw_J)[:, :, cupy.newaxis, cupy.newaxis]

        d2fiJK = d2fiJK_offdiagonal
        for i_atom in range(natom):
            d2fiJK[:, i_atom, i_atom, :, :] = d2fiJK_diagonal[:, i_atom, :, :]

        Fi = switch_fun[p0:p1]
        Ai = area[p0:p1]

        d2F[p0:p1, :, :, :, :] += contract('q,qABdD->qABdD', Fi, d2fiJK)
        d2A[p0:p1, :, :, :, :] += contract('q,qABdD->qABdD', Ai, d2fiJK)

        d2fiJK_grid_atom_offdiagonal = -cupy.einsum('qABdD->qAdD', d2fiJK)
        d2F[p0:p1, i_grid_atom, :, :, :] = contract('q,qAdD->qAdD', Fi, d2fiJK_grid_atom_offdiagonal.transpose(0,1,3,2))
        d2F[p0:p1, :, i_grid_atom, :, :] = contract('q,qAdD->qAdD', Fi, d2fiJK_grid_atom_offdiagonal)
        d2A[p0:p1, i_grid_atom, :, :, :] = contract('q,qAdD->qAdD', Ai, d2fiJK_grid_atom_offdiagonal.transpose(0,1,3,2))
        d2A[p0:p1, :, i_grid_atom, :, :] = contract('q,qAdD->qAdD', Ai, d2fiJK_grid_atom_offdiagonal)

        d2fiJK_grid_atom_diagonal = -cupy.einsum('qAdD->qdD', d2fiJK_grid_atom_offdiagonal)
        d2F[p0:p1, i_grid_atom, i_grid_atom, :, :] = contract('q,qdD->qdD', Fi, d2fiJK_grid_atom_diagonal)
        d2A[p0:p1, i_grid_atom, i_grid_atom, :, :] = contract('q,qdD->qdD', Ai, d2fiJK_grid_atom_diagonal)

    d2F = d2F.transpose(1,2,3,4,0)
    d2A = d2A.transpose(1,2,3,4,0)
    return d2F, d2A

def get_d2Sii(surface, dF, d2F, stream=None):
    ''' Second derivative of S matrix (diagonal only)
    '''
    charge_exp  = surface['charge_exp']
    switch_fun  = surface['switch_fun']
    ngrids = switch_fun.shape[0]
    dF = dF.transpose(2,0,1)
    natm = dF.shape[0]
    assert dF.shape == (natm, 3, ngrids)

    # dF_dF = dF[:, cupy.newaxis, :, cupy.newaxis, :] * dF[cupy.newaxis, :, cupy.newaxis, :, :]
    # dF_dF_over_F3 = dF_dF * (1.0/(switch_fun**3))
    # d2F_over_F2 = d2F * (1.0/(switch_fun**2))
    # d2Sii = 2 * dF_dF_over_F3 - d2F_over_F2
    # d2Sii = (2.0/PI)**0.5 * (d2Sii * charge_exp)

    dF = dF.flatten()   # Make sure the underlying data order is the same as shape shows
    d2F = d2F.flatten() # Make sure the underlying data order is the same as shape shows
    d2Sii = cupy.empty((natm, natm, 3, 3, ngrids), dtype=cupy.float64)
    if stream is None:
        stream = cupy.cuda.get_current_stream()
    err = libsolvent.pcm_d2f_to_d2sii(
        ctypes.cast(stream.ptr, ctypes.c_void_p),
        ctypes.cast(switch_fun.data.ptr, ctypes.c_void_p),
        ctypes.cast(dF.data.ptr, ctypes.c_void_p),
        ctypes.cast(d2F.data.ptr, ctypes.c_void_p),
        ctypes.cast(charge_exp.data.ptr, ctypes.c_void_p),
        ctypes.cast(d2Sii.data.ptr, ctypes.c_void_p),
        ctypes.c_int(natm),
        ctypes.c_int(ngrids),
    )
    if err != 0:
        raise RuntimeError('Failed in converting PCM d2F to d2Sii.')
    return d2Sii

def get_d2D_d2S(surface, with_S=True, with_D=False, stream=None):
    ''' Second derivatives of D matrix and S matrix (offdiagonals only)
    '''
    charge_exp  = surface['charge_exp']
    grid_coords = surface['grid_coords']
    norm_vec    = surface['norm_vec']
    n = charge_exp.shape[0]
    d2S = cupy.empty([3,3,n,n])
    d2D = None
    d2S_ptr = ctypes.cast(d2S.data.ptr, ctypes.c_void_p)
    d2D_ptr = pyscf_lib.c_null_ptr()
    if with_D:
        d2D = cupy.empty([3,3,n,n])
        d2D_ptr = ctypes.cast(d2D.data.ptr, ctypes.c_void_p)
    if stream is None:
        stream = cupy.cuda.get_current_stream()
    err = libsolvent.pcm_d2d_d2s(
        ctypes.cast(stream.ptr, ctypes.c_void_p),
        d2D_ptr, d2S_ptr,
        ctypes.cast(grid_coords.data.ptr, ctypes.c_void_p),
        ctypes.cast(norm_vec.data.ptr, ctypes.c_void_p),
        ctypes.cast(charge_exp.data.ptr, ctypes.c_void_p),
        ctypes.c_int(n)
    )
    if err != 0:
        raise RuntimeError('Failed in generating PCM d2D and d2S matrices.')
    return d2D, d2S

def analytical_hess_nuc(pcmobj, dm, verbose=None):
    if not pcmobj._intermediates:
        pcmobj.build()
    dm_cache = pcmobj._intermediates.get('dm', None)
    if dm_cache is not None and cupy.linalg.norm(dm_cache - dm) < 1e-10:
        pass
    else:
        pcmobj._get_vind(dm)
    mol = pcmobj.mol
    log = logger.new_logger(pcmobj, verbose)
    t1 = log.init_timer()

    q_sym        = pcmobj._intermediates['q_sym'].get()
    gridslice    = pcmobj.surface['gslice_by_atom']
    grid_coords  = pcmobj.surface['grid_coords'].get()
    exponents    = pcmobj.surface['charge_exp'].get()

    ngrids = q_sym.shape[0]

    atom_coords = mol.atom_coords(unit='B')
    atom_charges = numpy.asarray(mol.atom_charges(), dtype=numpy.float64)
    fakemol_nuc = gto.fakemol_for_charges(atom_coords)
    fakemol = gto.fakemol_for_charges(grid_coords, expnt=exponents**2)

    d2e_from_d2I = numpy.zeros([mol.natm, mol.natm, 3, 3])

    int2c2e_ip1ip2 = mol._add_suffix('int2c2e_ip1ip2')
    d2I_dAdC = gto.mole.intor_cross(int2c2e_ip1ip2, fakemol_nuc, fakemol)
    d2I_dAdC = d2I_dAdC.reshape(3, 3, mol.natm, ngrids)
    for i_atom in range(mol.natm):
        g0,g1 = gridslice[i_atom]
        d2e_from_d2I[:, i_atom, :, :] += numpy.einsum('A,dDAq,q->AdD', atom_charges, d2I_dAdC[:, :, :, g0:g1], q_sym[g0:g1])
        d2e_from_d2I[i_atom, :, :, :] += numpy.einsum('A,dDAq,q->AdD', atom_charges, d2I_dAdC[:, :, :, g0:g1], q_sym[g0:g1])

    int2c2e_ipip1 = mol._add_suffix('int2c2e_ipip1')
    # # Some explanations here:
    # # Why can we use the ip1ip2 here? Because of the translational invariance
    # # $\frac{\partial^2 I_{AC}}{\partial A^2} + \frac{\partial^2 I_{AC}}{\partial A \partial C} = 0$
    # # Why not using the ipip1 here? Because the nuclei, a point charge, is handled as a Gaussian charge with exponent = 1e16
    # # This causes severe numerical problem in function int2c2e_ip1ip2, and make the main diagonal of hessian garbage.
    # d2I_dA2 = gto.mole.intor_cross(int2c2e_ipip1, fakemol_nuc, fakemol)
    d2I_dA2 = -gto.mole.intor_cross(int2c2e_ip1ip2, fakemol_nuc, fakemol)
    d2I_dA2 = d2I_dA2 @ q_sym
    d2I_dA2 = d2I_dA2.reshape(3, 3, mol.natm)
    for i_atom in range(mol.natm):
        d2e_from_d2I[i_atom, i_atom, :, :] += atom_charges[i_atom] * d2I_dA2[:, :, i_atom]

    d2I_dC2 = gto.mole.intor_cross(int2c2e_ipip1, fakemol, fakemol_nuc)
    d2I_dC2 = d2I_dC2 @ atom_charges
    d2I_dC2 = d2I_dC2.reshape(3, 3, ngrids)
    for i_atom in range(mol.natm):
        g0,g1 = gridslice[i_atom]
        d2e_from_d2I[i_atom, i_atom, :, :] += d2I_dC2[:, :, g0:g1] @ q_sym[g0:g1]

    intopt_derivative = int3c1e.VHFOpt(mol)
    intopt_derivative.build(cutoff = 1e-14, aosym = False)

    dqdx = get_dqsym_dx(pcmobj, dm, range(mol.natm), intopt_derivative)
    dqdx = dqdx.get()

    d2e_from_dIdq = numpy.zeros([mol.natm, mol.natm, 3, 3])
    for i_atom in range(mol.natm):
        for i_xyz in range(3):
            d2e_from_dIdq[i_atom, :, i_xyz, :] = grad_nuc(pcmobj, dm, q_sym = dqdx[i_atom, i_xyz, :])

    d2e = d2e_from_d2I - d2e_from_dIdq

    t1 = log.timer_debug1('solvent hessian d(dVnuc/dx * q)/dx contribution', *t1)
    return d2e

def analytical_hess_qv(pcmobj, dm, verbose=None):
    if not pcmobj._intermediates:
        pcmobj.build()
    dm_cache = pcmobj._intermediates.get('dm', None)
    if dm_cache is not None and cupy.linalg.norm(dm_cache - dm) < 1e-10:
        pass
    else:
        pcmobj._get_vind(dm)
    mol = pcmobj.mol
    log = logger.new_logger(pcmobj, verbose)
    t1 = log.init_timer()

    gridslice   = pcmobj.surface['gslice_by_atom']
    charge_exp  = pcmobj.surface['charge_exp']
    grid_coords = pcmobj.surface['grid_coords']
    q_sym       = pcmobj._intermediates['q_sym']

    aoslice = mol.aoslice_by_atom()
    aoslice = numpy.array(aoslice)

    intopt_derivative = int3c1e.VHFOpt(mol)
    intopt_derivative.build(cutoff = 1e-14, aosym = False)

    # fakemol = gto.fakemol_for_charges(grid_coords.get(), expnt=charge_exp.get()**2)
    # intopt = int3c2e.VHFOpt(mol, fakemol, 'int2e')
    # intopt.build(1e-14, diag_block_with_triu=True, aosym=False)

    d2e_from_d2I = cupy.zeros([mol.natm, mol.natm, 3, 3])

    # d2I_dA2 = int3c2e.get_int3c2e_general(mol, fakemol, ip_type='ipip1', direct_scf_tol=1e-14)
    # d2I_dA2 = cupy.einsum('dijq,q->dij', d2I_dA2, q_sym)
    # d2I_dA2 = d2I_dA2.reshape([3, 3, nao, nao])
    d2I_dA2 = int1e_grids_ipip1(mol, grid_coords, charges = q_sym, intopt = intopt_derivative, charge_exponents = charge_exp**2)
    for i_atom in range(mol.natm):
        p0,p1 = aoslice[i_atom, 2:]
        d2e_from_d2I[i_atom, i_atom, :, :] += contract('ij,dDij->dD', dm[p0:p1, :], d2I_dA2[:, :, p0:p1, :])
        d2e_from_d2I[i_atom, i_atom, :, :] += contract('ij,dDij->dD', dm[:, p0:p1], d2I_dA2[:, :, p0:p1, :].transpose(0,1,3,2))
    d2I_dA2 = None

    # d2I_dAdB = int3c2e.get_int3c2e_general(mol, fakemol, ip_type='ipvip1', direct_scf_tol=1e-14)
    # d2I_dAdB = cupy.einsum('dijq,q->dij', d2I_dAdB, q_sym)
    # d2I_dAdB = d2I_dAdB.reshape([3, 3, nao, nao])
    d2I_dAdB = int1e_grids_ipvip1(mol, grid_coords, charges = q_sym, intopt = intopt_derivative, charge_exponents = charge_exp**2)
    for i_atom in range(mol.natm):
        pi0,pi1 = aoslice[i_atom, 2:]
        for j_atom in range(mol.natm):
            pj0,pj1 = aoslice[j_atom, 2:]
            d2e_from_d2I[i_atom, j_atom, :, :] += contract('ij,dDij->dD', dm[pi0:pi1, pj0:pj1], d2I_dAdB[:, :, pi0:pi1, pj0:pj1])
            d2e_from_d2I[i_atom, j_atom, :, :] += contract('ij,dDij->dD', dm[pj0:pj1, pi0:pi1], d2I_dAdB[:, :, pi0:pi1, pj0:pj1].transpose(0,1,3,2))
    d2I_dAdB = None

    for j_atom in range(mol.natm):
        g0,g1 = gridslice[j_atom]
        # d2I_dAdC = int3c2e.get_int3c2e_general(mol, fakemol, ip_type='ip1ip2', direct_scf_tol=1e-14)
        # d2I_dAdC = cupy.einsum('dijq,q->dij', d2I_dAdC[:, :, :, g0:g1], q_sym[g0:g1])
        # d2I_dAdC = d2I_dAdC.reshape([3, 3, nao, nao])
        d2I_dAdC = int1e_grids_ip1ip2(mol, grid_coords[g0:g1, :], charges = q_sym[g0:g1], intopt = intopt_derivative, charge_exponents = charge_exp[g0:g1]**2)

        for i_atom in range(mol.natm):
            p0,p1 = aoslice[i_atom, 2:]
            d2e_from_d2I[i_atom, j_atom, :, :] += contract('ij,dDij->dD', dm[p0:p1, :], d2I_dAdC[:, :, p0:p1, :])
            d2e_from_d2I[i_atom, j_atom, :, :] += contract('ij,dDij->dD', dm[:, p0:p1], d2I_dAdC[:, :, p0:p1, :].transpose(0,1,3,2))

            d2e_from_d2I[j_atom, i_atom, :, :] += contract('ij,dDij->dD', dm[p0:p1, :], d2I_dAdC[:, :, p0:p1, :].transpose(1,0,2,3))
            d2e_from_d2I[j_atom, i_atom, :, :] += contract('ij,dDij->dD', dm[:, p0:p1], d2I_dAdC[:, :, p0:p1, :].transpose(1,0,3,2))
    d2I_dAdC = None

    # d2I_dC2 = int3c2e.get_int3c2e_general(mol, fakemol, ip_type='ipip2', direct_scf_tol=1e-14)
    # d2I_dC2 = cupy.einsum('dijq,ij->dq', d2I_dC2, dm)
    # d2I_dC2 = d2I_dC2.reshape([3, 3, ngrids])
    d2I_dC2 = int1e_grids_ipip2(mol, grid_coords, dm = dm, intopt = intopt_derivative, charge_exponents = charge_exp**2)
    for i_atom in range(mol.natm):
        g0,g1 = gridslice[i_atom]
        d2e_from_d2I[i_atom, i_atom, :, :] += d2I_dC2[:, :, g0:g1] @ q_sym[g0:g1]
    d2I_dC2 = None

    dqdx = get_dqsym_dx(pcmobj, dm, range(mol.natm), intopt_derivative)

    d2e_from_dIdq = numpy.zeros([mol.natm, mol.natm, 3, 3])
    for i_atom in range(mol.natm):
        for i_xyz in range(3):
            d2e_from_dIdq[i_atom, :, i_xyz, :] = grad_qv(pcmobj, dm, q_sym = dqdx[i_atom, i_xyz, :])

    d2e_from_d2I = d2e_from_d2I.get()
    d2e = d2e_from_d2I + d2e_from_dIdq
    d2e *= -1

    t1 = log.timer_debug1('solvent hessian d(dI/dx * q)/dx contribution', *t1)
    return d2e

def einsum_ij_Adj_Adi_inverseK(pcmobj, Adj_term, K_transpose = False):
    nA, nd, nj = Adj_term.shape
    # return cupy.einsum('ij,Adj->Adi', cupy.linalg.inv(K), Adj_term)
    # return cupy.linalg.solve(K, Adj_term.reshape(nA * nd, nj).T).T.reshape(nA, nd, nj)
    return pcmobj.left_solve_K(Adj_term.reshape(nA * nd, nj).T, K_transpose = K_transpose).T.reshape(nA, nd, nj)
def einsum_Adi_ij_Adj_inverseK(Adi_term, pcmobj, K_transpose = False):
    # return cupy.einsum('Adi,ij->Adj', Adi_term, cupy.linalg.inv(K))
    return einsum_ij_Adj_Adi_inverseK(pcmobj, Adi_term, K_transpose = not K_transpose)

def get_dS_dot_q(dS, dSii, q, atmlst, gridslice):
    output = contract('diA,i->Adi', dSii[:,:,atmlst], q)
    for i_atom in atmlst:
        g0,g1 = gridslice[i_atom]
        output[i_atom, :, g0:g1] += dS[:,g0:g1,:] @ q
        output[i_atom, :, :] -= dS[:,:,g0:g1] @ q[g0:g1]
    return output
def get_dST_dot_q(dS, dSii, q, atmlst, gridslice):
    # S is symmetric
    return get_dS_dot_q(dS, dSii, q, atmlst, gridslice)

def get_dA_dot_q(dA, q, atmlst):
    return contract('diA,i->Adi', dA[:,:,atmlst], q)

def get_dD_dot_q(dD, q, atmlst, gridslice, ngrids):
    output = cupy.zeros([len(atmlst), 3, ngrids])
    for i_atom in atmlst:
        g0,g1 = gridslice[i_atom]
        output[i_atom, :, g0:g1] += dD[:,g0:g1,:] @ q
        output[i_atom, :, :] -= dD[:,:,g0:g1] @ q[g0:g1]
    return output
def get_dDT_dot_q(dD, q, atmlst, gridslice, ngrids):
    return get_dD_dot_q(-dD.transpose(0,2,1), q, atmlst, gridslice, ngrids)

def get_v_dot_d2S_dot_q(d2S, d2Sii, v_left, q_right, natom, gridslice):
    output = d2Sii @ (v_left * q_right)
    for i_atom in range(natom):
        gi0,gi1 = gridslice[i_atom]
        for j_atom in range(natom):
            gj0,gj1 = gridslice[j_atom]
            d2S_atom_ij = contract('q,dDq->dD', v_left[gi0:gi1], d2S[:,:,gi0:gi1,gj0:gj1] @ q_right[gj0:gj1])
            output[i_atom, i_atom, :, :] += d2S_atom_ij
            output[j_atom, j_atom, :, :] += d2S_atom_ij
            output[i_atom, j_atom, :, :] -= d2S_atom_ij
            output[j_atom, i_atom, :, :] -= d2S_atom_ij
    return output
def get_v_dot_d2ST_dot_q(d2S, d2Sii, v_left, q_right, natom, gridslice):
    # S is symmetric
    return get_v_dot_d2S_dot_q(d2S, d2Sii, v_left, q_right, natom, gridslice)

def get_v_dot_d2A_dot_q(d2A, v_left, q_right):
    return d2A @ (v_left * q_right)

def get_v_dot_d2D_dot_q(d2D, v_left, q_right, natom, gridslice):
    output = cupy.zeros([natom, natom, 3, 3])
    for i_atom in range(natom):
        gi0,gi1 = gridslice[i_atom]
        for j_atom in range(natom):
            gj0,gj1 = gridslice[j_atom]
            d2D_atom_ij = contract('q,dDq->dD', v_left[gi0:gi1], d2D[:,:,gi0:gi1,gj0:gj1] @ q_right[gj0:gj1])
            output[i_atom, i_atom, :, :] += d2D_atom_ij
            output[j_atom, j_atom, :, :] += d2D_atom_ij
            output[i_atom, j_atom, :, :] -= d2D_atom_ij
            output[j_atom, i_atom, :, :] -= d2D_atom_ij
    return output
def get_v_dot_d2DT_dot_q(d2D, v_left, q_right, natom, gridslice):
    return get_v_dot_d2D_dot_q(d2D.transpose(0,1,3,2), v_left, q_right, natom, gridslice)

def analytical_hess_solver(pcmobj, dm, verbose=None):
    if not pcmobj._intermediates:
        pcmobj.build()
    dm_cache = pcmobj._intermediates.get('dm', None)
    if dm_cache is not None and cupy.linalg.norm(dm_cache - dm) < 1e-10:
        pass
    else:
        pcmobj._get_vind(dm)
    mol = pcmobj.mol
    log = logger.new_logger(mol, verbose)
    t1 = log.init_timer()

    natom = mol.natm
    atmlst = range(natom) # Attention: This cannot be split

    gridslice    = pcmobj.surface['gslice_by_atom']
    v_grids      = pcmobj._intermediates['v_grids']
    q            = pcmobj._intermediates['q']
    f_epsilon    = pcmobj._intermediates['f_epsilon']
    if not pcmobj.if_method_in_CPCM_category:
        A = pcmobj._intermediates['A']
        D = pcmobj._intermediates['D']
        S = pcmobj._intermediates['S']

    ngrids = q.shape[0]

    vK_1 = pcmobj.left_solve_K(v_grids, K_transpose = True)

    if pcmobj.method.upper() in ['C-PCM', 'CPCM', 'COSMO']:
        _, dS = get_dD_dS(pcmobj.surface, with_D=False, with_S=True)
        dF, _ = get_dF_dA(pcmobj.surface, with_dA = False)
        dSii = get_dSii(pcmobj.surface, dF)

        # dR = 0, dK = dS
        # d(S-1 R) = - S-1 dS S-1 R
        # d2(S-1 R) = (S-1 dS S-1 dS S-1 R) + (S-1 dS S-1 dS S-1 R) - (S-1 d2S S-1 R)
        dSdx_dot_q = get_dS_dot_q(dS, dSii, q, atmlst, gridslice)
        S_1_dSdx_dot_q = einsum_ij_Adj_Adi_inverseK(pcmobj, dSdx_dot_q)
        dSdx_dot_q = None
        VS_1_dot_dSdx = get_dST_dot_q(dS, dSii, vK_1, atmlst, gridslice)
        dS = None
        dSii = None
        d2e_from_d2KR = contract('Adi,BDi->ABdD', VS_1_dot_dSdx, S_1_dSdx_dot_q) * 2

        _, d2S = get_d2D_d2S(pcmobj.surface, with_D=False, with_S=True)
        d2F, _ = get_d2F_d2A(pcmobj.surface)
        d2Sii = get_d2Sii(pcmobj.surface, dF, d2F)
        dF = None
        d2F = None
        d2e_from_d2KR -= get_v_dot_d2S_dot_q(d2S, d2Sii, vK_1, q, natom, gridslice)
        d2S = None
        d2Sii = None

        dK_1Rv = -S_1_dSdx_dot_q
        R = -f_epsilon
        dvK_1R = -einsum_Adi_ij_Adj_inverseK(VS_1_dot_dSdx, pcmobj) * R

    elif pcmobj.method.upper() in ['IEF-PCM', 'IEFPCM', 'SMD']:
        dD, dS = get_dD_dS(pcmobj.surface, with_D=True, with_S=True)
        dF, dA = get_dF_dA(pcmobj.surface)
        dSii = get_dSii(pcmobj.surface, dF)

        # dR = f_eps/(2*pi) * (dD*A + D*dA)
        # dK = dS - f_eps/(2*pi) * (dD*A*S + D*dA*S + D*A*dS)

        # d2R = f_eps/(2*pi) * (d2D*A + dD*dA + dD*dA + D*d2A)
        # d2K = d2S - f_eps/(2*pi) * (d2D*A*S + D*d2A*S + D*A*d2S + dD*dA*S + dD*dA*S + dD*A*dS + dD*A*dS + D*dA*dS + D*dA*dS)
        # The terms showing up twice on equation above (dD*dA + dD*dA for example) refer to dD/dx * dA/dy + dD/dy * dA/dx,
        # since D is not symmetric, they are not the same.

        # d(K-1 R) = - K-1 dK K-1 R + K-1 dR
        # d2(K-1 R) = (K-1 dK K-1 dK K-1 R) + (K-1 dK K-1 dK K-1 R) - (K-1 d2K K-1 R) - (K-1 dK K-1 dR)
        #             - (K-1 dK K-1 dR) + (K-1 d2R)
        f_eps_over_2pi = f_epsilon/(2.0*PI)

        dSdx_dot_q = get_dS_dot_q(dS, dSii, q, atmlst, gridslice)
        DA = D*A
        dKdx_dot_q = dSdx_dot_q - f_eps_over_2pi * contract('ij,Adj->Adi', DA, dSdx_dot_q)
        dAdx_dot_Sq = get_dA_dot_q(dA, S @ q, atmlst)
        dKdx_dot_q -= f_eps_over_2pi * contract('ij,Adj->Adi', D, dAdx_dot_Sq)
        AS = (A * S.T).T # It's just diag(A) @ S
        ASq = AS @ q
        dDdx_dot_ASq = get_dD_dot_q(dD, ASq, atmlst, gridslice, ngrids)
        dKdx_dot_q -= f_eps_over_2pi * dDdx_dot_ASq
        dDdx_dot_ASq = None

        K_1_dot_dKdx_dot_q = einsum_ij_Adj_Adi_inverseK(pcmobj, dKdx_dot_q)
        dKdx_dot_q = None

        vK_1_dot_dSdx = get_dST_dot_q(dS, dSii, vK_1, atmlst, gridslice)
        vK_1_dot_dKdx = vK_1_dot_dSdx
        vK_1_dot_dSdx = None
        vK_1_dot_dDdx = get_dDT_dot_q(dD, vK_1, atmlst, gridslice, ngrids)
        vK_1_dot_dKdx -= f_eps_over_2pi * contract('ij,Adj->Adi', AS.T, vK_1_dot_dDdx)
        AS = None
        vK_1D = D.T @ vK_1
        vK_1D_dot_dAdx = get_dA_dot_q(dA, vK_1D, atmlst)
        vK_1_dot_dKdx -= f_eps_over_2pi * contract('ij,Adj->Adi', S.T, vK_1D_dot_dAdx)
        vK_1DA = DA.T @ vK_1
        DA = None
        vK_1DA_dot_dSdx = get_dST_dot_q(dS, dSii, vK_1DA, atmlst, gridslice)
        dS = None
        dSii = None
        vK_1_dot_dKdx -= f_eps_over_2pi * vK_1DA_dot_dSdx
        vK_1DA_dot_dSdx = None

        d2e_from_d2KR  = contract('Adi,BDi->ABdD', vK_1_dot_dKdx, K_1_dot_dKdx_dot_q)
        d2e_from_d2KR += contract('Adi,BDi->BADd', vK_1_dot_dKdx, K_1_dot_dKdx_dot_q)

        d2F, d2A = get_d2F_d2A(pcmobj.surface)
        vK_1_d2K_q  = get_v_dot_d2A_dot_q(d2A, vK_1D, S @ q)
        vK_1_d2R_V  = get_v_dot_d2A_dot_q(d2A, vK_1D, v_grids)
        d2A = None
        d2Sii = get_d2Sii(pcmobj.surface, dF, d2F)
        dF = None
        d2F = None
        d2D, d2S = get_d2D_d2S(pcmobj.surface, with_D=True, with_S=True)
        vK_1_d2K_q += get_v_dot_d2D_dot_q(d2D, vK_1, ASq, natom, gridslice)
        vK_1_d2R_V += get_v_dot_d2D_dot_q(d2D, vK_1, A * v_grids, natom, gridslice)
        d2D = None
        vK_1_d2K_q += get_v_dot_d2S_dot_q(d2S, d2Sii, vK_1DA, q, natom, gridslice)
        vK_1_d2K_q += contract('Adi,BDi->ABdD', vK_1_dot_dDdx, dAdx_dot_Sq)
        vK_1_d2K_q += contract('Adi,BDi->ABdD', vK_1_dot_dDdx * A, dSdx_dot_q)
        vK_1_d2K_q += contract('Adi,BDi->ABdD', vK_1D_dot_dAdx, dSdx_dot_q)
        vK_1_d2K_q += contract('Adi,BDi->BADd', vK_1_dot_dDdx, dAdx_dot_Sq)
        vK_1_d2K_q += contract('Adi,BDi->BADd', vK_1_dot_dDdx * A, dSdx_dot_q)
        vK_1_d2K_q += contract('Adi,BDi->BADd', vK_1D_dot_dAdx, dSdx_dot_q)
        vK_1_d2K_q *= -f_eps_over_2pi
        vK_1_d2K_q += get_v_dot_d2S_dot_q(d2S, d2Sii, vK_1, q, natom, gridslice)
        d2S = None
        d2Sii = None

        d2e_from_d2KR -= vK_1_d2K_q

        dAdx_dot_V = get_dA_dot_q(dA, v_grids, atmlst)
        dDdx_dot_AV = get_dD_dot_q(dD, A * v_grids, atmlst, gridslice, ngrids)
        dRdx_dot_V = f_eps_over_2pi * (dDdx_dot_AV + contract('ij,Adj->Adi', D, dAdx_dot_V))
        dDdx_dot_AV = None

        K_1_dot_dRdx_dot_V = einsum_ij_Adj_Adi_inverseK(pcmobj, dRdx_dot_V)
        dRdx_dot_V = None

        d2e_from_d2KR -= contract('Adi,BDi->ABdD', vK_1_dot_dKdx, K_1_dot_dRdx_dot_V)
        d2e_from_d2KR -= contract('Adi,BDi->BADd', vK_1_dot_dKdx, K_1_dot_dRdx_dot_V)

        vK_1_d2R_V += contract('Adi,BDi->ABdD', vK_1_dot_dDdx, dAdx_dot_V)
        vK_1_d2R_V += contract('Adi,BDi->BADd', vK_1_dot_dDdx, dAdx_dot_V)
        vK_1_d2R_V *= f_eps_over_2pi

        d2e_from_d2KR += vK_1_d2R_V

        dK_1Rv = -K_1_dot_dKdx_dot_q + K_1_dot_dRdx_dot_V

        VK_1D_dot_dAdx = get_dA_dot_q(dA, (D.T @ vK_1).T, atmlst)
        VK_1_dot_dDdx = get_dDT_dot_q(dD, vK_1, atmlst, gridslice, ngrids)
        VK_1_dot_dRdx = f_eps_over_2pi * (VK_1D_dot_dAdx + VK_1_dot_dDdx * A)

        DA = D*A
        R = -f_epsilon * (cupy.eye(DA.shape[0]) - 1.0/(2.0*PI)*DA)
        dvK_1R = -einsum_Adi_ij_Adj_inverseK(vK_1_dot_dKdx, pcmobj) @ R + VK_1_dot_dRdx

    elif pcmobj.method.upper() in ['SS(V)PE']:
        dD, dS = get_dD_dS(pcmobj.surface, with_D=True, with_S=True)
        dF, dA = get_dF_dA(pcmobj.surface)
        dSii = get_dSii(pcmobj.surface, dF)

        # dR = f_eps/(2*pi) * (dD*A + D*dA)
        # dK = dS - f_eps/(4*pi) * (dD*A*S + D*dA*S + D*A*dS + dST*AT*DT + ST*dAT*DT + ST*AT*dDT)

        # d2R = f_eps/(2*pi) * (d2D*A + dD*dA + dD*dA + D*d2A)
        # d2K = d2S - f_eps/(4*pi) * (d2D*A*S + D*d2A*S + D*A*d2S + dD*dA*S + dD*dA*S + dD*A*dS + dD*A*dS + D*dA*dS + D*dA*dS
        #                           + d2ST*AT*DT + ST*d2AT*DT + ST*AT*d2DT + dST*dAT*DT + dST*dAT*DT + dST*AT*dDT + dST*AT*dDT + ST*dAT*dDT + ST*dAT*dDT)
        f_eps_over_2pi = f_epsilon/(2.0*PI)
        f_eps_over_4pi = f_epsilon/(4.0*PI)

        dSdx_dot_q = get_dS_dot_q(dS, dSii, q, atmlst, gridslice)
        DA = D*A
        dKdx_dot_q = dSdx_dot_q - f_eps_over_4pi * contract('ij,Adj->Adi', DA, dSdx_dot_q)
        dAdx_dot_Sq = get_dA_dot_q(dA, S @ q, atmlst)
        dKdx_dot_q -= f_eps_over_4pi * contract('ij,Adj->Adi', D, dAdx_dot_Sq)
        AS = (A * S.T).T # It's just diag(A) @ S
        ASq = AS @ q
        dDdx_dot_ASq = get_dD_dot_q(dD, ASq, atmlst, gridslice, ngrids)
        dKdx_dot_q -= f_eps_over_4pi * dDdx_dot_ASq
        dDdx_dot_ASq = None
        dDdxT_dot_q = get_dDT_dot_q(dD, q, atmlst, gridslice, ngrids)
        dKdx_dot_q -= f_eps_over_4pi * contract('ij,Adj->Adi', AS.T, dDdxT_dot_q)
        dAdxT_dot_DT_q = get_dA_dot_q(dA, D.T @ q, atmlst)
        dKdx_dot_q -= f_eps_over_4pi * contract('ij,Adj->Adi', S.T, dAdxT_dot_DT_q)
        AT_DT_q = DA.T @ q
        dSdxT_dot_AT_DT_q = get_dS_dot_q(dS, dSii, AT_DT_q, atmlst, gridslice)
        dKdx_dot_q -= f_eps_over_4pi * dSdxT_dot_AT_DT_q
        dSdxT_dot_AT_DT_q = None

        K_1_dot_dKdx_dot_q = einsum_ij_Adj_Adi_inverseK(pcmobj, dKdx_dot_q)
        dKdx_dot_q = None

        vK_1_dot_dSdx = get_dST_dot_q(dS, dSii, vK_1, atmlst, gridslice)
        vK_1_dot_dKdx = vK_1_dot_dSdx
        vK_1_dot_dSdx = None
        vK_1_dot_dDdx = get_dDT_dot_q(dD, vK_1, atmlst, gridslice, ngrids)
        vK_1_dot_dKdx -= f_eps_over_4pi * contract('ij,Adj->Adi', AS.T, vK_1_dot_dDdx)
        vK_1D_dot_dAdx = get_dA_dot_q(dA, D.T @ vK_1, atmlst)
        vK_1_dot_dKdx -= f_eps_over_4pi * contract('ij,Adj->Adi', S.T, vK_1D_dot_dAdx)
        vK_1DA = DA.T @ vK_1
        vK_1DA_dot_dSdx = get_dST_dot_q(dS, dSii, vK_1DA, atmlst, gridslice)
        vK_1_dot_dKdx -= f_eps_over_4pi * vK_1DA_dot_dSdx
        vK_1DA_dot_dSdx = None
        vK_1_dot_dSdxT = get_dS_dot_q(dS, dSii, vK_1, atmlst, gridslice)
        dS = None
        dSii = None
        vK_1_dot_dKdx -= f_eps_over_4pi * contract('ij,Adj->Adi', DA, vK_1_dot_dSdxT)
        DA = None
        vK_1_ST_dot_dAdxT = get_dA_dot_q(dA, (S @ vK_1).T, atmlst)
        vK_1_dot_dKdx -= f_eps_over_4pi * contract('ij,Adj->Adi', D, vK_1_ST_dot_dAdxT)
        vK_1_ST_AT = AS @ vK_1
        AS = None
        vK_1_ST_AT_dot_dDdxT = get_dD_dot_q(dD, vK_1_ST_AT, atmlst, gridslice, ngrids)
        vK_1_dot_dKdx -= f_eps_over_4pi * vK_1_ST_AT_dot_dDdxT
        vK_1_ST_AT_dot_dDdxT = None

        d2e_from_d2KR  = contract('Adi,BDi->ABdD', vK_1_dot_dKdx, K_1_dot_dKdx_dot_q)
        d2e_from_d2KR += contract('Adi,BDi->BADd', vK_1_dot_dKdx, K_1_dot_dKdx_dot_q)

        d2F, d2A = get_d2F_d2A(pcmobj.surface)
        vK_1_d2K_q  = get_v_dot_d2A_dot_q(d2A, (D.T @ vK_1).T, S @ q)
        vK_1_d2K_q += get_v_dot_d2A_dot_q(d2A, (S @ vK_1).T, D.T @ q)
        vK_1_d2R_V  = get_v_dot_d2A_dot_q(d2A, (D.T @ vK_1).T, v_grids)
        d2A = None
        d2Sii = get_d2Sii(pcmobj.surface, dF, d2F)
        dF = None
        d2F = None
        d2D, d2S = get_d2D_d2S(pcmobj.surface, with_D=True, with_S=True)
        vK_1_d2K_q += get_v_dot_d2D_dot_q(d2D, vK_1, ASq, natom, gridslice)
        vK_1_d2K_q += get_v_dot_d2DT_dot_q(d2D, vK_1_ST_AT, q, natom, gridslice)
        vK_1_d2R_V += get_v_dot_d2D_dot_q(d2D, vK_1, A * v_grids, natom, gridslice)
        d2D = None
        vK_1_d2K_q += get_v_dot_d2S_dot_q(d2S, d2Sii, vK_1DA, q, natom, gridslice)
        vK_1_d2K_q += get_v_dot_d2ST_dot_q(d2S, d2Sii, vK_1, AT_DT_q, natom, gridslice)
        vK_1_d2K_q += contract('Adi,BDi->ABdD', vK_1_dot_dDdx, dAdx_dot_Sq)
        vK_1_d2K_q += contract('Adi,BDi->ABdD', vK_1_dot_dDdx * A, dSdx_dot_q)
        vK_1_d2K_q += contract('Adi,BDi->ABdD', vK_1D_dot_dAdx, dSdx_dot_q)
        vK_1_d2K_q += contract('Adi,BDi->ABdD', vK_1_dot_dSdxT, dAdxT_dot_DT_q)
        vK_1_d2K_q += contract('Adi,BDi->ABdD', vK_1_dot_dSdxT * A, dDdxT_dot_q)
        vK_1_d2K_q += contract('Adi,BDi->ABdD', vK_1_ST_dot_dAdxT, dDdxT_dot_q)
        vK_1_d2K_q += contract('Adi,BDi->BADd', vK_1_dot_dDdx, dAdx_dot_Sq)
        vK_1_d2K_q += contract('Adi,BDi->BADd', vK_1_dot_dDdx * A, dSdx_dot_q)
        vK_1_d2K_q += contract('Adi,BDi->BADd', vK_1D_dot_dAdx, dSdx_dot_q)
        vK_1_d2K_q += contract('Adi,BDi->BADd', vK_1_dot_dSdxT, dAdxT_dot_DT_q)
        vK_1_d2K_q += contract('Adi,BDi->BADd', vK_1_dot_dSdxT * A, dDdxT_dot_q)
        vK_1_d2K_q += contract('Adi,BDi->BADd', vK_1_ST_dot_dAdxT, dDdxT_dot_q)
        vK_1_d2K_q *= -f_eps_over_4pi
        vK_1_d2K_q += get_v_dot_d2S_dot_q(d2S, d2Sii, vK_1, q, natom, gridslice)
        d2S = None
        d2Sii = None

        d2e_from_d2KR -= vK_1_d2K_q

        dAdx_dot_V = get_dA_dot_q(dA, v_grids, atmlst)
        dDdx_dot_AV = get_dD_dot_q(dD, A * v_grids, atmlst, gridslice, ngrids)
        dRdx_dot_V = f_eps_over_2pi * (dDdx_dot_AV + contract('ij,Adj->Adi', D, dAdx_dot_V))
        dDdx_dot_AV = None

        K_1_dot_dRdx_dot_V = einsum_ij_Adj_Adi_inverseK(pcmobj, dRdx_dot_V)

        d2e_from_d2KR -= contract('Adi,BDi->ABdD', vK_1_dot_dKdx, K_1_dot_dRdx_dot_V)
        d2e_from_d2KR -= contract('Adi,BDi->BADd', vK_1_dot_dKdx, K_1_dot_dRdx_dot_V)

        vK_1_d2R_V += contract('Adi,BDi->ABdD', vK_1_dot_dDdx, dAdx_dot_V)
        vK_1_d2R_V += contract('Adi,BDi->BADd', vK_1_dot_dDdx, dAdx_dot_V)
        vK_1_d2R_V *= f_eps_over_2pi

        d2e_from_d2KR += vK_1_d2R_V

        dK_1Rv = -K_1_dot_dKdx_dot_q + K_1_dot_dRdx_dot_V

        VK_1D_dot_dAdx = get_dA_dot_q(dA, (D.T @ vK_1).T, atmlst)
        VK_1_dot_dDdx = get_dDT_dot_q(dD, vK_1, atmlst, gridslice, ngrids)
        VK_1_dot_dRdx = f_eps_over_2pi * (VK_1D_dot_dAdx + VK_1_dot_dDdx * A)

        DA = D*A
        R = -f_epsilon * (cupy.eye(DA.shape[0]) - 1.0/(2.0*PI)*DA)
        dvK_1R = -einsum_Adi_ij_Adj_inverseK(vK_1_dot_dKdx, pcmobj) @ R + VK_1_dot_dRdx

    else:
        raise RuntimeError(f"Unknown implicit solvent model: {pcmobj.method}")

    d2e = d2e_from_d2KR

    intopt_derivative = int3c1e.VHFOpt(mol)
    intopt_derivative.build(cutoff = 1e-14, aosym = False)

    dVdx = get_dvgrids(pcmobj, dm, range(mol.natm), intopt_derivative)
    d2e -= contract('Adi,BDi->BADd', dvK_1R, dVdx)
    d2e -= contract('Adi,BDi->ABdD', dVdx, dK_1Rv)

    d2e *= 0.5
    d2e = d2e.get()
    t1 = log.timer_debug1('solvent hessian d(V * dK-1R/dx * V)/dx contribution', *t1)
    return d2e

def get_dqsym_dx_fix_vgrids(pcmobj, atmlst):
    assert pcmobj._intermediates is not None

    gridslice    = pcmobj.surface['gslice_by_atom']
    v_grids      = pcmobj._intermediates['v_grids']
    q            = pcmobj._intermediates['q']
    q_sym        = pcmobj._intermediates['q_sym']
    f_epsilon    = pcmobj._intermediates['f_epsilon']
    if not pcmobj.if_method_in_CPCM_category:
        A = pcmobj._intermediates['A']
        D = pcmobj._intermediates['D']
        S = pcmobj._intermediates['S']

    ngrids = q_sym.shape[0]

    if pcmobj.method.upper() in ['C-PCM', 'CPCM', 'COSMO']:
        _, dS = get_dD_dS(pcmobj.surface, with_D=False, with_S=True)
        dF, _ = get_dF_dA(pcmobj.surface, with_dA = False)
        dSii = get_dSii(pcmobj.surface, dF)
        dF = None

        # dR = 0, dK = dS
        dSdx_dot_q = get_dS_dot_q(dS, dSii, q_sym, atmlst, gridslice)

        dqdx_fix_Vq = einsum_ij_Adj_Adi_inverseK(pcmobj, dSdx_dot_q)

    elif pcmobj.method.upper() in ['IEF-PCM', 'IEFPCM', 'SMD']:
        dF, dA = get_dF_dA(pcmobj.surface)
        dSii = get_dSii(pcmobj.surface, dF)
        dF = None

        dD, dS = get_dD_dS(pcmobj.surface, with_D=True, with_S=True)

        # dR = f_eps/(2*pi) * (dD*A + D*dA)
        # dK = dS - f_eps/(2*pi) * (dD*A*S + D*dA*S + D*A*dS)
        f_eps_over_2pi = f_epsilon/(2.0*PI)

        dSdx_dot_q = get_dS_dot_q(dS, dSii, q, atmlst, gridslice)

        DA = D*A
        dKdx_dot_q = dSdx_dot_q - f_eps_over_2pi * contract('ij,Adj->Adi', DA, dSdx_dot_q)

        dAdx_dot_Sq = get_dA_dot_q(dA, S @ q, atmlst)
        dKdx_dot_q -= f_eps_over_2pi * contract('ij,Adj->Adi', D, dAdx_dot_Sq)

        AS = (A * S.T).T # It's just diag(A) @ S
        dDdx_dot_ASq = get_dD_dot_q(dD, AS @ q, atmlst, gridslice, ngrids)
        dKdx_dot_q -= f_eps_over_2pi * dDdx_dot_ASq

        dqdx_fix_Vq = -einsum_ij_Adj_Adi_inverseK(pcmobj, dKdx_dot_q)

        dAdx_dot_V = get_dA_dot_q(dA, v_grids, atmlst)

        dDdx_dot_AV = get_dD_dot_q(dD, A * v_grids, atmlst, gridslice, ngrids)

        dRdx_dot_V = f_eps_over_2pi * (dDdx_dot_AV + contract('ij,Adj->Adi', D, dAdx_dot_V))
        dqdx_fix_Vq += einsum_ij_Adj_Adi_inverseK(pcmobj, dRdx_dot_V)

        invKT_V = pcmobj.left_solve_K(v_grids, K_transpose = True)
        dDdxT_dot_invKT_V = get_dDT_dot_q(dD, invKT_V, atmlst, gridslice, ngrids)

        DT_invKT_V = D.T @ invKT_V
        dAdxT_dot_DT_invKT_V = get_dA_dot_q(dA, DT_invKT_V, atmlst)
        dqdx_fix_Vq += f_eps_over_2pi * (contract('i,Adi->Adi', A, dDdxT_dot_invKT_V) + dAdxT_dot_DT_invKT_V)

        dSdxT_dot_invKT_V = get_dST_dot_q(dS, dSii, invKT_V, atmlst, gridslice)
        dKdxT_dot_invKT_V = dSdxT_dot_invKT_V

        dKdxT_dot_invKT_V -= f_eps_over_2pi * contract('ij,Adj->Adi', AS.T, dDdxT_dot_invKT_V)
        dKdxT_dot_invKT_V -= f_eps_over_2pi * contract('ij,Adj->Adi', S.T, dAdxT_dot_DT_invKT_V)

        dSdxT_dot_AT_DT_invKT_V = get_dST_dot_q(dS, dSii, DA.T @ invKT_V, atmlst, gridslice)
        dKdxT_dot_invKT_V -= f_eps_over_2pi * dSdxT_dot_AT_DT_invKT_V
        invKT_dKdxT_dot_invKT_V = einsum_ij_Adj_Adi_inverseK(pcmobj, dKdxT_dot_invKT_V, K_transpose = True)

        R = -f_epsilon * (cupy.eye(DA.shape[0]) - 1.0/(2.0*PI)*DA)
        dqdx_fix_Vq += -contract('ij,Adj->Adi', R.T, invKT_dKdxT_dot_invKT_V)

        dqdx_fix_Vq *= -0.5

    elif pcmobj.method.upper() in ['SS(V)PE']:
        dF, dA = get_dF_dA(pcmobj.surface)
        dSii = get_dSii(pcmobj.surface, dF)
        dF = None

        dD, dS = get_dD_dS(pcmobj.surface, with_D=True, with_S=True)

        f_eps_over_4pi = f_epsilon/(4.0*PI)
        DA = D*A

        def dK_dot_q(q):
            dSdx_dot_q = get_dS_dot_q(dS, dSii, q, atmlst, gridslice)

            dKdx_dot_q = dSdx_dot_q - f_eps_over_4pi * contract('ij,Adj->Adi', DA, dSdx_dot_q)

            dAdx_dot_Sq = get_dA_dot_q(dA, S @ q, atmlst)
            dKdx_dot_q -= f_eps_over_4pi * contract('ij,Adj->Adi', D, dAdx_dot_Sq)

            AS = (A * S.T).T # It's just diag(A) @ S
            dDdx_dot_ASq = get_dD_dot_q(dD, AS @ q, atmlst, gridslice, ngrids)
            dKdx_dot_q -= f_eps_over_4pi * dDdx_dot_ASq

            dDdxT_dot_q = get_dDT_dot_q(dD, q, atmlst, gridslice, ngrids)
            dKdx_dot_q -= f_eps_over_4pi * contract('ij,Adj->Adi', AS.T, dDdxT_dot_q)

            dAdxT_dot_DT_q = get_dA_dot_q(dA, D.T @ q, atmlst)
            dKdx_dot_q -= f_eps_over_4pi * contract('ij,Adj->Adi', S.T, dAdxT_dot_DT_q)

            dSdxT_dot_AT_DT_q = get_dST_dot_q(dS, dSii, DA.T @ q, atmlst, gridslice)
            dKdx_dot_q -= f_eps_over_4pi * dSdxT_dot_AT_DT_q

            return dKdx_dot_q

        f_eps_over_2pi = f_epsilon/(2.0*PI)

        dKdx_dot_q = dK_dot_q(q)
        dqdx_fix_Vq = -einsum_ij_Adj_Adi_inverseK(pcmobj, dKdx_dot_q)

        dAdx_dot_V = get_dA_dot_q(dA, v_grids, atmlst)

        dDdx_dot_AV = get_dD_dot_q(dD, A * v_grids, atmlst, gridslice, ngrids)

        dRdx_dot_V = f_eps_over_2pi * (dDdx_dot_AV + contract('ij,Adj->Adi', D, dAdx_dot_V))
        dqdx_fix_Vq += einsum_ij_Adj_Adi_inverseK(pcmobj, dRdx_dot_V)

        invKT_V = pcmobj.left_solve_K(v_grids, K_transpose = True)
        dDdxT_dot_invKT_V = get_dDT_dot_q(dD, invKT_V, atmlst, gridslice, ngrids)

        DT_invKT_V = D.T @ invKT_V
        dAdxT_dot_DT_invKT_V = get_dA_dot_q(dA, DT_invKT_V, atmlst)
        dqdx_fix_Vq += f_eps_over_2pi * (contract('i,Adi->Adi', A, dDdxT_dot_invKT_V) + dAdxT_dot_DT_invKT_V)

        dKdx_dot_invKT_V = dK_dot_q(invKT_V)
        invKT_dKdx_dot_invKT_V = einsum_ij_Adj_Adi_inverseK(pcmobj, dKdx_dot_invKT_V, K_transpose = True)

        R = -f_epsilon * (cupy.eye(DA.shape[0]) - 1.0/(2.0*PI)*DA)
        dqdx_fix_Vq += -contract('ij,Adj->Adi', R.T, invKT_dKdx_dot_invKT_V)

        dqdx_fix_Vq *= -0.5

    else:
        raise RuntimeError(f"Unknown implicit solvent model: {pcmobj.method}")

    return dqdx_fix_Vq

def get_dvgrids(pcmobj, dm, atmlst, intopt_derivative):
    assert pcmobj._intermediates is not None

    mol = pcmobj.mol
    gridslice    = pcmobj.surface['gslice_by_atom']
    charge_exp   = pcmobj.surface['charge_exp']
    grid_coords  = pcmobj.surface['grid_coords']

    atom_coords = mol.atom_coords(unit='B')
    atom_charges = numpy.asarray(mol.atom_charges(), dtype=numpy.float64)
    atom_coords = atom_coords[atmlst]
    atom_charges = atom_charges[atmlst]
    fakemol_nuc = gto.fakemol_for_charges(atom_coords)
    fakemol = gto.fakemol_for_charges(grid_coords.get(), expnt=charge_exp.get()**2)
    int2c2e_ip1 = mol._add_suffix('int2c2e_ip1')
    v_ng_ip1 = gto.mole.intor_cross(int2c2e_ip1, fakemol_nuc, fakemol)
    v_ng_ip1 = cupy.array(v_ng_ip1)
    dV_on_charge_dx = contract('dAq,A->Adq', v_ng_ip1, atom_charges)

    v_ng_ip2 = gto.mole.intor_cross(int2c2e_ip1, fakemol, fakemol_nuc)
    v_ng_ip2 = cupy.array(v_ng_ip2)
    for i_atom in atmlst:
        g0,g1 = gridslice[i_atom]
        dV_on_charge_dx[i_atom,:,g0:g1] += contract('dqA,A->dq', v_ng_ip2[:,g0:g1,:], atom_charges)

    dIdA = int1e_grids_ip1(mol, grid_coords, dm = dm + dm.T, intopt = intopt_derivative, charge_exponents = charge_exp**2)
    dV_on_charge_dx[atmlst,:,:] -= dIdA[atmlst,:,:]

    dIdC = int1e_grids_ip2(mol, grid_coords, intopt = intopt_derivative, dm = dm, charge_exponents = charge_exp**2)
    for i_atom in atmlst:
        g0,g1 = gridslice[i_atom]
        dV_on_charge_dx[i_atom,:,g0:g1] -= dIdC[:,g0:g1]

    return dV_on_charge_dx

def get_dqsym_dx_fix_K_R(pcmobj, dm, atmlst, intopt_derivative):
    dV_on_charge_dx = get_dvgrids(pcmobj, dm, atmlst, intopt_derivative)

    f_epsilon = pcmobj._intermediates['f_epsilon']
    if pcmobj.if_method_in_CPCM_category:
        R = -f_epsilon
        R_dVdx = R * dV_on_charge_dx
    else:
        A = pcmobj._intermediates['A']
        D = pcmobj._intermediates['D']
        DA = D * A
        R = -f_epsilon * (cupy.eye(DA.shape[0]) - 1.0/(2.0*PI)*DA)
        R_dVdx = contract('ij,Adj->Adi', R, dV_on_charge_dx)

    K_1_R_dVdx = einsum_ij_Adj_Adi_inverseK(pcmobj, R_dVdx)
    K_1T_dVdx = einsum_ij_Adj_Adi_inverseK(pcmobj, dV_on_charge_dx, K_transpose = True)

    if pcmobj.if_method_in_CPCM_category:
        RT_K_1T_dVdx = R * K_1T_dVdx
    else:
        RT_K_1T_dVdx = contract('ij,Adj->Adi', R.T, K_1T_dVdx)

    dqdx_fix_K_R = 0.5 * (K_1_R_dVdx + RT_K_1T_dVdx)

    return dqdx_fix_K_R

def get_dqsym_dx(pcmobj, dm, atmlst, intopt_derivative):
    return get_dqsym_dx_fix_vgrids(pcmobj, atmlst) + get_dqsym_dx_fix_K_R(pcmobj, dm, atmlst, intopt_derivative)

def analytical_grad_vmat(pcmobj, dm, mo_coeff, mo_occ, atmlst=None, verbose=None):
    '''
    dv_solv / da
    '''
    if not pcmobj._intermediates:
        pcmobj.build()
    dm_cache = pcmobj._intermediates.get('dm', None)
    if dm_cache is not None and cupy.linalg.norm(dm_cache - dm) < 1e-10:
        pass
    else:
        pcmobj._get_vind(dm)
    mol = pcmobj.mol
    log = logger.new_logger(pcmobj, verbose)
    t1 = log.init_timer()

    nao, nmo = mo_coeff.shape
    mocc = mo_coeff[:,mo_occ>0]
    nocc = mocc.shape[1]

    if atmlst is None:
        atmlst = range(mol.natm)

    gridslice    = pcmobj.surface['gslice_by_atom']
    charge_exp   = pcmobj.surface['charge_exp']
    grid_coords  = pcmobj.surface['grid_coords']
    q_sym        = pcmobj._intermediates['q_sym']

    aoslice = mol.aoslice_by_atom()
    aoslice = numpy.array(aoslice)

    intopt_fock = int3c1e.VHFOpt(mol)
    intopt_fock.build(cutoff = 1e-14, aosym = True)
    intopt_derivative = int3c1e.VHFOpt(mol)
    intopt_derivative.build(cutoff = 1e-14, aosym = False)

    dIdx_mo = cupy.empty([len(atmlst), 3, nmo, nocc])

    dIdA = int1e_grids_ip1(mol, grid_coords, charges = q_sym, intopt = intopt_derivative, charge_exponents = charge_exp**2)
    for i_atom in atmlst:
        p0,p1 = aoslice[i_atom, 2:]
        # dIdx[i_atom, :, :, :] = 0
        # dIdx[i_atom, :, p0:p1, :] += dIdA[:, p0:p1, :]
        # dIdx[i_atom, :, :, p0:p1] += dIdA[:, p0:p1, :].transpose(0,2,1)
        dIdA_mo = dIdA[:, p0:p1, :] @ mocc
        dIdA_mo = contract('ip,dpj->dij', mo_coeff[p0:p1, :].T, dIdA_mo)
        dIdB_mo = dIdA[:, p0:p1, :].transpose(0,2,1) @ mocc[p0:p1, :]
        dIdB_mo = contract('ip,dpj->dij', mo_coeff.T, dIdB_mo)
        dIdx_mo[i_atom, :, :, :] = dIdA_mo + dIdB_mo

    for i_atom in atmlst:
        g0,g1 = gridslice[i_atom]
        dIdC = int1e_grids_ip2(mol, grid_coords[g0:g1,:], charges = q_sym[g0:g1],
                               intopt = intopt_derivative, charge_exponents = charge_exp[g0:g1]**2)
        dIdC_mo = dIdC @ mocc
        dIdC_mo = contract('ip,dpj->dij', mo_coeff.T, dIdC_mo)
        dIdx_mo[i_atom, :, :, :] += dIdC_mo

    dV_on_molecule_dx_mo = dIdx_mo

    dqdx = get_dqsym_dx(pcmobj, dm, atmlst, intopt_derivative)
    for i_atom in atmlst:
        for i_xyz in range(3):
            dIdx_from_dqdx = int1e_grids(mol, grid_coords, charges = dqdx[i_atom, i_xyz, :],
                                         intopt = intopt_fock, charge_exponents = charge_exp**2)
            dV_on_molecule_dx_mo[i_atom, i_xyz, :, :] += mo_coeff.T @ dIdx_from_dqdx @ mocc

    t1 = log.timer_debug1('computing solvent grad veff', *t1)
    return dV_on_molecule_dx_mo

def make_hess_object(hess_method):
    if hess_method.base.with_solvent.frozen:
        raise RuntimeError('Frozen solvent model is not avialbe for energy hessian')

    name = (hess_method.base.with_solvent.__class__.__name__
            + hess_method.__class__.__name__)
    return lib.set_class(WithSolventHess(hess_method),
                         (WithSolventHess, hess_method.__class__), name)

class WithSolventHess:
    from gpu4pyscf.lib.utils import to_gpu, device

    _keys = {'de_solvent', 'de_solute'}

    def __init__(self, hess_method):
        self.__dict__.update(hess_method.__dict__)
        self.de_solvent = None
        self.de_solute = None

    def undo_solvent(self):
        cls = self.__class__
        name_mixin = self.base.with_solvent.__class__.__name__
        obj = lib.view(self, lib.drop_class(cls, WithSolventHess, name_mixin))
        del obj.de_solvent
        del obj.de_solute
        return obj

    def to_cpu(self):
        from pyscf.solvent.hessian import pcm           # type: ignore
        hess_method = self.undo_solvent().to_cpu()
        return pcm.make_hess_object(hess_method)

    def kernel(self, *args, dm=None, atmlst=None, **kwargs):
        dm = kwargs.pop('dm', None)
        if dm is None:
            dm = self.base.make_rdm1()
        if dm.ndim == 3:
            dm = dm[0] + dm[1]
<<<<<<< HEAD
        with lib.temporary_env(self.base.with_solvent, equilibrium_solvation=True):
            log.debug('Compute hessian from solvents')
            self.de_solvent = self.base.with_solvent.hess(dm)
        log.debug('Compute hessian from solutes')
=======
        is_equilibrium = self.base.with_solvent.equilibrium_solvation
        if self.base.with_solvent.frozen_dm0_for_finite_difference_without_response is not None:
            raise NotImplementedError("frozen_dm0_for_finite_difference_without_response not implemented for PCM Hessian")

        self.base.with_solvent.equilibrium_solvation = True
        self.de_solvent  =    analytical_hess_nuc(self.base.with_solvent, dm, verbose=self.verbose)
        self.de_solvent +=     analytical_hess_qv(self.base.with_solvent, dm, verbose=self.verbose)
        self.de_solvent += analytical_hess_solver(self.base.with_solvent, dm, verbose=self.verbose)
>>>>>>> e0eb6b5a
        self.de_solute = super().kernel(*args, **kwargs)
        self.de = self.de_solute + self.de_solvent
        return self.de

    def make_h1(self, mo_coeff, mo_occ, chkfile=None, atmlst=None, verbose=None):
        if atmlst is None:
            atmlst = range(self.mol.natm)
        h1ao = super().make_h1(mo_coeff, mo_occ, atmlst=atmlst, verbose=verbose)
        if isinstance(self.base, scf.hf.RHF):
            dm = self.base.make_rdm1()
            dv = analytical_grad_vmat(self.base.with_solvent, dm, mo_coeff, mo_occ, atmlst=atmlst, verbose=verbose)
            for i0, ia in enumerate(atmlst):
                h1ao[i0] += dv[i0]
            return h1ao
        elif isinstance(self.base, scf.uhf.UHF):
            h1aoa, h1aob = h1ao
            solvent = self.base.with_solvent
            dm = self.base.make_rdm1()
            dm = dm[0] + dm[1]
            dva = analytical_grad_vmat(solvent, dm, mo_coeff[0], mo_occ[0], atmlst=atmlst, verbose=verbose)
            dvb = analytical_grad_vmat(solvent, dm, mo_coeff[1], mo_occ[1], atmlst=atmlst, verbose=verbose)
            for i0, ia in enumerate(atmlst):
                h1aoa[i0] += dva[i0]
                h1aob[i0] += dvb[i0]
            return h1aoa, h1aob
        else:
            raise NotImplementedError('Base object is not supported')

    def get_veff_resp_mo(self, mol, dms, mo_coeff, mo_occ, hermi=1):
        v1vo = super().get_veff_resp_mo(mol, dms, mo_coeff, mo_occ, hermi=hermi)
        if not self.base.with_solvent.equilibrium_solvation:
            return v1vo
        v_solvent = self.base.with_solvent._B_dot_x(dms)
        if isinstance(self.base, scf.uhf.UHF):
            n_dm = dms.shape[1]
            mocca = mo_coeff[0][:,mo_occ[0]>0]
            moccb = mo_coeff[1][:,mo_occ[1]>0]
            moa, mob = mo_coeff
            nmoa = moa.shape[1]
            nocca = mocca.shape[1]
            v1vo_sol = v_solvent[0] + v_solvent[1]
            v1vo[:,:nmoa*nocca] += _ao2mo(v1vo_sol, mocca, moa).reshape(n_dm,-1)
            v1vo[:,nmoa*nocca:] += _ao2mo(v1vo_sol, moccb, mob).reshape(n_dm,-1)
        elif isinstance(self.base, scf.hf.RHF):
            n_dm = dms.shape[0]
            mocc = mo_coeff[:,mo_occ>0]
            v1vo += _ao2mo(v_solvent, mocc, mo_coeff).reshape(n_dm,-1)
        else:
            raise NotImplementedError('Base object is not supported')
        return v1vo

    def _finalize(self):
        # disable _finalize. It is called in grad_method.kernel method
        # where self.de was not yet initialized.
        pass

<|MERGE_RESOLUTION|>--- conflicted
+++ resolved
@@ -1018,21 +1018,13 @@
             dm = self.base.make_rdm1()
         if dm.ndim == 3:
             dm = dm[0] + dm[1]
-<<<<<<< HEAD
+        if self.base.with_solvent.frozen_dm0_for_finite_difference_without_response is not None:
+            raise NotImplementedError("frozen_dm0_for_finite_difference_without_response not implemented for PCM Hessian")
+
         with lib.temporary_env(self.base.with_solvent, equilibrium_solvation=True):
             log.debug('Compute hessian from solvents')
             self.de_solvent = self.base.with_solvent.hess(dm)
         log.debug('Compute hessian from solutes')
-=======
-        is_equilibrium = self.base.with_solvent.equilibrium_solvation
-        if self.base.with_solvent.frozen_dm0_for_finite_difference_without_response is not None:
-            raise NotImplementedError("frozen_dm0_for_finite_difference_without_response not implemented for PCM Hessian")
-
-        self.base.with_solvent.equilibrium_solvation = True
-        self.de_solvent  =    analytical_hess_nuc(self.base.with_solvent, dm, verbose=self.verbose)
-        self.de_solvent +=     analytical_hess_qv(self.base.with_solvent, dm, verbose=self.verbose)
-        self.de_solvent += analytical_hess_solver(self.base.with_solvent, dm, verbose=self.verbose)
->>>>>>> e0eb6b5a
         self.de_solute = super().kernel(*args, **kwargs)
         self.de = self.de_solute + self.de_solvent
         return self.de
