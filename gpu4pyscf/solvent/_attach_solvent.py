--- conflicted
+++ resolved
@@ -15,14 +15,9 @@
 import numpy, cupy
 from pyscf import lib
 from pyscf.lib import logger
-<<<<<<< HEAD
-from gpu4pyscf.lib.cupy_helper import tag_array
-from gpu4pyscf import scf, dft, tdscf
-=======
 from gpu4pyscf.lib.cupy_helper import tag_array, pack_tril
 from gpu4pyscf import scf
 from gpu4pyscf.scf.hf_lowmem import WaveFunction
->>>>>>> 9a220536
 
 def _for_scf(mf, solvent_obj, dm=None):
     '''Add solvent model to SCF (HF and DFT) method.
