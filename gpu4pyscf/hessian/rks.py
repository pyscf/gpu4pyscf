--- conflicted
+++ resolved
@@ -408,10 +408,8 @@
             aow = [numint._scale_ao(ao[i], wv) for i in range(1, 4)]
             _d1d2_dot_(ipip, mol, aow, ao[1:4], mask, ao_loc, False)
             dm0_mask = dm0_sorted[numpy.ix_(mask, mask)]
-<<<<<<< HEAD
+            
             ao_dm_mask = contract('nig,ij->njg', ao_mask[:4], dm0_mask)
-=======
->>>>>>> 0de3fd28
             ao_dm0 = numint._dot_ao_dm(mol, ao[0], dm0, mask, shls_slice, ao_loc)
             wf = weight * fxc[0,0]
             for ia in range(mol.natm):
@@ -420,17 +418,10 @@
                 rho1 = contract('xig,ig->xg', ao[1:,p0:p1,:], ao_dm0[p0:p1,:]) * 2
                 # aow ~ rho1 ~ d/dR1
                 wv = wf * rho1
-<<<<<<< HEAD
                 aow = cupy.empty_like(ao_dm_mask[1:4])
                 for i in range(3):
                     aow[i] = numint._scale_ao(ao_dm_mask[0], wv[i])
                 vmat_dm[ia][:,:,mask] += contract('yjg,xjg->xyj', ao_mask[1:4], aow)
-=======
-                vmat_tmp = cupy.zeros([3,3,nao_non0,nao_non0])
-                aow = [numint._scale_ao(ao_mask[0], wv[i]) for i in range(3)]
-                _d1d2_dot_(vmat_tmp, mol, ao_mask[1:4], aow, mask, ao_loc, False)
-                vmat_dm[ia][:,:,mask] += contract('xypq,pq->xyp', vmat_tmp, dm0_mask)
->>>>>>> 0de3fd28
             ao_dm0 = aow = None
             t1 = log.timer_debug2('integration', *t1)
         for ia in range(mol.natm):
@@ -455,32 +446,19 @@
             ao_dm0 = [numint._dot_ao_dm(mol, ao[i], dm0, mask, shls_slice, ao_loc) for i in range(4)]
             wf = weight * fxc
             dm0_mask = dm0_sorted[numpy.ix_(mask, mask)]
-<<<<<<< HEAD
             ao_dm_mask = contract('nig,ij->njg', ao_mask[:4], dm0_mask)
             vmat_dm_tmp = cupy.empty([3,3,nao_non0])
-=======
->>>>>>> 0de3fd28
             for ia in range(mol.natm):
                 dR_rho1 = _make_dR_rho1(ao, ao_dm0, ia, aoslices, xctype)
                 wv = contract('xyg,sxg->syg', wf, dR_rho1)
                 wv[:,0] *= .5
-<<<<<<< HEAD
-=======
-                vmat_tmp = cupy.empty([3,3,nao_non0,nao_non0])
->>>>>>> 0de3fd28
                 for i in range(3):
                     aow = rks_grad._make_dR_dao_w(ao_mask, wv[i])
                     vmat_dm_tmp[i] = contract('xjg,jg->xj', aow, ao_dm_mask[0])
                 for i in range(3):
-<<<<<<< HEAD
                     aow[i] = numint._scale_ao(ao_dm_mask[:4], wv[i,:4])
                 vmat_dm_tmp += contract('yjg,xjg->xyj', ao_mask[1:4], aow)
                 vmat_dm[ia][:,:,mask] += vmat_dm_tmp
-=======
-                    aow[i] = numint._scale_ao(ao_mask[:4], wv[i,:4])
-                _d1d2_dot_(vmat_tmp, mol, ao_mask[1:4], aow, mask, ao_loc, False)
-                vmat_dm[ia][:,:,mask] += contract('xypq,pq->xyp', vmat_tmp, dm0_mask)
->>>>>>> 0de3fd28
             ao_dm0 = aow = None
             t1 = log.timer_debug2('integration', *t1)
         for ia in range(mol.natm):
@@ -521,7 +499,6 @@
                 wv = contract('xyg,sxg->syg', wf, dR_rho1)
                 wv[:,0] *= .5
                 wv[:,4] *= .5  # for the factor 1/2 in tau
-<<<<<<< HEAD
                 vmat_dm_tmp = cupy.empty([3,3,nao_non0])
                 for i in range(3):
                     aow = rks_grad._make_dR_dao_w(ao_mask, wv[i])
@@ -550,22 +527,6 @@
                 vmat_dm_tmp[:,2] += contract('jg,xjg->xj', ao_mask[ZZ], aow)
 
                 vmat_dm[ia][:,:,mask] += vmat_dm_tmp
-=======
-                vmat_tmp = cupy.empty([3,3,nao_non0,nao_non0])
-                for i in range(3):
-                    aow = rks_grad._make_dR_dao_w(ao_mask, wv[i])
-                    rks_grad._d1_dot_(aow, ao_mask[0].T, out=vmat_tmp[i])
-                aow = [numint._scale_ao(ao_mask[:4], wv[i,:4]) for i in range(3)]
-                _d1d2_dot_(vmat_tmp, mol, ao_mask[1:4], aow, mask, ao_loc, False)
-
-                aow = [numint._scale_ao(ao_mask[1], wv[i,4]) for i in range(3)]
-                _d1d2_dot_(vmat_tmp, mol, [ao_mask[XX], ao_mask[XY], ao_mask[XZ]], aow, mask, ao_loc, False)
-                aow = [numint._scale_ao(ao_mask[2], wv[i,4]) for i in range(3)]
-                _d1d2_dot_(vmat_tmp, mol, [ao_mask[YX], ao_mask[YY], ao_mask[YZ]], aow, mask, ao_loc, False)
-                aow = [numint._scale_ao(ao_mask[3], wv[i,4]) for i in range(3)]
-                _d1d2_dot_(vmat_tmp, mol, [ao_mask[ZX], ao_mask[ZY], ao_mask[ZZ]], aow, mask, ao_loc, False)
-                vmat_dm[ia][:,:,mask] += contract('xypq,pq->xyp', vmat_tmp, dm0_mask)
->>>>>>> 0de3fd28
             t1 = log.timer_debug2('integration', *t1)
         for ia in range(mol.natm):
             vmat_dm[ia] = vmat_dm[ia][:,:,opt.rev_ao_idx]
