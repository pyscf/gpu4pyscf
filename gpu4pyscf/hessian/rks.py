#!/usr/bin/env python
# Copyright 2014-2019 The PySCF Developers. All Rights Reserved.
#
# Licensed under the Apache License, Version 2.0 (the "License");
# you may not use this file except in compliance with the License.
# You may obtain a copy of the License at
#
#     http://www.apache.org/licenses/LICENSE-2.0
#
# Unless required by applicable law or agreed to in writing, software
# distributed under the License is distributed on an "AS IS" BASIS,
# WITHOUT WARRANTIES OR CONDITIONS OF ANY KIND, either express or implied.
# See the License for the specific language governing permissions and
# limitations under the License.
#
# Author: Qiming Sun <osirpt.sun@gmail.com>
#  modified by Xiaojie Wu <wxj6000@gmail.com>

'''
Non-relativistic RKS analytical Hessian
'''

from concurrent.futures import ThreadPoolExecutor
import numpy
import cupy
from pyscf import lib
from gpu4pyscf.hessian import rhf as rhf_hess
from gpu4pyscf.grad import rhf as rhf_grad
# import pyscf.grad.rks to activate nuc_grad_method method
from gpu4pyscf.grad import rks as rks_grad
from gpu4pyscf.dft import numint
from gpu4pyscf.lib.cupy_helper import contract, add_sparse, get_avail_mem, reduce_to_device
from gpu4pyscf.lib import logger
from gpu4pyscf.__config__ import _streams, _num_devices

def partial_hess_elec(hessobj, mo_energy=None, mo_coeff=None, mo_occ=None,
                      atmlst=None, max_memory=4000, verbose=None):
    log = logger.new_logger(hessobj, verbose)
    time0 = t1 = (logger.process_clock(), logger.perf_counter())

    mol = hessobj.mol
    mf = hessobj.base
    ni = mf._numint
    if mo_energy is None: mo_energy = mf.mo_energy
    if mo_occ is None:    mo_occ = mf.mo_occ
    if mo_coeff is None:  mo_coeff = mf.mo_coeff

    mocc = mo_coeff[:,mo_occ>0]
    dm0 = cupy.dot(mocc, mocc.T) * 2

    if mf.do_nlc():
        raise NotImplementedError

    omega, alpha, hyb = ni.rsh_and_hybrid_coeff(mf.xc, spin=mol.spin)
    with_k = ni.libxc.is_hybrid_xc(mf.xc)
    j_factor = 1.
    k_factor = 0.
    if with_k:
        if omega == 0:
            k_factor = hyb
        elif alpha == 0: # LR=0, only SR exchange
            pass
        elif hyb == 0: # SR=0, only LR exchange
            k_factor = alpha
        else: # SR and LR exchange with different ratios
            k_factor = alpha
    de2, ejk = rhf_hess._partial_hess_ejk(hessobj, mo_energy, mo_coeff, mo_occ,
                                          atmlst, max_memory, verbose,
                                          j_factor, k_factor)
    de2 += ejk  # (A,B,dR_A,dR_B)
    if with_k and omega != 0:
        j_factor = 0.
        omega = -omega # Prefer computing the SR part
        if alpha == 0: # LR=0, only SR exchange
            k_factor = hyb
        elif hyb == 0: # SR=0, only LR exchange
            # full range exchange was computed in the previous step
            k_factor = -alpha
        else: # SR and LR exchange with different ratios
            k_factor = hyb - alpha # =beta
        vhfopt = mf._opt_gpu.get(omega, None)
        with mol.with_range_coulomb(omega):
            de2 += rhf_hess._partial_ejk_ip2(
                mol, dm0, vhfopt, j_factor, k_factor, verbose=verbose)

    mem_now = lib.current_memory()[0]
    max_memory = max(2000, mf.max_memory*.9-mem_now)
    veff_diag = _get_vxc_diag(hessobj, mo_coeff, mo_occ, max_memory)
    t1 = log.timer_debug1('hessian of 2e part', *t1)

    aoslices = mol.aoslice_by_atom()
    vxc_dm = _get_vxc_deriv2(hessobj, mo_coeff, mo_occ, max_memory)
    if atmlst is None:
        atmlst = range(mol.natm)
    for i0, ia in enumerate(atmlst):
        p0, p1 = aoslices[ia,2:]
        veff = vxc_dm[ia]
        de2[i0,i0] += contract('xypq,pq->xy', veff_diag[:,:,p0:p1], dm0[p0:p1])*2
        for j0, ja in enumerate(atmlst[:i0+1]):
            q0, q1 = aoslices[ja][2:]
            de2[i0,j0] += 2.0 * veff[:,:,q0:q1].sum(axis=2)

        for j0 in range(i0):
            de2[j0,i0] = de2[i0,j0].T

    log.timer('RKS partial hessian', *time0)
    return de2

def make_h1(hessobj, mo_coeff, mo_occ, chkfile=None, atmlst=None, verbose=None):
    mol = hessobj.mol
    natm = mol.natm
    assert atmlst is None or atmlst == range(natm)
    nao = mo_coeff.shape[0]
    mocc = mo_coeff[:,mo_occ>0]
    dm0 = numpy.dot(mocc, mocc.T) * 2
    avail_mem = get_avail_mem()
    max_memory = avail_mem * .8e-6
    h1mo = _get_vxc_deriv1(hessobj, mo_coeff, mo_occ, max_memory)
    h1mo += rhf_grad.get_grad_hcore(hessobj.base.Gradients())

    mf = hessobj.base
    ni = mf._numint
    omega, alpha, hyb = ni.rsh_and_hybrid_coeff(mf.xc, spin=mol.spin)
    with_k = ni.libxc.is_hybrid_xc(mf.xc)

    avail_mem -= 8 * h1mo.size
    slice_size = int(avail_mem*0.5) // (8*3*nao*nao)
    for atoms_slice in lib.prange(0, natm, slice_size):
        vj, vk = rhf_hess._get_jk(mol, dm0, with_k=with_k,
                                  atoms_slice=atoms_slice, verbose=verbose)
        veff = vj
        if with_k:
            vk *= .5 * hyb
            veff -= vk
        if abs(omega) > 1e-10 and abs(alpha-hyb) > 1e-10:
            with mol.with_range_coulomb(omega):
                vk_lr = rhf_hess._get_jk(mol, dm0, with_j=False, verbose=verbose)[1]
                vk_lr *= (alpha-hyb) * .5
                veff -= vk_lr
        atom0, atom1 = atoms_slice
        for i, ia in enumerate(range(atom0, atom1)):
            for ix in range(3):
                h1mo[ia,ix] += mo_coeff.T.dot(veff[i,ix].dot(mocc))
        vj = vk = vk_lr = veff = None
    return h1mo

XX, XY, XZ = 4, 5, 6
YX, YY, YZ = 5, 7, 8
ZX, ZY, ZZ = 6, 8, 9
XXX, XXY, XXZ, XYY, XYZ, XZZ = 10, 11, 12, 13, 14, 15
YYY, YYZ, YZZ, ZZZ = 16, 17, 18, 19

def _get_vxc_diag(hessobj, mo_coeff, mo_occ, max_memory):
    mol = hessobj.mol
    mf = hessobj.base
    if hessobj.grids is not None:
        grids = hessobj.grids
    else:
        grids = mf.grids
    if grids.coords is None:
        grids.build(with_non0tab=False)

    # move data to GPU
    mo_occ = cupy.asarray(mo_occ)
    mo_coeff = cupy.asarray(mo_coeff)

    ni = mf._numint
    xctype = ni._xc_type(mf.xc)
    shls_slice = (0, mol.nbas)
    ao_loc = mol.ao_loc_nr()

    opt = getattr(ni, 'gdftopt', None)
    if opt is None:
        ni.build(mol, grids.coords)
        opt = ni.gdftopt
    _sorted_mol = opt._sorted_mol
    mo_coeff = opt.sort_orbitals(mo_coeff, axis=[0])
    nao = mo_coeff.shape[0]

    vmat = cupy.zeros((6,nao,nao))
    if xctype == 'LDA':
        ao_deriv = 2
        for ao, mask, weight, coords \
                in ni.block_loop(_sorted_mol, grids, nao, ao_deriv, max_memory):
            mo_coeff_mask = mo_coeff[mask,:]
            rho = numint.eval_rho2(_sorted_mol, ao[0], mo_coeff_mask, mo_occ, mask, xctype)
            vxc = ni.eval_xc_eff(mf.xc, rho, 1, xctype=xctype)[1]
            wv = weight * vxc[0]
            aow = numint._scale_ao(ao[0], wv)
            for i in range(6):
                vmat_tmp = numint._dot_ao_ao(mol, ao[i+4], aow, mask, shls_slice, ao_loc)
                add_sparse(vmat[i], vmat_tmp, mask)
            aow = None

    elif xctype == 'GGA':
        def contract_(ao, aoidx, wv, mask):
            aow = numint._scale_ao(ao[aoidx[0]], wv[1])
            aow+= numint._scale_ao(ao[aoidx[1]], wv[2])
            aow+= numint._scale_ao(ao[aoidx[2]], wv[3])
            return numint._dot_ao_ao(mol, aow, ao[0], mask, shls_slice, ao_loc)

        ao_deriv = 3
        for ao, mask, weight, coords \
                in ni.block_loop(_sorted_mol, grids, nao, ao_deriv, max_memory):
            mo_coeff_mask = mo_coeff[mask,:]
            rho = numint.eval_rho2(_sorted_mol, ao[:4], mo_coeff_mask, mo_occ, mask, xctype)
            vxc = ni.eval_xc_eff(mf.xc, rho, 1, xctype=xctype)[1]
            wv = weight * vxc
            #:aow = numpy.einsum('npi,np->pi', ao[:4], wv[:4])
            aow = numint._scale_ao(ao[:4], wv[:4])

            vmat_tmp = [0]*6
            for i in range(6):
                vmat_tmp[i] = numint._dot_ao_ao(mol, ao[i+4], aow, mask, shls_slice, ao_loc)

            vmat_tmp[0] += contract_(ao, [XXX,XXY,XXZ], wv, mask)
            vmat_tmp[1] += contract_(ao, [XXY,XYY,XYZ], wv, mask)
            vmat_tmp[2] += contract_(ao, [XXZ,XYZ,XZZ], wv, mask)
            vmat_tmp[3] += contract_(ao, [XYY,YYY,YYZ], wv, mask)
            vmat_tmp[4] += contract_(ao, [XYZ,YYZ,YZZ], wv, mask)
            vmat_tmp[5] += contract_(ao, [XZZ,YZZ,ZZZ], wv, mask)
            for i in range(6):
                add_sparse(vmat[i], vmat_tmp[i], mask)
            rho = vxc = wv = aow = None
    elif xctype == 'MGGA':
        def contract_(ao, aoidx, wv, mask):
            aow = numint._scale_ao(ao[aoidx[0]], wv[1])
            aow+= numint._scale_ao(ao[aoidx[1]], wv[2])
            aow+= numint._scale_ao(ao[aoidx[2]], wv[3])
            return numint._dot_ao_ao(mol, aow, ao[0], mask, shls_slice, ao_loc)

        ao_deriv = 3
        for ao, mask, weight, coords \
                in ni.block_loop(_sorted_mol, grids, nao, ao_deriv, max_memory):
            mo_coeff_mask = mo_coeff[mask,:]
            rho = numint.eval_rho2(_sorted_mol, ao[:10], mo_coeff_mask, mo_occ, mask, xctype)
            vxc = ni.eval_xc_eff(mf.xc, rho, 1, xctype=xctype)[1]
            wv = weight * vxc
            wv[4] *= .5  # for the factor 1/2 in tau
            #:aow = numpy.einsum('npi,np->pi', ao[:4], wv[:4])
            vmat_tmp = [0]*6
            aow = numint._scale_ao(ao[:4], wv[:4])
            for i in range(6):
                vmat_tmp[i] = numint._dot_ao_ao(mol, ao[i+4], aow, mask, shls_slice, ao_loc)

            vmat_tmp[0] += contract_(ao, [XXX,XXY,XXZ], wv, mask)
            vmat_tmp[1] += contract_(ao, [XXY,XYY,XYZ], wv, mask)
            vmat_tmp[2] += contract_(ao, [XXZ,XYZ,XZZ], wv, mask)
            vmat_tmp[3] += contract_(ao, [XYY,YYY,YYZ], wv, mask)
            vmat_tmp[4] += contract_(ao, [XYZ,YYZ,YZZ], wv, mask)
            vmat_tmp[5] += contract_(ao, [XZZ,YZZ,ZZZ], wv, mask)

            aow = [numint._scale_ao(ao[i], wv[4]) for i in range(1, 4)]
            for i, j in enumerate([XXX, XXY, XXZ, XYY, XYZ, XZZ]):
                vmat_tmp[i] += numint._dot_ao_ao(mol, ao[j], aow[0], mask, shls_slice, ao_loc)

            for i, j in enumerate([XXY, XYY, XYZ, YYY, YYZ, YZZ]):
                vmat_tmp[i] += numint._dot_ao_ao(mol, ao[j], aow[1], mask, shls_slice, ao_loc)

            for i, j in enumerate([XXZ, XYZ, XZZ, YYZ, YZZ, ZZZ]):
                vmat_tmp[i] += numint._dot_ao_ao(mol, ao[j], aow[2], mask, shls_slice, ao_loc)

            for i in range(6):
                add_sparse(vmat[i], vmat_tmp[i], mask)

    vmat = vmat[[0,1,2,
                 1,3,4,
                 2,4,5]]

    vmat = opt.unsort_orbitals(vmat, axis=[1,2])
    return vmat.reshape(3,3,nao,nao)

def _make_dR_rho1(ao, ao_dm0, atm_id, aoslices, xctype):
    p0, p1 = aoslices[atm_id][2:]
    ngrids = ao[0].shape[1]
    if xctype == 'GGA':
        rho1 = cupy.zeros((3,4,ngrids))
    elif xctype == 'MGGA':
        rho1 = cupy.zeros((3,5,ngrids))
        ao_dm0_x = ao_dm0[1][p0:p1]
        ao_dm0_y = ao_dm0[2][p0:p1]
        ao_dm0_z = ao_dm0[3][p0:p1]
        # (d_X \nabla mu) dot \nalba nu DM_{mu,nu}
        rho1[0,4] += numint._contract_rho(ao[XX,p0:p1], ao_dm0_x)
        rho1[0,4] += numint._contract_rho(ao[XY,p0:p1], ao_dm0_y)
        rho1[0,4] += numint._contract_rho(ao[XZ,p0:p1], ao_dm0_z)
        rho1[1,4] += numint._contract_rho(ao[YX,p0:p1], ao_dm0_x)
        rho1[1,4] += numint._contract_rho(ao[YY,p0:p1], ao_dm0_y)
        rho1[1,4] += numint._contract_rho(ao[YZ,p0:p1], ao_dm0_z)
        rho1[2,4] += numint._contract_rho(ao[ZX,p0:p1], ao_dm0_x)
        rho1[2,4] += numint._contract_rho(ao[ZY,p0:p1], ao_dm0_y)
        rho1[2,4] += numint._contract_rho(ao[ZZ,p0:p1], ao_dm0_z)
        rho1[:,4] *= .5
    else:
        raise RuntimeError

    ao_dm0_0 = ao_dm0[0][p0:p1]
    # (d_X \nabla_x mu) nu DM_{mu,nu}
    rho1[:,0] = numint._contract_rho1(ao[1:4,p0:p1], ao_dm0_0)
    rho1[0,1]+= numint._contract_rho(ao[XX,p0:p1], ao_dm0_0)
    rho1[0,2]+= numint._contract_rho(ao[XY,p0:p1], ao_dm0_0)
    rho1[0,3]+= numint._contract_rho(ao[XZ,p0:p1], ao_dm0_0)
    rho1[1,1]+= numint._contract_rho(ao[YX,p0:p1], ao_dm0_0)
    rho1[1,2]+= numint._contract_rho(ao[YY,p0:p1], ao_dm0_0)
    rho1[1,3]+= numint._contract_rho(ao[YZ,p0:p1], ao_dm0_0)
    rho1[2,1]+= numint._contract_rho(ao[ZX,p0:p1], ao_dm0_0)
    rho1[2,2]+= numint._contract_rho(ao[ZY,p0:p1], ao_dm0_0)
    rho1[2,3]+= numint._contract_rho(ao[ZZ,p0:p1], ao_dm0_0)
    # (d_X mu) (\nabla_x nu) DM_{mu,nu}
    rho1[:,1] += numint._contract_rho1(ao[1:4,p0:p1], ao_dm0[1][p0:p1])
    rho1[:,2] += numint._contract_rho1(ao[1:4,p0:p1], ao_dm0[2][p0:p1])
    rho1[:,3] += numint._contract_rho1(ao[1:4,p0:p1], ao_dm0[3][p0:p1])

    # *2 for |mu> DM <d_X nu|
    return rho1 * 2

def _d1d2_dot_(vmat, mol, ao1, ao2, mask, ao_loc, dR1_on_bra=True):
    shls_slice = None
    if dR1_on_bra:  # (d/dR1 bra) * (d/dR2 ket)
        for d1 in range(3):
            for d2 in range(3):
                vmat[d1,d2] += numint._dot_ao_ao(mol, ao1[d1], ao2[d2], mask,
                                                 shls_slice, ao_loc)
        #vmat += contract('xig,yjg->xyij', ao1, ao2)
    else:  # (d/dR2 bra) * (d/dR1 ket)
        for d1 in range(3):
            for d2 in range(3):
                vmat[d1,d2] += numint._dot_ao_ao(mol, ao1[d2], ao2[d1], mask,
                                                 shls_slice, ao_loc)
        #vmat += contract('yig,xjg->xyij', ao1, ao2)

def _get_vxc_deriv2_task(hessobj, grids, mo_coeff, mo_occ, max_memory, device_id=0):
    mol = hessobj.mol
    mf = hessobj.base
    ni = mf._numint
    nao = mol.nao
    opt = ni.gdftopt
    
    _sorted_mol = opt._sorted_mol
    xctype = ni._xc_type(mf.xc)
    aoslices = mol.aoslice_by_atom()
    shls_slice = (0, mol.nbas)
    ao_loc = mol.ao_loc_nr()

    ngrids_glob = grids.coords.shape[0]
    ngrids_per_device = (ngrids_glob + _num_devices - 1) // _num_devices
    grid_start = device_id * ngrids_per_device
    grid_end = (device_id + 1) * ngrids_per_device
    
    with cupy.cuda.Device(device_id), _streams[device_id]:
        log = logger.new_logger(mol, mol.verbose)
        mo_occ = cupy.asarray(mo_occ)
        mo_coeff = cupy.asarray(mo_coeff)
        dm0 = mf.make_rdm1(mo_coeff, mo_occ)
        dm0_sorted = opt.sort_orbitals(dm0, axis=[0,1])
        coeff = cupy.asarray(opt.coeff)
        log = logger.new_logger(mol, mol.verbose)
        t1 = t0 = log.init_timer()
        vmat_dm = cupy.zeros((_sorted_mol.natm,3,3,nao))
        ipip = cupy.zeros((3,3,nao,nao))
        if xctype == 'LDA':
            ao_deriv = 1
            t1 = log.init_timer()
            for ao_mask, mask, weight, _ in ni.block_loop(_sorted_mol, grids, nao, ao_deriv, None,
                                                          grid_range=(grid_start, grid_end)):
                nao_non0 = len(mask)
                ao = contract('nip,ij->njp', ao_mask, coeff[mask])
                rho = numint.eval_rho2(_sorted_mol, ao[0], mo_coeff, mo_occ, mask, xctype)
                t1 = log.timer_debug2('eval rho', *t1)
                vxc, fxc = ni.eval_xc_eff(mf.xc, rho, 2, xctype=xctype)[1:3]
                t1 = log.timer_debug2('eval vxc', *t1)
                wv = weight * vxc[0]
                aow = [numint._scale_ao(ao[i], wv) for i in range(1, 4)]
                _d1d2_dot_(ipip, mol, aow, ao[1:4], mask, ao_loc, False)
                dm0_mask = dm0_sorted[mask[:,None], mask]

                ao_dm_mask = contract('nig,ij->njg', ao_mask[:4], dm0_mask)
                ao_dm0 = numint._dot_ao_dm(mol, ao[0], dm0, mask, shls_slice, ao_loc)
                wf = weight * fxc[0,0]
                for ia in range(_sorted_mol.natm):
                    p0, p1 = aoslices[ia][2:]
                    # *2 for \nabla|ket> in rho1
                    rho1 = contract('xig,ig->xg', ao[1:,p0:p1,:], ao_dm0[p0:p1,:]) * 2
                    # aow ~ rho1 ~ d/dR1
                    wv = wf * rho1
                    aow = cupy.empty_like(ao_dm_mask[1:4])
                    for i in range(3):
                        aow[i] = numint._scale_ao(ao_dm_mask[0], wv[i])
                    vmat_dm[ia][:,:,mask] += contract('yjg,xjg->xyj', ao_mask[1:4], aow)
                ao_dm0 = aow = None
                t1 = log.timer_debug2('integration', *t1)
            
            vmat_dm = opt.unsort_orbitals(vmat_dm, axis=[3])
            for ia in range(_sorted_mol.natm):
                p0, p1 = aoslices[ia][2:]
                vmat_dm[ia] += contract('xypq,pq->xyp', ipip[:,:,:,p0:p1], dm0[:,p0:p1])
        elif xctype == 'GGA':
            ao_deriv = 2
            t1 = log.init_timer()
            for ao_mask, mask, weight, _ in ni.block_loop(_sorted_mol, grids, nao, ao_deriv, None,
                                                          grid_range=(grid_start, grid_end)):
                nao_non0 = len(mask)
                ao = contract('nip,ij->njp', ao_mask, coeff[mask])
                rho = numint.eval_rho2(_sorted_mol, ao[:4], mo_coeff, mo_occ, mask, xctype)
                t1 = log.timer_debug2('eval rho', *t1)
                vxc, fxc = ni.eval_xc_eff(mf.xc, rho, 2, xctype=xctype)[1:3]
                t1 = log.timer_debug2('eval vxc', *t1)
                wv = weight * vxc
                wv[0] *= .5
                aow = rks_grad._make_dR_dao_w(ao, wv)
                _d1d2_dot_(ipip, mol, aow, ao[1:4], mask, ao_loc, False)
                ao_dm0 = [numint._dot_ao_dm(mol, ao[i], dm0, mask, shls_slice, ao_loc) for i in range(4)]
                wf = weight * fxc
                dm0_mask = dm0_sorted[mask[:,None], mask]
                ao_dm_mask = contract('nig,ij->njg', ao_mask[:4], dm0_mask)
                vmat_dm_tmp = cupy.empty([3,3,nao_non0])
                for ia in range(_sorted_mol.natm):
                    dR_rho1 = _make_dR_rho1(ao, ao_dm0, ia, aoslices, xctype)
                    wv = contract('xyg,sxg->syg', wf, dR_rho1)
                    wv[:,0] *= .5
                    for i in range(3):
                        aow = rks_grad._make_dR_dao_w(ao_mask, wv[i])
                        vmat_dm_tmp[i] = contract('xjg,jg->xj', aow, ao_dm_mask[0])
                    for i in range(3):
                        aow[i] = numint._scale_ao(ao_dm_mask[:4], wv[i,:4])
                    vmat_dm_tmp += contract('yjg,xjg->xyj', ao_mask[1:4], aow)
                    vmat_dm[ia][:,:,mask] += vmat_dm_tmp
                ao_dm0 = aow = None
                t1 = log.timer_debug2('integration', *t1)
            vmat_dm = opt.unsort_orbitals(vmat_dm, axis=[3])
            for ia in range(_sorted_mol.natm):
                p0, p1 = aoslices[ia][2:]
                vmat_dm[ia] += contract('xypq,pq->xyp', ipip[:,:,:,p0:p1], dm0[:,p0:p1])
                vmat_dm[ia] += contract('yxqp,pq->xyp', ipip[:,:,p0:p1], dm0[:,p0:p1])

        elif xctype == 'MGGA':
            XX, XY, XZ = 4, 5, 6
            YX, YY, YZ = 5, 7, 8
            ZX, ZY, ZZ = 6, 8, 9
            ao_deriv = 2
            t1 = log.init_timer()
            for ao_mask, mask, weight, _ in ni.block_loop(_sorted_mol, grids, nao, ao_deriv, None,
                                                          grid_range=(grid_start, grid_end)):
                nao_non0 = len(mask)
                ao = contract('nip,ij->njp', ao_mask, coeff[mask])
                rho = numint.eval_rho2(_sorted_mol, ao[:10], mo_coeff, mo_occ, mask, xctype)
                t1 = log.timer_debug2('eval rho', *t1)
                vxc, fxc = ni.eval_xc_eff(mf.xc, rho, 2, xctype=xctype)[1:3]
                t1 = log.timer_debug2('eval vxc', *t1)
                wv = weight * vxc
                wv[0] *= .5
                wv[4] *= .25
                aow = rks_grad._make_dR_dao_w(ao, wv)
                _d1d2_dot_(ipip, mol, aow, ao[1:4], mask, ao_loc, False)

                aow = [numint._scale_ao(ao[i], wv[4]) for i in range(4, 10)]
                _d1d2_dot_(ipip, mol, [aow[0], aow[1], aow[2]], [ao[XX], ao[XY], ao[XZ]], mask, ao_loc, False)
                _d1d2_dot_(ipip, mol, [aow[1], aow[3], aow[4]], [ao[YX], ao[YY], ao[YZ]], mask, ao_loc, False)
                _d1d2_dot_(ipip, mol, [aow[2], aow[4], aow[5]], [ao[ZX], ao[ZY], ao[ZZ]], mask, ao_loc, False)
                dm0_mask = dm0_sorted[mask[:,None], mask]
                ao_dm0 = [numint._dot_ao_dm(mol, ao[i], dm0, mask, shls_slice, ao_loc) for i in range(4)]
                ao_dm_mask = contract('nig,ij->njg', ao_mask[:4], dm0_mask)
                wf = weight * fxc
                for ia in range(_sorted_mol.natm):
                    dR_rho1 = _make_dR_rho1(ao, ao_dm0, ia, aoslices, xctype)
                    wv = contract('xyg,sxg->syg', wf, dR_rho1)
                    wv[:,0] *= .5
                    wv[:,4] *= .5  # for the factor 1/2 in tau
                    vmat_dm_tmp = cupy.empty([3,3,nao_non0])
                    for i in range(3):
                        aow = rks_grad._make_dR_dao_w(ao_mask, wv[i])
                        vmat_dm_tmp[i] = contract('xjg,jg->xj', aow, ao_dm_mask[0])

                    for i in range(3):
                        aow[i] = numint._scale_ao(ao_dm_mask[:4], wv[i,:4])
                    vmat_dm_tmp += contract('yjg,xjg->xyj', ao_mask[1:4], aow)

                    for i in range(3):
                        aow[i] = numint._scale_ao(ao_dm_mask[1], wv[i,4])
                    vmat_dm_tmp[:,0] += contract('jg,xjg->xj', ao_mask[XX], aow)
                    vmat_dm_tmp[:,1] += contract('jg,xjg->xj', ao_mask[XY], aow)
                    vmat_dm_tmp[:,2] += contract('jg,xjg->xj', ao_mask[XZ], aow)

                    for i in range(3):
                        aow[i] = numint._scale_ao(ao_dm_mask[2], wv[i,4])
                    vmat_dm_tmp[:,0] += contract('jg,xjg->xj', ao_mask[YX], aow)
                    vmat_dm_tmp[:,1] += contract('jg,xjg->xj', ao_mask[YY], aow)
                    vmat_dm_tmp[:,2] += contract('jg,xjg->xj', ao_mask[YZ], aow)

                    for i in range(3):
                        aow[i] = numint._scale_ao(ao_dm_mask[3], wv[i,4])
                    vmat_dm_tmp[:,0] += contract('jg,xjg->xj', ao_mask[ZX], aow)
                    vmat_dm_tmp[:,1] += contract('jg,xjg->xj', ao_mask[ZY], aow)
                    vmat_dm_tmp[:,2] += contract('jg,xjg->xj', ao_mask[ZZ], aow)

                    vmat_dm[ia][:,:,mask] += vmat_dm_tmp
                t1 = log.timer_debug2('integration', *t1)
            vmat_dm = opt.unsort_orbitals(vmat_dm, axis=[3])
            for ia in range(_sorted_mol.natm):
                p0, p1 = aoslices[ia][2:]
                vmat_dm[ia] += contract('xypq,pq->xyp', ipip[:,:,:,p0:p1], dm0[:,p0:p1])
                vmat_dm[ia] += contract('yxqp,pq->xyp', ipip[:,:,p0:p1], dm0[:,p0:p1])
        t0 = log.timer_debug1(f'vxc_deriv2 on Device {device_id}', *t0)
    return vmat_dm

def _get_vxc_deriv2(hessobj, mo_coeff, mo_occ, max_memory):
    '''Partially contracted vxc*dm'''
    mol = hessobj.mol
    mf = hessobj.base
    if hessobj.grids is not None:
        grids = hessobj.grids
    else:
        grids = mf.grids

    if grids.coords is None:
        grids.build(with_non0tab=True)

    ni = mf._numint
    opt = getattr(ni, 'gdftopt', None)
    if opt is None:
        ni.build(mol, grids.coords)
        opt = ni.gdftopt

    futures = []
    cupy.cuda.get_current_stream().synchronize()
    with ThreadPoolExecutor(max_workers=_num_devices) as executor:
        for device_id in range(_num_devices):
            future = executor.submit(
                _get_vxc_deriv2_task,
                hessobj, grids, mo_coeff, mo_occ, max_memory,
                device_id=device_id)
            futures.append(future)
    vmat_dm_dist = [future.result() for future in futures]
    vmat_dm = reduce_to_device(vmat_dm_dist, inplace=True)
    return vmat_dm

def _get_vxc_deriv1_task(hessobj, grids, mo_coeff, mo_occ, max_memory, device_id=0):
    mol = hessobj.mol
    mf = hessobj.base
    ni = mf._numint
    nao = mol.nao
    opt = ni.gdftopt
    
    _sorted_mol = opt._sorted_mol
    xctype = ni._xc_type(mf.xc)
    aoslices = mol.aoslice_by_atom()
    shls_slice = (0, mol.nbas)
    ao_loc = mol.ao_loc_nr()

    ngrids_glob = grids.coords.shape[0]
    ngrids_per_device = (ngrids_glob + _num_devices - 1) // _num_devices
    grid_start = device_id * ngrids_per_device
    grid_end = (device_id + 1) * ngrids_per_device
    
    with cupy.cuda.Device(device_id), _streams[device_id]:
        mo_occ = cupy.asarray(mo_occ)
        mo_coeff = cupy.asarray(mo_coeff)
        coeff = cupy.asarray(opt.coeff)
        mocc = mo_coeff[:,mo_occ>0]
        dm0 = mf.make_rdm1(mo_coeff, mo_occ)
        nocc = mocc.shape[1]

        log = logger.new_logger(mol, mol.verbose)
        v_ip = cupy.zeros((3,nao,nao))
        vmat = cupy.zeros((_sorted_mol.natm,3,nao,nocc))
        max_memory = max(2000, max_memory-vmat.size*8/1e6)
        t1 = t0 = log.init_timer()
        if xctype == 'LDA':
            ao_deriv = 1
            for ao, mask, weight, _ in ni.block_loop(_sorted_mol, grids, nao, ao_deriv, None, 
                                                     grid_range=(grid_start, grid_end)):
                ao = contract('nip,ij->njp', ao, coeff[mask])
                rho = numint.eval_rho2(_sorted_mol, ao[0], mo_coeff, mo_occ, mask, xctype)
                t1 = log.timer_debug2('eval rho', *t1)
                vxc, fxc = ni.eval_xc_eff(mf.xc, rho, 2, xctype=xctype)[1:3]
                t1 = log.timer_debug2('eval vxc', *t1)
                wv = weight * vxc[0]
                aow = numint._scale_ao(ao[0], wv)
                v_ip += rks_grad._d1_dot_(ao[1:4], aow.T)
                mo = contract('xig,ip->xpg', ao, mocc)
                ao_dm0 = numint._dot_ao_dm(mol, ao[0], dm0, mask, shls_slice, ao_loc)
                wf = weight * fxc[0,0]
                for ia in range(_sorted_mol.natm):
                    p0, p1 = aoslices[ia][2:]
    # First order density = rho1 * 2.  *2 is not applied because + c.c. in the end
                    rho1 = contract('xig,ig->xg', ao[1:,p0:p1,:], ao_dm0[p0:p1,:])
                    wv = wf * rho1
                    aow = [numint._scale_ao(ao[0], wv[i]) for i in range(3)]
                    mow = [numint._scale_ao(mo[0], wv[i]) for i in range(3)]
                    vmat[ia] += rks_grad._d1_dot_(aow, mo[0].T)
                    vmat[ia] += rks_grad._d1_dot_(mow, ao[0].T).transpose([0,2,1])
                ao_dm0 = aow = None
                t1 = log.timer_debug2('integration', *t1)
        elif xctype == 'GGA':
            ao_deriv = 2
            for ao, mask, weight, _ in ni.block_loop(_sorted_mol, grids, nao, ao_deriv, None,
                                                     grid_range=(grid_start, grid_end)):
                ao = contract('nip,ij->njp', ao, coeff[mask])
                rho = numint.eval_rho2(_sorted_mol, ao[:4], mo_coeff, mo_occ, mask, xctype)
                t1 = log.timer_debug2('eval rho', *t1)
                vxc, fxc = ni.eval_xc_eff(mf.xc, rho, 2, xctype=xctype)[1:3]
                t1 = log.timer_debug2('eval vxc', *t1)
                wv = weight * vxc
                wv[0] *= .5
                v_ip += rks_grad._gga_grad_sum_(ao, wv)
                mo = contract('xig,ip->xpg', ao, mocc)
                ao_dm0 = [numint._dot_ao_dm(mol, ao[i], dm0, mask, shls_slice, ao_loc)
                        for i in range(4)]
                wf = weight * fxc
                for ia in range(_sorted_mol.natm):
                    dR_rho1 = _make_dR_rho1(ao, ao_dm0, ia, aoslices, xctype)
                    wv = contract('xyg,sxg->syg', wf, dR_rho1)
                    wv[:,0] *= .5
                    aow = [numint._scale_ao(ao[:4], wv[i,:4]) for i in range(3)]
                    mow = [numint._scale_ao(mo[:4], wv[i,:4]) for i in range(3)]
                    vmat[ia] += rks_grad._d1_dot_(aow, mo[0].T)
                    vmat[ia] += rks_grad._d1_dot_(mow, ao[0].T).transpose([0,2,1])
                t1 = log.timer_debug2('integration', *t1)
                ao_dm0 = aow = None
        elif xctype == 'MGGA':
            if grids.level < 5:
                log.warn('MGGA Hessian is sensitive to dft grids.')
            ao_deriv = 2
            for ao, mask, weight, _ in ni.block_loop(_sorted_mol, grids, nao, ao_deriv, None,
                                                     grid_range=(grid_start, grid_end)):
                ao = contract('nip,ij->njp', ao, coeff[mask])
                rho = numint.eval_rho2(_sorted_mol, ao[:10], mo_coeff, mo_occ, mask, xctype)
                t1 = log.timer_debug2('eval rho', *t1)
                vxc, fxc = ni.eval_xc_eff(mf.xc, rho, 2, xctype=xctype)[1:3]
                t1 = log.timer_debug2('eval vxc', *t0)
                wv = weight * vxc
                wv[0] *= .5
                wv[4] *= .5  # for the factor 1/2 in tau
                v_ip += rks_grad._gga_grad_sum_(ao, wv)
                v_ip += rks_grad._tau_grad_dot_(ao, wv[4])
                mo = contract('xig,ip->xpg', ao, mocc)
                ao_dm0 = [numint._dot_ao_dm(mol, ao[i], dm0, mask, shls_slice, ao_loc) for i in range(4)]
                wf = weight * fxc
                for ia in range(_sorted_mol.natm):
                    dR_rho1 = _make_dR_rho1(ao, ao_dm0, ia, aoslices, xctype)
                    wv = contract('xyg,sxg->syg', wf, dR_rho1)
                    wv[:,0] *= .5
                    wv[:,4] *= .25
                    aow = [numint._scale_ao(ao[:4], wv[i,:4]) for i in range(3)]
                    mow = [numint._scale_ao(mo[:4], wv[i,:4]) for i in range(3)]
                    vmat[ia] += rks_grad._d1_dot_(aow, mo[0].T)
                    vmat[ia] += rks_grad._d1_dot_(mow, ao[0].T).transpose([0,2,1])
                    
                    for j in range(1, 4):
                        aow = [numint._scale_ao(ao[j], wv[i,4]) for i in range(3)]
                        mow = [numint._scale_ao(mo[j], wv[i,4]) for i in range(3)]
                        vmat[ia] += rks_grad._d1_dot_(aow, mo[j].T)
                        vmat[ia] += rks_grad._d1_dot_(mow, ao[j].T).transpose([0,2,1])
                ao_dm0 = aow = None
                t1 = log.timer_debug2('integration', *t1)
        vmat = -contract("kxiq,ip->kxpq", vmat, mo_coeff)
        t0 = log.timer_debug1(f'vxc_deriv1 on Device {device_id}', *t0)

        for ia in range(_sorted_mol.natm):
            p0, p1 = aoslices[ia][2:]
            vmat_tmp = cupy.zeros([3,nao,nao])
            vmat_tmp[:,p0:p1] += v_ip[:,p0:p1]
            vmat_tmp[:,:,p0:p1] += v_ip[:,p0:p1].transpose(0,2,1)

            vmat_tmp = contract('xij,jq->xiq', vmat_tmp, mocc)
            vmat_tmp = contract('xiq,ip->xpq', vmat_tmp, mo_coeff)
            vmat[ia] -= vmat_tmp
    return vmat

def _get_vxc_deriv1(hessobj, mo_coeff, mo_occ, max_memory):
    '''
    Derivatives of Vxc matrix in MO bases
    '''
    mol = hessobj.mol
    mf = hessobj.base
    if hessobj.grids is not None:
        grids = hessobj.grids
    else:
        grids = mf.grids

    if grids.coords is None:
        grids.build(with_non0tab=True)

    ni = mf._numint
    opt = getattr(ni, 'gdftopt', None)
    if opt is None:
        ni.build(mol, grids.coords)
        opt = ni.gdftopt

<<<<<<< HEAD
    v_ip = cupy.zeros((3,nao,nao))
    vmat = cupy.zeros((_sorted_mol.natm,3,nao,nocc))
    max_memory = max(2000, max_memory-vmat.size*8/1e6)
    t1 = t0 = log.init_timer()
    if xctype == 'LDA':
        ao_deriv = 1
        for ao, mask, weight, coords \
                in ni.block_loop(_sorted_mol, grids, nao, ao_deriv, max_memory):
            ao = contract('nip,ij->njp', ao, coeff[mask])
            rho = numint.eval_rho2(_sorted_mol, ao[0], mo_coeff, mo_occ, mask, xctype)
            t1 = log.timer_debug2('eval rho', *t1)
            vxc, fxc = ni.eval_xc_eff(mf.xc, rho, 2, xctype=xctype)[1:3]
            t1 = log.timer_debug2('eval vxc', *t1)
            wv = weight * vxc[0]
            aow = numint._scale_ao(ao[0], wv)
            v_ip += rks_grad._d1_dot_(ao[1:4], aow.T)
            mo = contract('xig,ip->xpg', ao, mocc)
            ao_dm0 = numint._dot_ao_dm(mol, ao[0], dm0, mask, shls_slice, ao_loc)
            wf = weight * fxc[0,0]
            for ia in range(_sorted_mol.natm):
                p0, p1 = aoslices[ia][2:]
# First order density = rho1 * 2.  *2 is not applied because + c.c. in the end
                rho1 = contract('xig,ig->xg', ao[1:,p0:p1,:], ao_dm0[p0:p1,:])
                wv = wf * rho1
                aow = [numint._scale_ao(ao[0], wv[i]) for i in range(3)]
                mow = [numint._scale_ao(mo[0], wv[i]) for i in range(3)]
                vmat[ia] += rks_grad._d1_dot_(aow, mo[0].T)
                vmat[ia] += rks_grad._d1_dot_(mow, ao[0].T).transpose([0,2,1])
            ao_dm0 = aow = None
            t1 = log.timer_debug2('integration', *t1)
    elif xctype == 'GGA':
        ao_deriv = 2
        for ao, mask, weight, coords \
                in ni.block_loop(_sorted_mol, grids, nao, ao_deriv, max_memory):
            ao = contract('nip,ij->njp', ao, coeff[mask])
            rho = numint.eval_rho2(_sorted_mol, ao[:4], mo_coeff, mo_occ, mask, xctype)
            t1 = log.timer_debug2('eval rho', *t1)
            vxc, fxc = ni.eval_xc_eff(mf.xc, rho, 2, xctype=xctype)[1:3]
            t1 = log.timer_debug2('eval vxc', *t1)
            wv = weight * vxc
            wv[0] *= .5
            v_ip += rks_grad._gga_grad_sum_(ao, wv)
            mo = contract('xig,ip->xpg', ao, mocc)
            ao_dm0 = [numint._dot_ao_dm(mol, ao[i], dm0, mask, shls_slice, ao_loc)
                      for i in range(4)]
            wf = weight * fxc
            for ia in range(_sorted_mol.natm):
                dR_rho1 = _make_dR_rho1(ao, ao_dm0, ia, aoslices, xctype)
                wv = contract('xyg,sxg->syg', wf, dR_rho1)
                wv[:,0] *= .5
                aow = [numint._scale_ao(ao[:4], wv[i,:4]) for i in range(3)]
                mow = [numint._scale_ao(mo[:4], wv[i,:4]) for i in range(3)]
                vmat[ia] += rks_grad._d1_dot_(aow, mo[0].T)
                vmat[ia] += rks_grad._d1_dot_(mow, ao[0].T).transpose([0,2,1])
            t1 = log.timer_debug2('integration', *t1)
            ao_dm0 = aow = None
    elif xctype == 'MGGA':
        if grids.level < 5:
            log.warn('MGGA Hessian is sensitive to dft grids.')
        ao_deriv = 2
        for ao, mask, weight, coords \
                in ni.block_loop(_sorted_mol, grids, nao, ao_deriv, max_memory):
            ao = contract('nip,ij->njp', ao, coeff[mask])
            rho = numint.eval_rho2(_sorted_mol, ao[:10], mo_coeff, mo_occ, mask, xctype)
            t1 = log.timer_debug2('eval rho', *t1)
            vxc, fxc = ni.eval_xc_eff(mf.xc, rho, 2, xctype=xctype)[1:3]
            t1 = log.timer_debug2('eval vxc', *t0)
            wv = weight * vxc
            wv[0] *= .5
            wv[4] *= .5  # for the factor 1/2 in tau
            v_ip += rks_grad._gga_grad_sum_(ao, wv)
            v_ip += rks_grad._tau_grad_dot_(ao, wv[4])
            mo = contract('xig,ip->xpg', ao, mocc)
            ao_dm0 = [numint._dot_ao_dm(mol, ao[i], dm0, mask, shls_slice, ao_loc) for i in range(4)]
            wf = weight * fxc
            for ia in range(_sorted_mol.natm):
                dR_rho1 = _make_dR_rho1(ao, ao_dm0, ia, aoslices, xctype)
                wv = contract('xyg,sxg->syg', wf, dR_rho1)
                wv[:,0] *= .5
                wv[:,4] *= .25
                aow = [numint._scale_ao(ao[:4], wv[i,:4]) for i in range(3)]
                mow = [numint._scale_ao(mo[:4], wv[i,:4]) for i in range(3)]
                vmat[ia] += rks_grad._d1_dot_(aow, mo[0].T)
                vmat[ia] += rks_grad._d1_dot_(mow, ao[0].T).transpose([0,2,1])

                for j in range(1, 4):
                    aow = [numint._scale_ao(ao[j], wv[i,4]) for i in range(3)]
                    mow = [numint._scale_ao(mo[j], wv[i,4]) for i in range(3)]
                    vmat[ia] += rks_grad._d1_dot_(aow, mo[j].T)
                    vmat[ia] += rks_grad._d1_dot_(mow, ao[j].T).transpose([0,2,1])
            ao_dm0 = aow = None
            t1 = log.timer_debug2('integration', *t1)

    vmat = -contract("kxiq,ip->kxpq", vmat, mo_coeff)
    t0 = log.timer_debug1('vxc_deriv1', *t0)
    for ia in range(_sorted_mol.natm):
        p0, p1 = aoslices[ia][2:]
        vmat_tmp = cupy.zeros([3,nao,nao])
        vmat_tmp[:,p0:p1] += v_ip[:,p0:p1]
        vmat_tmp[:,:,p0:p1] += v_ip[:,p0:p1].transpose(0,2,1)

        vmat_tmp = contract('xij,jq->xiq', vmat_tmp, mocc)
        vmat_tmp = contract('xiq,ip->xpq', vmat_tmp, mo_coeff)
        vmat[ia] -= vmat_tmp
=======
    futures = []
    cupy.cuda.get_current_stream().synchronize()
    with ThreadPoolExecutor(max_workers=_num_devices) as executor:
        for device_id in range(_num_devices):
            future = executor.submit(
                _get_vxc_deriv1_task,
                hessobj, grids, mo_coeff, mo_occ, max_memory,
                device_id=device_id)
            futures.append(future)
    vmat_dist = [future.result() for future in futures]
    vmat = reduce_to_device(vmat_dist, inplace=True)
>>>>>>> 56f4378a
    return vmat


class Hessian(rhf_hess.HessianBase):
    '''Non-relativistic RKS hessian'''

    from gpu4pyscf.lib.utils import to_gpu, device

    _keys = {'grids', 'grid_response'}

    def __init__(self, mf):
        rhf_hess.Hessian.__init__(self, mf)
        self.grids = None
        self.grid_response = False

    partial_hess_elec = partial_hess_elec
    hess_elec = rhf_hess.hess_elec
    make_h1 = make_h1

from gpu4pyscf import dft
dft.rks.RKS.Hessian = lib.class_as_method(Hessian)<|MERGE_RESOLUTION|>--- conflicted
+++ resolved
@@ -687,112 +687,6 @@
         ni.build(mol, grids.coords)
         opt = ni.gdftopt
 
-<<<<<<< HEAD
-    v_ip = cupy.zeros((3,nao,nao))
-    vmat = cupy.zeros((_sorted_mol.natm,3,nao,nocc))
-    max_memory = max(2000, max_memory-vmat.size*8/1e6)
-    t1 = t0 = log.init_timer()
-    if xctype == 'LDA':
-        ao_deriv = 1
-        for ao, mask, weight, coords \
-                in ni.block_loop(_sorted_mol, grids, nao, ao_deriv, max_memory):
-            ao = contract('nip,ij->njp', ao, coeff[mask])
-            rho = numint.eval_rho2(_sorted_mol, ao[0], mo_coeff, mo_occ, mask, xctype)
-            t1 = log.timer_debug2('eval rho', *t1)
-            vxc, fxc = ni.eval_xc_eff(mf.xc, rho, 2, xctype=xctype)[1:3]
-            t1 = log.timer_debug2('eval vxc', *t1)
-            wv = weight * vxc[0]
-            aow = numint._scale_ao(ao[0], wv)
-            v_ip += rks_grad._d1_dot_(ao[1:4], aow.T)
-            mo = contract('xig,ip->xpg', ao, mocc)
-            ao_dm0 = numint._dot_ao_dm(mol, ao[0], dm0, mask, shls_slice, ao_loc)
-            wf = weight * fxc[0,0]
-            for ia in range(_sorted_mol.natm):
-                p0, p1 = aoslices[ia][2:]
-# First order density = rho1 * 2.  *2 is not applied because + c.c. in the end
-                rho1 = contract('xig,ig->xg', ao[1:,p0:p1,:], ao_dm0[p0:p1,:])
-                wv = wf * rho1
-                aow = [numint._scale_ao(ao[0], wv[i]) for i in range(3)]
-                mow = [numint._scale_ao(mo[0], wv[i]) for i in range(3)]
-                vmat[ia] += rks_grad._d1_dot_(aow, mo[0].T)
-                vmat[ia] += rks_grad._d1_dot_(mow, ao[0].T).transpose([0,2,1])
-            ao_dm0 = aow = None
-            t1 = log.timer_debug2('integration', *t1)
-    elif xctype == 'GGA':
-        ao_deriv = 2
-        for ao, mask, weight, coords \
-                in ni.block_loop(_sorted_mol, grids, nao, ao_deriv, max_memory):
-            ao = contract('nip,ij->njp', ao, coeff[mask])
-            rho = numint.eval_rho2(_sorted_mol, ao[:4], mo_coeff, mo_occ, mask, xctype)
-            t1 = log.timer_debug2('eval rho', *t1)
-            vxc, fxc = ni.eval_xc_eff(mf.xc, rho, 2, xctype=xctype)[1:3]
-            t1 = log.timer_debug2('eval vxc', *t1)
-            wv = weight * vxc
-            wv[0] *= .5
-            v_ip += rks_grad._gga_grad_sum_(ao, wv)
-            mo = contract('xig,ip->xpg', ao, mocc)
-            ao_dm0 = [numint._dot_ao_dm(mol, ao[i], dm0, mask, shls_slice, ao_loc)
-                      for i in range(4)]
-            wf = weight * fxc
-            for ia in range(_sorted_mol.natm):
-                dR_rho1 = _make_dR_rho1(ao, ao_dm0, ia, aoslices, xctype)
-                wv = contract('xyg,sxg->syg', wf, dR_rho1)
-                wv[:,0] *= .5
-                aow = [numint._scale_ao(ao[:4], wv[i,:4]) for i in range(3)]
-                mow = [numint._scale_ao(mo[:4], wv[i,:4]) for i in range(3)]
-                vmat[ia] += rks_grad._d1_dot_(aow, mo[0].T)
-                vmat[ia] += rks_grad._d1_dot_(mow, ao[0].T).transpose([0,2,1])
-            t1 = log.timer_debug2('integration', *t1)
-            ao_dm0 = aow = None
-    elif xctype == 'MGGA':
-        if grids.level < 5:
-            log.warn('MGGA Hessian is sensitive to dft grids.')
-        ao_deriv = 2
-        for ao, mask, weight, coords \
-                in ni.block_loop(_sorted_mol, grids, nao, ao_deriv, max_memory):
-            ao = contract('nip,ij->njp', ao, coeff[mask])
-            rho = numint.eval_rho2(_sorted_mol, ao[:10], mo_coeff, mo_occ, mask, xctype)
-            t1 = log.timer_debug2('eval rho', *t1)
-            vxc, fxc = ni.eval_xc_eff(mf.xc, rho, 2, xctype=xctype)[1:3]
-            t1 = log.timer_debug2('eval vxc', *t0)
-            wv = weight * vxc
-            wv[0] *= .5
-            wv[4] *= .5  # for the factor 1/2 in tau
-            v_ip += rks_grad._gga_grad_sum_(ao, wv)
-            v_ip += rks_grad._tau_grad_dot_(ao, wv[4])
-            mo = contract('xig,ip->xpg', ao, mocc)
-            ao_dm0 = [numint._dot_ao_dm(mol, ao[i], dm0, mask, shls_slice, ao_loc) for i in range(4)]
-            wf = weight * fxc
-            for ia in range(_sorted_mol.natm):
-                dR_rho1 = _make_dR_rho1(ao, ao_dm0, ia, aoslices, xctype)
-                wv = contract('xyg,sxg->syg', wf, dR_rho1)
-                wv[:,0] *= .5
-                wv[:,4] *= .25
-                aow = [numint._scale_ao(ao[:4], wv[i,:4]) for i in range(3)]
-                mow = [numint._scale_ao(mo[:4], wv[i,:4]) for i in range(3)]
-                vmat[ia] += rks_grad._d1_dot_(aow, mo[0].T)
-                vmat[ia] += rks_grad._d1_dot_(mow, ao[0].T).transpose([0,2,1])
-
-                for j in range(1, 4):
-                    aow = [numint._scale_ao(ao[j], wv[i,4]) for i in range(3)]
-                    mow = [numint._scale_ao(mo[j], wv[i,4]) for i in range(3)]
-                    vmat[ia] += rks_grad._d1_dot_(aow, mo[j].T)
-                    vmat[ia] += rks_grad._d1_dot_(mow, ao[j].T).transpose([0,2,1])
-            ao_dm0 = aow = None
-            t1 = log.timer_debug2('integration', *t1)
-
-    vmat = -contract("kxiq,ip->kxpq", vmat, mo_coeff)
-    t0 = log.timer_debug1('vxc_deriv1', *t0)
-    for ia in range(_sorted_mol.natm):
-        p0, p1 = aoslices[ia][2:]
-        vmat_tmp = cupy.zeros([3,nao,nao])
-        vmat_tmp[:,p0:p1] += v_ip[:,p0:p1]
-        vmat_tmp[:,:,p0:p1] += v_ip[:,p0:p1].transpose(0,2,1)
-
-        vmat_tmp = contract('xij,jq->xiq', vmat_tmp, mocc)
-        vmat_tmp = contract('xiq,ip->xpq', vmat_tmp, mo_coeff)
-        vmat[ia] -= vmat_tmp
-=======
     futures = []
     cupy.cuda.get_current_stream().synchronize()
     with ThreadPoolExecutor(max_workers=_num_devices) as executor:
@@ -804,7 +698,6 @@
             futures.append(future)
     vmat_dist = [future.result() for future in futures]
     vmat = reduce_to_device(vmat_dist, inplace=True)
->>>>>>> 56f4378a
     return vmat
 
 
