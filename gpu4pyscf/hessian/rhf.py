#!/usr/bin/env python
# Copyright 2014-2019 The PySCF Developers. All Rights Reserved.
#
# Licensed under the Apache License, Version 2.0 (the "License");
# you may not use this file except in compliance with the License.
# You may obtain a copy of the License at
#
#     http://www.apache.org/licenses/LICENSE-2.0
#
# Unless required by applicable law or agreed to in writing, software
# distributed under the License is distributed on an "AS IS" BASIS,
# WITHOUT WARRANTIES OR CONDITIONS OF ANY KIND, either express or implied.
# See the License for the specific language governing permissions and
# limitations under the License.
#
# Author: Qiming Sun <osirpt.sun@gmail.com>
#  modified by: Xiaojie Wu <wxj6000@gmail.com>
#


'''
Non-relativistic RHF analytical Hessian
'''

from functools import reduce
import ctypes
import numpy
import cupy
from pyscf.hessian import rhf as rhf_hess
from pyscf import lib
from pyscf import gto
from pyscf.scf import _vhf

# import _response_functions to load gen_response methods in SCF class
from gpu4pyscf.scf import _response_functions  # noqa
# import pyscf.grad.rhf to activate nuc_grad_method method
from pyscf.grad import rhf  # noqa
from gpu4pyscf.gto.mole import sort_atoms
from gpu4pyscf.scf import cphf
from gpu4pyscf.lib.cupy_helper import (
    contract, tag_array, print_mem_info, transpose_sum, get_avail_mem)
from gpu4pyscf.lib import logger
from gpu4pyscf.df import int3c2e

GB = 1024*1024*1024
ALIGNED = 4

def hess_elec(hessobj, mo_energy=None, mo_coeff=None, mo_occ=None,
              mo1=None, mo_e1=None, h1mo=None,
              atmlst=None, max_memory=4000, verbose=None):
    ''' Different from PySF, using h1mo instead of h1ao for saving memory
    '''
    log = logger.new_logger(hessobj, verbose)
    time0 = t1 = (logger.process_clock(), logger.perf_counter())

    mol = hessobj.mol
    mf = hessobj.base
    if mo_energy is None: mo_energy = mf.mo_energy
    if mo_occ is None:    mo_occ = mf.mo_occ
    if mo_coeff is None:  mo_coeff = mf.mo_coeff
    if atmlst is None: atmlst = range(mol.natm)

    mo_energy = cupy.asarray(mo_energy)
    mo_occ = cupy.asarray(mo_occ)
    mo_coeff = cupy.asarray(mo_coeff)
    de2 = hessobj.partial_hess_elec(mo_energy, mo_coeff, mo_occ, atmlst,
                                    max_memory, log)
    t1 = log.timer_debug1('hess elec', *t1)
    if h1mo is None:
        h1mo = hessobj.make_h1(mo_coeff, mo_occ, hessobj.chkfile, atmlst, log)
        t1 = log.timer_debug1('making H1', *t1)
    if mo1 is None or mo_e1 is None:
        mo1, mo_e1 = hessobj.solve_mo1(mo_energy, mo_coeff, mo_occ, h1mo,
                                       None, atmlst, max_memory, log)
        t1 = log.timer_debug1('solving MO1', *t1)

    nao, nmo = mo_coeff.shape
    mocc = cupy.array(mo_coeff[:,mo_occ>0])
    mo_energy = cupy.array(mo_energy)
    s1a = -mol.intor('int1e_ipovlp', comp=3)
    s1a = cupy.asarray(s1a)
    aoslices = mol.aoslice_by_atom()
    for i0, ia in enumerate(atmlst):
        shl0, shl1, p0, p1 = aoslices[ia]
        s1ao = cupy.zeros((3,nao,nao))
        s1ao[:,p0:p1] += s1a[:,p0:p1]
        s1ao[:,:,p0:p1] += s1a[:,p0:p1].transpose(0,2,1)

        tmp = contract('xpq,pi->xiq', s1ao, mocc)
        s1oo = contract('xiq,qj->xij', tmp, mocc)

        s1mo = contract('xij,ip->xpj', s1ao, mo_coeff)

        for j0 in range(i0+1):
            ja = atmlst[j0]
            q0, q1 = aoslices[ja][2:]
# *2 for double occupancy, *2 for +c.c.
            #dm1 = cupy.einsum('ypi,qi->ypq', mo1[ja], mocc)
            #de2_gpu[i0,j0] += cupy.einsum('xpq,ypq->xy', h1ao[ia], dm1) * 4
            de2[i0,j0] += contract('xpi,ypi->xy', h1mo[ia], mo1[ja]) * 4
            dm1 = contract('ypi,qi->ypq', mo1[ja], mocc*mo_energy[mo_occ>0])
            de2[i0,j0] -= contract('xpq,ypq->xy', s1mo, dm1) * 4
            de2[i0,j0] -= contract('xpq,ypq->xy', s1oo, mo_e1[ja]) * 2
        for j0 in range(i0):
            de2[j0,i0] = de2[i0,j0].T

    log.timer('RHF hessian', *time0)

    return de2

def partial_hess_elec(hessobj, mo_energy=None, mo_coeff=None, mo_occ=None,
                      atmlst=None, max_memory=4000, verbose=None):
    '''Partial derivative
    '''
    e1, ej, ek = _partial_hess_ejk(hessobj, mo_energy, mo_coeff, mo_occ,
                                   atmlst, max_memory, verbose, True)
    return e1 + ej - ek  # (A,B,dR_A,dR_B)

def _partial_hess_ejk(hessobj, mo_energy=None, mo_coeff=None, mo_occ=None,
                      atmlst=None, max_memory=4000, verbose=None, with_k=True):
    log = logger.new_logger(hessobj, verbose)
    time0 = t1 = (logger.process_clock(), logger.perf_counter())

    mol = hessobj.mol
    mf = hessobj.base
    if mo_energy is None: mo_energy = mf.mo_energy
    if mo_occ is None:    mo_occ = mf.mo_occ
    if mo_coeff is None:  mo_coeff = mf.mo_coeff
    if atmlst is None: atmlst = range(mol.natm)

    nao, nmo = mo_coeff.shape
    mocc = mo_coeff[:,mo_occ>0]
    dm0 = numpy.dot(mocc, mocc.T) * 2
    # Energy weighted density matrix
    dme0 = numpy.einsum('pi,qi,i->pq', mocc, mocc, mo_energy[mo_occ>0]) * 2

    hcore_deriv = hessobj.hcore_generator(mol)
    s1aa, s1ab, s1a = get_ovlp(mol)
    #FIXME
    if not isinstance(dm0, numpy.ndarray):
        dm0 = dm0.get()
    if not isinstance(dme0, numpy.ndarray):
        dme0 = dme0.get()

    vj1_diag, vk1_diag = \
            _get_jk(mol, 'int2e_ipip1', 9, 's2kl',
                    ['lk->s1ij', dm0,   # vj1
                     'jk->s1il', dm0],  # vk1
                    vhfopt=_make_vhfopt(mol, dm0, 'ipip1', 'int2e_ipip1ipip2'))
    vj1_diag = vj1_diag.reshape(3,3,nao,nao)
    vk1_diag = vk1_diag.reshape(3,3,nao,nao)
    t1 = log.timer_debug1('contracting int2e_ipip1', *t1)

    ip1ip2_opt = _make_vhfopt(mol, dm0, 'ip1ip2', 'int2e_ip1ip2')
    ipvip1_opt = _make_vhfopt(mol, dm0, 'ipvip1', 'int2e_ipvip1ipvip2')
    aoslices = mol.aoslice_by_atom()
    e1 = cupy.zeros((mol.natm,mol.natm,3,3))
    ej = cupy.zeros((mol.natm,mol.natm,3,3))
    ek = cupy.zeros((mol.natm,mol.natm,3,3))
    for i0, ia in enumerate(atmlst):
        shl0, shl1, p0, p1 = aoslices[ia]
        shls_slice = (shl0, shl1) + (0, mol.nbas)*3
        vj1, vk1, vk2 = _get_jk(mol, 'int2e_ip1ip2', 9, 's1',
                                ['ji->s1kl', dm0[:,p0:p1],  # vj1
                                 'li->s1kj', dm0[:,p0:p1],  # vk1
                                 'lj->s1ki', dm0         ], # vk2
                                shls_slice=shls_slice, vhfopt=ip1ip2_opt)
        vk1[:,:,p0:p1] += vk2
        t1 = log.timer_debug1('contracting int2e_ip1ip2 for atom %d'%ia, *t1)
        vj2, vk2 = _get_jk(mol, 'int2e_ipvip1', 9, 's2kl',
                           ['lk->s1ij', dm0         ,  # vj1
                            'li->s1kj', dm0[:,p0:p1]], # vk1
                           shls_slice=shls_slice, vhfopt=ipvip1_opt)
        vj1[:,:,p0:p1] += vj2.transpose(0,2,1) * .5
        vk1 += vk2.transpose(0,2,1)
        vj1 = vj1.reshape(3,3,nao,nao)
        vk1 = vk1.reshape(3,3,nao,nao)
        t1 = log.timer_debug1('contracting int2e_ipvip1 for atom %d'%ia, *t1)

        ej[i0,i0] += contract('xypq,pq->xy', vj1_diag[:,:,p0:p1], dm0[p0:p1])*2
        ek[i0,i0] += contract('xypq,pq->xy', vk1_diag[:,:,p0:p1], dm0[p0:p1])
        e1[i0,i0] -= contract('xypq,pq->xy', s1aa[:,:,p0:p1], dme0[p0:p1])*2

        for j0, ja in enumerate(atmlst[:i0+1]):
            q0, q1 = aoslices[ja][2:]
            # *2 for +c.c.
            ej[i0,j0] += contract('xypq,pq->xy', vj1[:,:,q0:q1], dm0[q0:q1])*4
            ek[i0,j0] += contract('xypq,pq->xy', vk1[:,:,q0:q1], dm0[q0:q1])
            e1[i0,j0] -= contract('xypq,pq->xy', s1ab[:,:,p0:p1,q0:q1], dme0[p0:p1,q0:q1])*2

            h1ao = hcore_deriv(ia, ja)
            e1[i0,j0] += contract('xypq,pq->xy', h1ao, dm0)

        for j0 in range(i0):
            e1[j0,i0] = e1[i0,j0].T
            ej[j0,i0] = ej[i0,j0].T
            ek[j0,i0] = ek[i0,j0].T

    log.timer('RHF partial hessian', *time0)
    return e1, ej, ek

def _make_vhfopt(mol, dms, key, vhf_intor):
    if not hasattr(_vhf.libcvhf, vhf_intor):
        return None

    vhfopt = _vhf.VHFOpt(mol, vhf_intor, 'CVHF'+key+'_prescreen',
                         'CVHF'+key+'_direct_scf')
    dms = numpy.asarray(dms, order='C')
    if dms.ndim == 3:
        n_dm = dms.shape[0]
    else:
        n_dm = 1
    ao_loc = mol.ao_loc_nr()
    fsetdm = getattr(_vhf.libcvhf, 'CVHF'+key+'_direct_scf_dm')
    fsetdm(vhfopt._this,
           dms.ctypes.data_as(ctypes.c_void_p), ctypes.c_int(n_dm),
           ao_loc.ctypes.data_as(ctypes.c_void_p),
           mol._atm.ctypes.data_as(ctypes.c_void_p), mol.natm,
           mol._bas.ctypes.data_as(ctypes.c_void_p), mol.nbas,
           mol._env.ctypes.data_as(ctypes.c_void_p))

    # Update the vhfopt's attributes intor.  Function direct_mapdm needs
    # vhfopt._intor and vhfopt._cintopt to compute J/K.
    if vhf_intor != 'int2e_'+key:
        vhfopt._intor = mol._add_suffix('int2e_'+key)
        vhfopt._cintopt = None
    return vhfopt


def make_h1(hessobj, mo_coeff, mo_occ, chkfile=None, atmlst=None, verbose=None):
    mol = hessobj.mol
    if atmlst is None:
        atmlst = range(mol.natm)

    nao, nmo = mo_coeff.shape
    mocc = mo_coeff[:,mo_occ>0]
    dm0 = numpy.dot(mocc, mocc.T) * 2
    hcore_deriv = hessobj.base.nuc_grad_method().hcore_generator(mol)
    # FIXME
    if not isinstance(dm0, numpy.ndarray):
        dm0 = dm0.get()
    aoslices = mol.aoslice_by_atom()
    h1ao = [None] * mol.natm
    for i0, ia in enumerate(atmlst):
        shl0, shl1, p0, p1 = aoslices[ia]
        shls_slice = (shl0, shl1) + (0, mol.nbas)*3
        vj1, vj2, vk1, vk2 = _get_jk(mol, 'int2e_ip1', 3, 's2kl',
                                     ['ji->s2kl', -dm0[:,p0:p1],  # vj1
                                      'lk->s1ij', -dm0         ,  # vj2
                                      'li->s1kj', -dm0[:,p0:p1],  # vk1
                                      'jk->s1il', -dm0         ], # vk2
                                     shls_slice=shls_slice)
        vhf = vj1 - vk1*.5
        vhf[:,p0:p1] += vj2 - vk2*.5
        h1 = vhf + vhf.transpose(0,2,1)
        h1 += hcore_deriv(ia)
        h1ao[ia] = numpy.einsum('xij,ip,jq->xpq', h1, mo_coeff, mocc)
    return h1ao

def get_hcore(mol):
    '''Part of the second derivatives of core Hamiltonian'''
    h1aa = mol.intor('int1e_ipipkin', comp=9)
    h1ab = mol.intor('int1e_ipkinip', comp=9)
    if mol._pseudo:
        NotImplementedError('Nuclear hessian for GTH PP')
    else:
        h1aa+= mol.intor('int1e_ipipnuc', comp=9)
        h1ab+= mol.intor('int1e_ipnucip', comp=9)
    if mol.has_ecp():
        h1aa += mol.intor('ECPscalar_ipipnuc', comp=9)
        h1ab += mol.intor('ECPscalar_ipnucip', comp=9)
    nao = h1aa.shape[-1]
    return h1aa.reshape(3,3,nao,nao), h1ab.reshape(3,3,nao,nao)

def get_ovlp(mol):
    s1a =-mol.intor('int1e_ipovlp', comp=3)
    nao = s1a.shape[-1]
    s1aa = mol.intor('int1e_ipipovlp', comp=9).reshape(3,3,nao,nao)
    s1ab = mol.intor('int1e_ipovlpip', comp=9).reshape(3,3,nao,nao)
    return s1aa, s1ab, s1a

def _get_jk(mol, intor, comp, aosym, script_dms,
            shls_slice=None, cintopt=None, vhfopt=None):
    intor = mol._add_suffix(intor)
    scripts = script_dms[::2]
    dms = script_dms[1::2]

    vs = _vhf.direct_bindm(intor, aosym, scripts, dms, comp,
                           mol._atm, mol._bas, mol._env, vhfopt=vhfopt,
                           cintopt=cintopt, shls_slice=shls_slice)
    for k, script in enumerate(scripts):
        if 's2' in script:
            hermi = 1
        elif 'a2' in script:
            hermi = 2
        else:
            continue

        shape = vs[k].shape
        if shape[-2] == shape[-1]:
            if comp > 1:
                for i in range(comp):
                    lib.hermi_triu(vs[k][i], hermi=hermi, inplace=True)
            else:
                lib.hermi_triu(vs[k], hermi=hermi, inplace=True)
    return vs

def solve_mo1(mf, mo_energy, mo_coeff, mo_occ, h1mo,
              fx=None, atmlst=None, max_memory=4000, verbose=None,
              max_cycle=50, level_shift=0):
    '''Solve the first order equation
    Kwargs:
        fx : function(dm_mo) => v1_mo
            A function to generate the induced potential.
            See also the function gen_vind.
    '''
    mol = mf.mol
    log = logger.new_logger(mf, verbose)
    if atmlst is None: atmlst = range(mol.natm)

    nao, nmo = mo_coeff.shape
    mocc = mo_coeff[:,mo_occ>0]
    nocc = mocc.shape[1]

    if fx is None:
        fx = gen_vind(mf, mo_coeff, mo_occ)
    s1a = -mol.intor('int1e_ipovlp', comp=3)
    s1a = cupy.asarray(s1a)

    def _ao2mo(mat):
        tmp = contract('xij,jo->xio', mat, mocc)
        return contract('xik,ip->xpk', tmp, mo_coeff)
    cupy.get_default_memory_pool().free_all_blocks()
<<<<<<< HEAD

=======
    
>>>>>>> f27e8e54
    avail_mem = get_avail_mem()
    blksize = int(avail_mem*0.4) // (8*3*nao*nao*4) // ALIGNED * ALIGNED
    blksize = min(32, blksize)
    log.debug(f'GPU memory {avail_mem/GB:.1f} GB available')
    log.debug(f'{blksize} atoms in each block CPHF equation')
<<<<<<< HEAD

=======
    
>>>>>>> f27e8e54
    # sort atoms to improve the convergence
    sorted_idx = sort_atoms(mol)
    atom_groups = []
    for p0,p1 in lib.prange(0,mol.natm,blksize):
        blk = sorted_idx[p0:p1]
        atom_groups.append(blk)

    mo1s = [None] * mol.natm
    e1s = [None] * mol.natm
    aoslices = mol.aoslice_by_atom()

    for group in atom_groups:
        s1vo = []
        h1vo = []
        for ia in group:
            shl0, shl1, p0, p1 = aoslices[ia]
            s1ao = cupy.zeros((3,nao,nao))
            s1ao[:,p0:p1] += s1a[:,p0:p1]
            s1ao[:,:,p0:p1] += s1a[:,p0:p1].transpose(0,2,1)
            s1vo.append(_ao2mo(s1ao))
            h1vo.append(h1mo[ia])
<<<<<<< HEAD

=======
            
>>>>>>> f27e8e54
        log.info(f'Solving CPHF equation for atoms {len(group)}/{mol.natm}')
        h1vo = cupy.vstack(h1vo)
        s1vo = cupy.vstack(s1vo)
        tol = mf.conv_tol_cpscf
<<<<<<< HEAD
        mo1, e1 = cphf.solve(fx, mo_energy, mo_occ, h1vo, s1vo,
                             level_shift=level_shift, tol=tol, verbose=verbose)

=======
        mo1, e1 = cphf.solve(fx, mo_energy, mo_occ, h1vo, s1vo, 
                             level_shift=level_shift, tol=tol, verbose=verbose)
        
>>>>>>> f27e8e54
        mo1 = mo1.reshape(-1,3,nao,nocc)
        e1 = e1.reshape(-1,3,nocc,nocc)

        for k, ia in enumerate(group):
            mo1s[ia] = mo1[k]
            e1s[ia] = e1[k].reshape(3,nocc,nocc)
        mo1 = e1 = None
    return mo1s, e1s

def gen_vind(mf, mo_coeff, mo_occ):
    # Move data to GPU
    mo_coeff = cupy.asarray(mo_coeff)
    mo_occ = cupy.asarray(mo_occ)
    nao, nmo = mo_coeff.shape
    mocc = mo_coeff[:,mo_occ>0]
    nocc = mocc.shape[1]
    vresp = mf.gen_response(mo_coeff, mo_occ, hermi=1)

    def fx(mo1):
        mo1 = cupy.asarray(mo1)
        mo1 = mo1.reshape(-1,nmo,nocc)
        mo1_mo = contract('npo,ip->nio', mo1, mo_coeff)
        #dm1 = contract('nio,jo->nij', 2.0*mo1_mo, mocc)
        #dm1 = dm1 + dm1.transpose(0,2,1)
        dm1 = mo1_mo.dot(2.0*mocc.T)
        transpose_sum(dm1)
        dm1 = tag_array(dm1, mo1=mo1_mo, occ_coeff=mocc, mo_occ=mo_occ)
        v1 = vresp(dm1)
        tmp = contract('nij,jo->nio', v1, mocc)
        v1vo = contract('nio,ip->npo', tmp, mo_coeff)
        return v1vo
    return fx

def hess_nuc_elec(mol, dm):
    '''
    calculate hessian contribution due to (nuc, elec) pair
    '''
    hcore = int3c2e.get_hess_nuc_elec(mol, dm)

    '''
    nao = mol.nao
    aoslices = mol.aoslice_by_atom()
    natm = mol.natm
    hcore = numpy.zeros([3,3,natm,natm])
    # CPU version
    for ia in range(mol.natm):
        ish0, ish1, i0, i1 = aoslices[ia]
        zi = mol.atom_charge(ia)
        with mol.with_rinv_at_nucleus(ia):
            rinv2aa = mol.intor('int1e_ipiprinv', comp=9).reshape([3,3,nao,nao])
            rinv2ab = mol.intor('int1e_iprinvip', comp=9).reshape([3,3,nao,nao])
            rinv2aa *= zi
            rinv2ab *= zi

            hcore[:,:,ia,ia] -= numpy.einsum('xypq,pq->xy', rinv2aa+rinv2ab, dm)

            haa = numpy.einsum('xypq,pq->xyp', rinv2aa, dm)
            hab = numpy.einsum('xypq,pq->xyp', rinv2ab, dm)

            haa = [haa[:,:,p0:p1].sum(axis=2) for p0,p1 in aoslices[:,2:]]
            hab = [hab[:,:,p0:p1].sum(axis=2) for p0,p1 in aoslices[:,2:]]

            haa = numpy.stack(haa, axis=2)
            hab = numpy.stack(hab, axis=2)

            hcore[:,:,ia] += haa
            hcore[:,:,ia] += hab.transpose([1,0,2])

            hcore[:,:,:,ia] += haa.transpose([1,0,2])
            hcore[:,:,:,ia] += hab

    hcore = cupy.asarray(hcore)
    '''
    return hcore * 2.0

def hess_nuc(mol, atmlst=None):
    h = numpy.zeros((mol.natm,mol.natm,3,3))
    qs = numpy.asarray([mol.atom_charge(i) for i in range(mol.natm)])
    rs = numpy.asarray([mol.atom_coord(i) for i in range(mol.natm)])
    for i in range(mol.natm):
        r12 = rs[i] - rs
        s12 = numpy.sqrt(numpy.einsum('ki,ki->k', r12, r12))
        s12[i] = 1e60
        tmp1 = qs[i] * qs / s12**3
        tmp2 = numpy.einsum('k, ki,kj->kij',-3*qs[i]*qs/s12**5, r12, r12)

        h[i,i,0,0] = h[i,i,1,1] = h[i,i,2,2] = -tmp1.sum()
        h[i,i] -= numpy.einsum('kij->ij', tmp2)

        h[i,:,0,0] += tmp1
        h[i,:,1,1] += tmp1
        h[i,:,2,2] += tmp1
        h[i,:] += tmp2

    if atmlst is not None:
        h = h[atmlst][:,atmlst]
    return h


def gen_hop(hobj, mo_energy=None, mo_coeff=None, mo_occ=None, verbose=None):
    log = logger.new_logger(hobj, verbose)
    mol = hobj.mol
    mf = hobj.base

    if mo_energy is None: mo_energy = mf.mo_energy
    if mo_occ is None:    mo_occ = mf.mo_occ
    if mo_coeff is None:  mo_coeff = mf.mo_coeff

    natm = mol.natm
    nao, nmo = mo_coeff.shape
    mocc = mo_coeff[:,mo_occ>0]
    nocc = mocc.shape[1]

    atmlst = range(natm)
    max_memory = max(2000, hobj.max_memory - lib.current_memory()[0])
    de2 = hobj.partial_hess_elec(mo_energy, mo_coeff, mo_occ, atmlst,
                                 max_memory, log)
    de2 += hobj.hess_nuc()

    # Compute H1 integrals and store in hobj.chkfile
    hobj.make_h1(mo_coeff, mo_occ, hobj.chkfile, atmlst, log)

    aoslices = mol.aoslice_by_atom()
    s1a = -mol.intor('int1e_ipovlp', comp=3)

    fvind = gen_vind(mf, mo_coeff, mo_occ)
    def h_op(x):
        x = x.reshape(natm,3)
        hx = numpy.einsum('abxy,ax->by', de2, x)
        h1ao = 0
        s1ao = 0
        for ia in range(natm):
            shl0, shl1, p0, p1 = aoslices[ia]
            h1ao_i = lib.chkfile.load(hobj.chkfile, 'scf_f1ao/%d' % ia)
            h1ao += numpy.einsum('x,xij->ij', x[ia], h1ao_i)
            s1ao_i = numpy.zeros((3,nao,nao))
            s1ao_i[:,p0:p1] += s1a[:,p0:p1]
            s1ao_i[:,:,p0:p1] += s1a[:,p0:p1].transpose(0,2,1)
            s1ao += numpy.einsum('x,xij->ij', x[ia], s1ao_i)

        s1vo = reduce(numpy.dot, (mo_coeff.T, s1ao, mocc))
        h1vo = reduce(numpy.dot, (mo_coeff.T, h1ao, mocc))
        mo1, mo_e1 = cphf.solve(fvind, mo_energy, mo_occ, h1vo, s1vo)
        mo1 = numpy.dot(mo_coeff, mo1)
        mo_e1 = mo_e1.reshape(nocc,nocc)
        dm1 = numpy.einsum('pi,qi->pq', mo1, mocc)
        dme1 = numpy.einsum('pi,qi,i->pq', mo1, mocc, mo_energy[mo_occ>0])
        dme1 = dme1 + dme1.T + reduce(numpy.dot, (mocc, mo_e1.T, mocc.T))

        for ja in range(natm):
            q0, q1 = aoslices[ja][2:]
            h1ao = lib.chkfile.load(hobj.chkfile, 'scf_f1ao/%s'%ja)
            hx[ja] += numpy.einsum('xpq,pq->x', h1ao, dm1) * 4
            hx[ja] -= numpy.einsum('xpq,pq->x', s1a[:,q0:q1], dme1[q0:q1]) * 2
            hx[ja] -= numpy.einsum('xpq,qp->x', s1a[:,q0:q1], dme1[:,q0:q1]) * 2
        return hx.ravel()

    hdiag = numpy.einsum('aaxx->ax', de2).ravel()
    return h_op, hdiag


def kernel(hessobj, mo_energy=None, mo_coeff=None, mo_occ=None, atmlst=None):
    cput0 = (logger.process_clock(), logger.perf_counter())
    if mo_energy is None: mo_energy = hessobj.base.mo_energy
    if mo_coeff is None: mo_coeff = hessobj.base.mo_coeff
    if mo_occ is None: mo_occ = hessobj.base.mo_occ
    if atmlst is None:
        atmlst = hessobj.atmlst
    else:
        hessobj.atmlst = atmlst
    
    if hessobj.verbose >= logger.INFO:
        hessobj.dump_flags()

    if hessobj.verbose >= logger.INFO:
        hessobj.dump_flags()

    de = hessobj.hess_elec(mo_energy, mo_coeff, mo_occ, atmlst=atmlst)
    hessobj.de = de.get() + hessobj.hess_nuc(hessobj.mol, atmlst=atmlst)
    mf = hessobj.base
    if mf.do_disp():
        h_disp = hessobj.get_dispersion()
        hessobj.hess_disp = h_disp
        hessobj.hess_mf = hessobj.de
        for k, katm in enumerate(atmlst):
            for l, latm in enumerate(atmlst):
                hessobj.de[k,l] += h_disp[k,l]
    logger.timer(hessobj, 'SCF hessian', *cput0)

    return hessobj.de

def hcore_generator(hessobj, mol=None):
    if mol is None: mol = hessobj.mol
    with_x2c = getattr(hessobj.base, 'with_x2c', None)
    if with_x2c:
        return with_x2c.hcore_deriv_generator(deriv=2)

    with_ecp = mol.has_ecp()
    if with_ecp:
        ecp_atoms = set(mol._ecpbas[:,gto.ATOM_OF])
    else:
        ecp_atoms = ()
    aoslices = mol.aoslice_by_atom()
    nbas = mol.nbas
    nao = mol.nao_nr()
    h1aa, h1ab = hessobj.get_hcore(mol)
    h1aa = cupy.asarray(h1aa)
    h1ab = cupy.asarray(h1ab)
    def get_hcore(iatm, jatm):
        ish0, ish1, i0, i1 = aoslices[iatm]
        jsh0, jsh1, j0, j1 = aoslices[jatm]
        rinv2aa = rinv2ab = None
        if iatm == jatm:
            with mol.with_rinv_at_nucleus(iatm):
                if with_ecp and iatm in ecp_atoms:
                    rinv2aa = -mol.intor('ECPscalar_ipiprinv', comp=9)
                    rinv2ab = -mol.intor('ECPscalar_iprinvip', comp=9)
                    rinv2aa = cupy.asarray(rinv2aa)
                    rinv2ab = cupy.asarray(rinv2ab)
                    rinv2aa = rinv2aa.reshape(3,3,nao,nao)
                    rinv2ab = rinv2ab.reshape(3,3,nao,nao)
            hcore = cupy.zeros([3,3,nao,nao])
            hcore[:,:,i0:i1] += h1aa[:,:,i0:i1]
            hcore[:,:,i0:i1,i0:i1] += h1ab[:,:,i0:i1,i0:i1]
            if rinv2aa is not None or rinv2ab is not None:
                hcore -= rinv2aa + rinv2ab
                hcore[:,:,i0:i1] += rinv2aa[:,:,i0:i1]
                hcore[:,:,i0:i1] += rinv2ab[:,:,i0:i1]
                hcore[:,:,:,i0:i1] += rinv2aa[:,:,i0:i1].transpose(0,1,3,2)
                hcore[:,:,:,i0:i1] += rinv2ab[:,:,:,i0:i1]

        else:
            hcore = cupy.zeros((3,3,nao,nao))
            hcore[:,:,i0:i1,j0:j1] += h1ab[:,:,i0:i1,j0:j1]
            with mol.with_rinv_at_nucleus(iatm):
                shls_slice = (jsh0, jsh1, 0, nbas)
                if with_ecp and iatm in ecp_atoms:
                    rinv2aa = -mol.intor('ECPscalar_ipiprinv', comp=9, shls_slice=shls_slice)
                    rinv2ab = -mol.intor('ECPscalar_iprinvip', comp=9, shls_slice=shls_slice)
                    rinv2aa = cupy.asarray(rinv2aa)
                    rinv2ab = cupy.asarray(rinv2ab)
                    hcore[:,:,j0:j1] += rinv2aa.reshape(3,3,j1-j0,nao)
                    hcore[:,:,j0:j1] += rinv2ab.reshape(3,3,j1-j0,nao).transpose(1,0,2,3)
            with mol.with_rinv_at_nucleus(jatm):
                shls_slice = (ish0, ish1, 0, nbas)
                if with_ecp and jatm in ecp_atoms:
                    rinv2aa = -mol.intor('ECPscalar_ipiprinv', comp=9, shls_slice=shls_slice)
                    rinv2ab = -mol.intor('ECPscalar_iprinvip', comp=9, shls_slice=shls_slice)
                    rinv2aa = cupy.asarray(rinv2aa)
                    rinv2ab = cupy.asarray(rinv2ab)
                    hcore[:,:,i0:i1] += rinv2aa.reshape(3,3,i1-i0,nao)
                    hcore[:,:,i0:i1] += rinv2ab.reshape(3,3,i1-i0,nao)
        return hcore + hcore.conj().transpose(0,1,3,2)
    return get_hcore

class HessianBase(lib.StreamObject):
    # attributes
    max_cycle   = rhf_hess.HessianBase.max_cycle
    level_shift = rhf_hess.HessianBase.level_shift
    _keys       = rhf_hess.HessianBase._keys

    # methods
    __init__        = rhf_hess.HessianBase.__init__
    hess_elec       = rhf_hess.HessianBase.hess_elec
    make_h1         = rhf_hess.HessianBase.make_h1
    hcore_generator = hcore_generator  # the functionality is different from cpu version
    kernel          = kernel
    hess            = kernel

    def get_hcore(self, mol=None):
        if mol is None: mol = self.mol
        return get_hcore(mol)

    def solve_mo1(self, mo_energy, mo_coeff, mo_occ, h1mo,
                  fx=None, atmlst=None, max_memory=4000, verbose=None):
        return solve_mo1(self.base, mo_energy, mo_coeff, mo_occ, h1mo,
                         fx, atmlst, max_memory, verbose,
                         max_cycle=self.max_cycle, level_shift=self.level_shift)

    def hess_nuc(self, mol=None, atmlst=None):
        if mol is None: mol = self.mol
        return hess_nuc(mol, atmlst)

    def dump_flags(self, verbose=None):
        log = logger.new_logger(self, verbose)
        log.info('\n')
        if hasattr(self.base, 'converged') and not self.base.converged:
            log.warn('Ground state %s not converged',
                     self.base.__class__.__name__)
        log.info('******** %s for %s ********',
                 self.__class__, self.base.__class__)
        log.info('Max_memory %d MB (current use %d MB)',
                 self.max_memory, lib.current_memory()[0])
        return self

    def to_cpu(self):
        mf = self.base.to_cpu()
        from importlib import import_module
        mod = import_module(self.__module__.replace('gpu4pyscf', 'pyscf'))
        cls = getattr(mod, self.__class__.__name__)
        obj = cls(mf)
        return obj

class Hessian(HessianBase):
    '''Non-relativistic restricted Hartree-Fock hessian'''

    from gpu4pyscf.lib.utils import to_gpu, device

    def __init__(self, scf_method):
        self.verbose = scf_method.verbose
        self.stdout = scf_method.stdout
        self.mol = scf_method.mol
        self.base = scf_method
        self.chkfile = None #scf_method.chkfile
        self.max_memory = self.mol.max_memory
        self.atmlst = range(self.mol.natm)
        self.de = numpy.zeros((0,0,3,3))  # (A,B,dR_A,dR_B)
        self._keys = set(self.__dict__.keys())

    partial_hess_elec = partial_hess_elec
    hess_elec = hess_elec
    make_h1 = make_h1
    hess = NotImplemented
    kernel = NotImplemented
    gen_hop = gen_hop

# Inject to RHF class
from gpu4pyscf import scf
scf.hf.RHF.Hessian = lib.class_as_method(Hessian)<|MERGE_RESOLUTION|>--- conflicted
+++ resolved
@@ -331,21 +331,13 @@
         tmp = contract('xij,jo->xio', mat, mocc)
         return contract('xik,ip->xpk', tmp, mo_coeff)
     cupy.get_default_memory_pool().free_all_blocks()
-<<<<<<< HEAD
-
-=======
-    
->>>>>>> f27e8e54
+
     avail_mem = get_avail_mem()
     blksize = int(avail_mem*0.4) // (8*3*nao*nao*4) // ALIGNED * ALIGNED
     blksize = min(32, blksize)
     log.debug(f'GPU memory {avail_mem/GB:.1f} GB available')
     log.debug(f'{blksize} atoms in each block CPHF equation')
-<<<<<<< HEAD
-
-=======
-    
->>>>>>> f27e8e54
+
     # sort atoms to improve the convergence
     sorted_idx = sort_atoms(mol)
     atom_groups = []
@@ -367,24 +359,14 @@
             s1ao[:,:,p0:p1] += s1a[:,p0:p1].transpose(0,2,1)
             s1vo.append(_ao2mo(s1ao))
             h1vo.append(h1mo[ia])
-<<<<<<< HEAD
-
-=======
-            
->>>>>>> f27e8e54
+
         log.info(f'Solving CPHF equation for atoms {len(group)}/{mol.natm}')
         h1vo = cupy.vstack(h1vo)
         s1vo = cupy.vstack(s1vo)
         tol = mf.conv_tol_cpscf
-<<<<<<< HEAD
         mo1, e1 = cphf.solve(fx, mo_energy, mo_occ, h1vo, s1vo,
                              level_shift=level_shift, tol=tol, verbose=verbose)
 
-=======
-        mo1, e1 = cphf.solve(fx, mo_energy, mo_occ, h1vo, s1vo, 
-                             level_shift=level_shift, tol=tol, verbose=verbose)
-        
->>>>>>> f27e8e54
         mo1 = mo1.reshape(-1,3,nao,nocc)
         e1 = e1.reshape(-1,3,nocc,nocc)
 
