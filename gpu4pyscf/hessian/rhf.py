--- conflicted
+++ resolved
@@ -625,17 +625,6 @@
         if mol is None: mol = self.mol
         return hess_nuc(mol, atmlst)
 
-<<<<<<< HEAD
-=======
-    def to_cpu(self):
-        mf = self.base.to_cpu()
-        from importlib import import_module
-        mod = import_module(self.__module__.replace('gpu4pyscf', 'pyscf'))
-        cls = getattr(mod, self.__class__.__name__)
-        obj = cls(mf)
-        return obj
-
->>>>>>> 4e389d10
 class Hessian(HessianBase):
     '''Non-relativistic restricted Hartree-Fock hessian'''
 
@@ -655,12 +644,9 @@
     partial_hess_elec = partial_hess_elec
     hess_elec = hess_elec
     make_h1 = make_h1
-<<<<<<< HEAD
-
-=======
     hess = NotImplemented
     kernel = NotImplemented
->>>>>>> 4e389d10
+
     gen_hop = gen_hop
 
     def to_cpu(self):
