--- conflicted
+++ resolved
@@ -32,14 +32,9 @@
 # import _response_functions to load gen_response methods in SCF class
 from gpu4pyscf.scf import _response_functions  # noqa
 from gpu4pyscf.scf import cphf
-<<<<<<< HEAD
 from gpu4pyscf.lib.cupy_helper import (reduce_to_device,
-    contract, tag_array, sandwich_dot, transpose_sum, get_avail_mem, condense)
-=======
-from gpu4pyscf.lib.cupy_helper import (
     contract, tag_array, sandwich_dot, transpose_sum, get_avail_mem, condense,
     krylov)
->>>>>>> 010ca2d5
 from gpu4pyscf.__config__ import props as gpu_specs
 from gpu4pyscf.__config__ import _streams, _num_devices
 from gpu4pyscf.lib import logger
@@ -166,61 +161,18 @@
     log.timer('RHF partial hessian', *time0)
     return e1, ejk
 
-<<<<<<< HEAD
-def _ejk_ip2_task(mol, dms, vhfopt, task_list,
-                  device_id=0, with_j=True, with_k=True, verbose=0):
-=======
-def _partial_ejk_ip2(mol, dm, vhfopt=None, j_factor=1, k_factor=1., verbose=None):
-    '''Compute the energy per atom for
-        j_factor * J_derivatives - k_factor * K_derivatives
-    '''
-    log = logger.new_logger(mol, verbose)
-    cput0 = t1 = log.init_timer()
-    if vhfopt is None:
-        vhfopt = _VHFOpt(mol).build()
-
-    mol = vhfopt.mol
-    nao, nao_orig = vhfopt.coeff.shape
-
-    dm = cp.asarray(dm, order='C')
-    dms = dm.reshape(-1,nao_orig,nao_orig)
->>>>>>> 010ca2d5
+def _ejk_ip2_task(mol, dms, vhfopt, task_list, j_factor=1.0, k_factor=1.0,
+                  device_id=0, verbose=0):
     n_dm = dms.shape[0]
     assert n_dm <= 2
-<<<<<<< HEAD
     nao, _ = vhfopt.coeff.shape
-=======
-
-    natm = mol.natm
-    ejk = cp.zeros((natm, natm, 3, 3))
-
-    init_constant(mol)
-    ao_loc = mol.ao_loc
-    dm_cond = cp.log(condense('absmax', dms, ao_loc) + 1e-300).astype(np.float32)
-    log_max_dm = dm_cond.max()
-    log_cutoff = math.log(vhfopt.direct_scf_tol)
-
->>>>>>> 010ca2d5
     uniq_l_ctr = vhfopt.uniq_l_ctr
     uniq_l = uniq_l_ctr[:,0]
     l_ctr_bas_loc = vhfopt.l_ctr_offsets
     l_symb = [lib.param.ANGULAR[i] for i in uniq_l]
-<<<<<<< HEAD
-    kern = libvhf_rys.RYS_per_atom_jk_ip2
-=======
-    n_groups = len(uniq_l_ctr)
-    tile_mappings = _make_tril_tile_mappings(
-        l_ctr_bas_loc, vhfopt.tile_q_cond, log_cutoff-log_max_dm)
-    workers = gpu_specs['multiProcessorCount']
-    pool = cp.empty((workers, QUEUE_DEPTH*4), dtype=np.uint16)
-    info = cp.empty(2, dtype=np.uint32)
-    t1 = log.timer_debug1('dm_cond', *t1)
-
-    timing_collection = {}
-    kern_counts = 0
+    
     kern1 = libvhf_rys.RYS_per_atom_jk_ip2_type12
     kern2 = libvhf_rys.RYS_per_atom_jk_ip2_type3
->>>>>>> 010ca2d5
 
     timing_counter = Counter()
     kern_counts = 0
@@ -235,17 +187,8 @@
         if mol.omega < 0:
             s_ptr = ctypes.cast(vhfopt.s_estimator.data.ptr, ctypes.c_void_p)
 
-        vj = vk = None
-        vj_ptr = vk_ptr = lib.c_null_ptr()
-
         natm = mol.natm
-        assert with_j or with_k
-        if with_k:
-            vk = cp.zeros((natm, natm, 3, 3))
-            vk_ptr = ctypes.cast(vk.data.ptr, ctypes.c_void_p)
-        if with_j:
-            vj = cp.zeros((natm, natm, 3, 3))
-            vj_ptr = ctypes.cast(vj.data.ptr, ctypes.c_void_p)
+        ejk = cp.zeros((natm, natm, 3, 3))
 
         ao_loc = mol.ao_loc
         dm_cond = cp.log(condense('absmax', dms, ao_loc) + 1e-300).astype(np.float32)
@@ -288,10 +231,6 @@
                         ctypes.c_int(workers),
                         mol._atm.ctypes, ctypes.c_int(mol.natm),
                         mol._bas.ctypes, ctypes.c_int(mol.nbas), mol._env.ctypes)
-<<<<<<< HEAD
-                    if err != 0:
-                        raise RuntimeError(f'RYS_per_atom_jk_ip1 kernel for {llll} failed')
-=======
                     err2 = kern2(
                         ctypes.cast(ejk.data.ptr, ctypes.c_void_p),
                         ctypes.c_double(j_factor), ctypes.c_double(k_factor),
@@ -303,8 +242,7 @@
                         ctypes.c_int(tile_kl_mapping.size),
                         ctypes.cast(tile_ij_mapping.data.ptr, ctypes.c_void_p),
                         ctypes.cast(tile_kl_mapping.data.ptr, ctypes.c_void_p),
-                        ctypes.cast(vhfopt.tile_q_cond.data.ptr, ctypes.c_void_p),
-                        ctypes.cast(vhfopt.q_cond.data.ptr, ctypes.c_void_p),
+                        tile_q_ptr, q_ptr, s_ptr,
                         ctypes.cast(dm_cond.data.ptr, ctypes.c_void_p),
                         ctypes.c_float(log_cutoff),
                         ctypes.cast(pool.data.ptr, ctypes.c_void_p),
@@ -314,17 +252,19 @@
                         mol._bas.ctypes, ctypes.c_int(mol.nbas), mol._env.ctypes)
                     if err1 != 0 or err2 != 0:
                         raise RuntimeError(f'RYS_per_atom_jk_ip2 kernel for {llll} failed')
->>>>>>> 010ca2d5
                     if log.verbose >= logger.DEBUG1:
                         msg = f'processing {llll}, tasks = {info[1].get()} on Device {device_id}'
                         t1, t1p = log.timer_debug1(msg, *t1), t1
                         timing_counter[llll] += t1[1] - t1p[1]
                         kern_counts += 1
-    return vj, vk, kern_counts, timing_counter
-
-
-def _partial_ejk_ip2(mol, dm, vhfopt=None, with_k=True, verbose=None):
-    assert mol.omega >= 0
+
+        ejk = ejk + ejk.transpose(1,0,3,2)
+    return ejk, kern_counts, timing_counter
+
+def _partial_ejk_ip2(mol, dm, vhfopt=None, j_factor=1., k_factor=1., verbose=None):
+    '''Compute the energy per atom for
+        j_factor * J_derivatives - k_factor * K_derivatives
+    '''
     log = logger.new_logger(mol, verbose)
     cput0 = log.init_timer()
     if vhfopt is None:
@@ -335,7 +275,6 @@
 
     dm = cp.asarray(dm, order='C')
     dms = dm.reshape(-1,nao_orig,nao_orig)
-    n_dm = dms.shape[0]
     #:dms = cp.einsum('pi,nij,qj->npq', vhfopt.coeff, dms, vhfopt.coeff)
     dms = sandwich_dot(dms, vhfopt.coeff.T)
     dms = cp.asarray(dms, order='C')
@@ -360,32 +299,26 @@
             future = executor.submit(
                 _ejk_ip2_task,
                 mol, dms, vhfopt, task_list[device_id],
-                with_k=with_k, verbose=verbose, 
+                j_factor=j_factor, k_factor=k_factor, verbose=verbose, 
                 device_id=device_id)
             futures.append(future)
 
     kern_counts = 0
     timing_collection = Counter()
-    ej_dist = []
-    ek_dist = []
+    ejk_dist = []
     for future in futures:
-        vj, vk, counts, counter = future.result()
+        ejk, counts, counter = future.result()
         kern_counts += counts
         timing_collection += counter
-        ej_dist.append(vj)
-        ek_dist.append(vk)
+        ejk_dist.append(ejk)
 
     if log.verbose >= logger.DEBUG1:
         log.debug1('kernel launches %d', kern_counts)
         for llll, t in timing_collection.items():
             log.debug1('%s wall time %.2f', llll, t)
 
-    natm = mol.natm    
-    ej = reduce_to_device(ej_dist, inplace=True)
-    ek = cp.zeros((natm, natm, 3, 3))
-    if with_k:
-        ek = reduce_to_device(ek_dist, inplace=True)
-
+    ejk = reduce_to_device(ejk_dist, inplace=True)
+    
     timing_collection = {}
     kern_counts = 0
 
@@ -393,7 +326,7 @@
         log.debug1('kernel launches %d', kern_counts)
         for llll, t in timing_collection.items():
             log.debug1('%s wall time %.2f', llll, t)
-    ejk = ejk + ejk.transpose(1,0,3,2)
+
     log.timer_debug1('ejk_ip2', *cput0)
     return ejk
 
