--- conflicted
+++ resolved
@@ -43,23 +43,12 @@
 
     Ref: Chem Phys Lett, 256, 454
     '''
-<<<<<<< HEAD
-    if hasattr(mf, 'with_df'):
-        raise NotImplementedError('DF-TDDFT is not implemented')
-    # if not singlet:
-    #     raise NotImplementedError('Only singlet is implemented')
-=======
->>>>>>> b232f0b9
     if mo_energy is None:
         mo_energy = mf.mo_energy
     if mo_coeff is None:
         mo_coeff = mf.mo_coeff
     if mo_occ is None:
         mo_occ = mf.mo_occ
-<<<<<<< HEAD
-    # assert (mo_coeff.dtype == numpy.double)
-=======
->>>>>>> b232f0b9
 
     mo_energy = cp.asarray(mo_energy)
     mo_coeff = cp.asarray(mo_coeff)
@@ -79,11 +68,6 @@
     b = cp.zeros_like(a)
 
     def add_hf_(a, b, hyb=1):
-<<<<<<< HEAD
-        eri = mol.intor('int2e_sph', aosym='s8')
-        eri= ao2mo.restore(1, eri, nao)
-        eri = cp.asarray(eri)
-=======
         if hasattr(mf, 'with_df'):
             from gpu4pyscf.df import int3c2e
             auxmol = mf.with_df.auxmol
@@ -99,7 +83,6 @@
             eri = mol.intor('int2e_sph', aosym='s8')
             eri= ao2mo.restore(1, eri, nao)
             eri = cp.asarray(eri)
->>>>>>> b232f0b9
         eri_mo = cp.einsum('pjkl,pi->ijkl', eri, orbo.conj())
         eri_mo = cp.einsum('ipkl,pj->ijkl', eri_mo, mo)
         eri_mo = cp.einsum('ijpl,pk->ijkl', eri_mo, mo.conj())
@@ -108,10 +91,6 @@
         if singlet:
             a += cp.einsum('iabj->iajb', eri_mo[:nocc,nocc:,nocc:,:nocc]) * 2
             a -= cp.einsum('ijba->iajb', eri_mo[:nocc,:nocc,nocc:,nocc:]) * hyb
-<<<<<<< HEAD
-
-=======
->>>>>>> b232f0b9
             b += cp.einsum('iajb->iajb', eri_mo[:nocc,nocc:,:nocc,nocc:]) * 2
             b -= cp.einsum('jaib->iajb', eri_mo[:nocc,nocc:,:nocc,nocc:]) * hyb
         else:
@@ -130,20 +109,6 @@
 
         add_hf_(a, b, hyb)
         if omega != 0:  # For RSH
-<<<<<<< HEAD
-            with mol.with_range_coulomb(omega):
-                eri = mol.intor('int2e_sph', aosym='s8')
-                eri= ao2mo.restore(1, eri, nao)
-                eri = cp.asarray(eri)
-                eri_mo = cp.einsum('pjkl,pi->ijkl', eri, orbo.conj())
-                eri_mo = cp.einsum('ipkl,pj->ijkl', eri_mo, mo)
-                eri_mo = cp.einsum('ijpl,pk->ijkl', eri_mo, mo.conj())
-                eri_mo = cp.einsum('ijkp,pl->ijkl', eri_mo, mo)
-                eri_mo = eri_mo.reshape(nocc,nmo,nmo,nmo)
-                k_fac = alpha - hyb
-                a -= cp.einsum('ijba->iajb', eri_mo[:nocc,:nocc,nocc:,nocc:]) * k_fac
-                b -= cp.einsum('jaib->iajb', eri_mo[:nocc,nocc:,:nocc,nocc:]) * k_fac
-=======
             if hasattr(mf, 'with_df'):
                 from gpu4pyscf.df import int3c2e
                 auxmol = mf.with_df.auxmol
@@ -169,7 +134,6 @@
             k_fac = alpha - hyb
             a -= cp.einsum('ijba->iajb', eri_mo[:nocc,:nocc,nocc:,nocc:]) * k_fac
             b -= cp.einsum('jaib->iajb', eri_mo[:nocc,nocc:,:nocc,nocc:]) * k_fac
->>>>>>> b232f0b9
 
         xctype = ni._xc_type(mf.xc)
         opt = getattr(ni, 'gdftopt', None)
@@ -344,17 +308,12 @@
         return precond
 
     def nuc_grad_method(self):
-<<<<<<< HEAD
-        from gpu4pyscf.grad import tdrhf
-        return tdrhf.Gradients(self)
-=======
         if hasattr(self._scf,'with_df'):
             from gpu4pyscf.df.grad import tdrhf
             return tdrhf.Gradients(self)
         else:
             from gpu4pyscf.grad import tdrhf
             return tdrhf.Gradients(self)
->>>>>>> b232f0b9
 
     as_scanner = tdhf_cpu.as_scanner
 
