import cupy

_num_devices = cupy.cuda.runtime.getDeviceCount()

# TODO: switch to non_blocking stream (blocked by libxc)
_streams = [None] * _num_devices
for device_id in range(_num_devices):
    with cupy.cuda.Device(device_id):
        _streams[device_id] = cupy.cuda.stream.Stream(non_blocking=False)

props = cupy.cuda.runtime.getDeviceProperties(0)
GB = 1024*1024*1024
min_ao_blksize = 128
min_grid_blksize = 128*128
ao_aligned = 32
grid_aligned = 256

# Use smaller blksize for old gaming GPUs
if props['totalGlobalMem'] < 16 * GB:
    min_ao_blksize = 64
    min_grid_blksize = 64*64

<<<<<<< HEAD
cupy.get_default_memory_pool().set_limit(fraction=mem_fraction)
=======
# Use 90% of the global memory for CuPy memory pool
mem_fraction = 0.9
cupy.get_default_memory_pool().set_limit(fraction=mem_fraction)
>>>>>>> ce3de23b
<|MERGE_RESOLUTION|>--- conflicted
+++ resolved
@@ -20,10 +20,6 @@
     min_ao_blksize = 64
     min_grid_blksize = 64*64
 
-<<<<<<< HEAD
-cupy.get_default_memory_pool().set_limit(fraction=mem_fraction)
-=======
 # Use 90% of the global memory for CuPy memory pool
 mem_fraction = 0.9
 cupy.get_default_memory_pool().set_limit(fraction=mem_fraction)
->>>>>>> ce3de23b
