--- conflicted
+++ resolved
@@ -128,8 +128,6 @@
 
     nset = len(dms)
     assert nset == 1
-<<<<<<< HEAD
-
     if xctype == 'LDA':
         ao_deriv = 1
     else:
@@ -174,72 +172,6 @@
                 vtmp = _gga_grad_sum_(ao_mask, wv)
                 vtmp += _tau_grad_dot_(ao_mask, wv[4])
                 add_sparse(vmat[idm], vtmp, idx)
-=======
-
-    if xctype == 'LDA':
-        ao_deriv = 1
-    else:
-        ao_deriv = 2
-
-    vmat = cupy.zeros((nset,3,nao,nao))
-    if xctype == 'LDA':
-        ao_deriv = 1
-        for ao_mask, idx, weight, _ in ni.block_loop(opt.mol, grids, nao, ao_deriv, max_memory):
-            for idm in range(nset):
-                mo_coeff_mask = mo_coeff[idx,:]
-                rho = numint.eval_rho2(opt.mol, ao_mask[0], mo_coeff_mask, mo_occ, None, xctype)
-                vxc = ni.eval_xc_eff(xc_code, rho, 1, xctype=xctype)[1]
-                wv = weight * vxc[0]
-                aow = numint._scale_ao(ao_mask[0], wv)
-                vtmp = _d1_dot_(ao_mask[1:4], aow.T)
-                #idx = cupy.ix_(mask, mask)
-                #vmat[idm][0][idx] += vtmp[0]
-                #vmat[idm][1][idx] += vtmp[1]
-                #vmat[idm][2][idx] += vtmp[2]
-                add_sparse(vmat[idm][0], vtmp[0], idx)
-                add_sparse(vmat[idm][1], vtmp[1], idx)
-                add_sparse(vmat[idm][2], vtmp[2], idx)
-    elif xctype == 'GGA':
-        ao_deriv = 2
-        for ao_mask, idx, weight, _ in ni.block_loop(opt.mol, grids, nao, ao_deriv, max_memory):
-            for idm in range(nset):
-                mo_coeff_mask = mo_coeff[idx,:]
-                rho = numint.eval_rho2(opt.mol, ao_mask[:4], mo_coeff_mask, mo_occ, None, xctype)
-                vxc = ni.eval_xc_eff(xc_code, rho, 1, xctype=xctype)[1]
-                wv = weight * vxc
-                wv[0] *= .5
-                vtmp = _gga_grad_sum_(ao_mask, wv)
-                #idx = cupy.ix_(mask, mask)
-                #vmat[idm][0][idx] += vtmp[0]
-                #vmat[idm][1][idx] += vtmp[1]
-                #vmat[idm][2][idx] += vtmp[2]
-                add_sparse(vmat[idm][0], vtmp[0], idx)
-                add_sparse(vmat[idm][1], vtmp[1], idx)
-                add_sparse(vmat[idm][2], vtmp[2], idx)
-    elif xctype == 'NLC':
-        raise NotImplementedError('NLC')
-
-    elif xctype == 'MGGA':
-        ao_deriv = 2
-        for ao_mask, idx, weight, _ in ni.block_loop(opt.mol, grids, nao, ao_deriv, max_memory):
-            for idm in range(nset):
-                mo_coeff_mask = mo_coeff[idx,:]
-                rho = numint.eval_rho2(opt.mol, ao_mask[:10], mo_coeff_mask, mo_occ, None, xctype, with_lapl=False)
-                vxc = ni.eval_xc_eff(xc_code, rho, 1, xctype=xctype)[1]
-                wv = weight * vxc
-                wv[0] *= .5
-                wv[4] *= .5  # for the factor 1/2 in tau
-                vtmp = _gga_grad_sum_(ao_mask, wv)
-                vtmp += _tau_grad_dot_(ao_mask, wv[4])
-                #idx = cupy.ix_(mask, mask)
-                #vmat[idm][0][idx] += vtmp[0]
-                #vmat[idm][1][idx] += vtmp[1]
-                #vmat[idm][2][idx] += vtmp[2]
-                add_sparse(vmat[idm][0], vtmp[0], idx)
-                add_sparse(vmat[idm][1], vtmp[1], idx)
-                add_sparse(vmat[idm][2], vtmp[2], idx)
-
->>>>>>> 86357119
     vmat = [cupy.einsum('pi,npq,qj->nij', coeff, v, coeff) for v in vmat]
     exc = None
     if nset == 1:
@@ -295,13 +227,7 @@
         wv = vv_vxc[:,p0:p1] * weight
         wv[0] *= .5  # *.5 because vmat + vmat.T at the end
         vmat_tmp = _gga_grad_sum_(ao_mask, wv)
-<<<<<<< HEAD
         add_sparse(vmat, vmat_tmp, mask)
-=======
-        add_sparse(vmat[0], vmat_tmp[0], mask)
-        add_sparse(vmat[1], vmat_tmp[1], mask)
-        add_sparse(vmat[2], vmat_tmp[2], mask)
->>>>>>> 86357119
 
     vmat = contract('npq,qj->npj', vmat, coeff)
     vmat = contract('pi,npj->nij', coeff, vmat)
