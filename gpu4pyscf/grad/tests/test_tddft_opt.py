--- conflicted
+++ resolved
@@ -88,11 +88,7 @@
         tdf.kernel()[0]
         assert bool(np.all(tdf.converged))
         excited_gradf = tdf.nuc_grad_method()
-<<<<<<< HEAD
         excited_gradf.kernel()
-=======
-        excited_gradf.kernel() 
->>>>>>> 972a4044
         assert np.linalg.norm(excited_gradf.de) < 2.0e-4
 
     def test_opt_rks_tda_pcm_2(self):
@@ -112,11 +108,7 @@
         tdf.kernel()[0]
         assert bool(np.all(tdf.converged))
         excited_gradf = tdf.nuc_grad_method()
-<<<<<<< HEAD
         excited_gradf.kernel()
-=======
-        excited_gradf.kernel() 
->>>>>>> 972a4044
         assert np.linalg.norm(excited_gradf.de) < 2.0e-4
 
 if __name__ == "__main__":
