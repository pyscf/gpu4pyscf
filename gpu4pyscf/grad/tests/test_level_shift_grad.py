--- conflicted
+++ resolved
@@ -84,13 +84,8 @@
             [-0.04677538, -0.04503511, -0.03373301],
             [-0.03984876,  0.02975217,  0.0987993 ],
         ])
-<<<<<<< HEAD
         assert np.max(np.abs(test_energy - ref_energy)) < 1e-7
         assert np.max(np.abs(test_gradient - ref_gradient)) < 1e-5
-=======
-        assert np.max(np.abs(test_energy - ref_energy)) < 5e-10
-        assert np.max(np.abs(test_gradient - ref_gradient)) < 5e-6
->>>>>>> ef9e9fe7
 
     def test_level_shift_gradient_uks(self):
         mf = UKS(mol_open, xc = 'wB97X')
@@ -114,13 +109,8 @@
             [ 0.03320805,  0.00757202,  0.06555009],
             [-0.03041575, -0.04053383, -0.03575653],
         ])
-<<<<<<< HEAD
         assert np.max(np.abs(test_energy - ref_energy)) < 1e-7
         assert np.max(np.abs(test_gradient - ref_gradient)) < 1e-5
-=======
-        assert np.max(np.abs(test_energy - ref_energy)) < 5e-10
-        assert np.max(np.abs(test_gradient - ref_gradient)) < 5e-6
->>>>>>> ef9e9fe7
 
     def test_level_shift_gradient_rhf(self):
         mf = HF(mol_close)
