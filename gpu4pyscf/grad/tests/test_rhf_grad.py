--- conflicted
+++ resolved
@@ -16,15 +16,10 @@
 import pyscf
 import numpy as np
 import unittest
-<<<<<<< HEAD
 import pytest
 from pyscf import scf as cpu_scf
 from gpu4pyscf import scf as gpu_scf
 from packaging import version
-=======
-from pyscf import scf as cpu_scf
-from gpu4pyscf import scf as gpu_scf
->>>>>>> 2ad6750d
 
 atom = '''
 O       0.0000000000    -0.0000000000     0.1174000000
@@ -53,10 +48,17 @@
     mol_sph.stdout.close()
     mol_cart.stdout.close()
     del mol_sph, mol_cart
+    global mol_sph, mol_cart
+    mol_sph.stdout.close()
+    mol_cart.stdout.close()
+    del mol_sph, mol_cart
 
 def _check_grad(mol, tol=1e-6, disp=None):
     mf = cpu_scf.hf.RHF(mol)
+def _check_grad(mol, tol=1e-6, disp=None):
+    mf = cpu_scf.hf.RHF(mol)
     mf.direct_scf_tol = 1e-10
+    mf.disp = disp
     mf.disp = disp
     mf.kernel()
 
@@ -65,6 +67,7 @@
 
     gpu_gradient = cpu_gradient.to_gpu()
     g_gpu = gpu_gradient.kernel()
+    print('|| CPU - GPU ||:', np.linalg.norm(g_cpu - g_gpu))
     print('|| CPU - GPU ||:', np.linalg.norm(g_cpu - g_gpu))
     assert(np.linalg.norm(g_cpu - g_gpu) < tol)
 
@@ -75,17 +78,11 @@
     def test_grad_cart(self):
         _check_grad(mol_cart, tol=1e-6)
 
-<<<<<<< HEAD
     @pytest.mark.skipif(pyscf_25, reason='requires pyscf 2.6 or higher')
     def test_grad_d3bj(self):
         _check_grad(mol_sph, tol=1e-6, disp='d3bj')
 
     @pytest.mark.skipif(pyscf_25, reason='requires pyscf 2.6 or higher')
-=======
-    def test_grad_d3bj(self):
-        _check_grad(mol_sph, tol=1e-6, disp='d3bj')
-
->>>>>>> 2ad6750d
     def test_grad_d4(self):
         _check_grad(mol_sph, tol=1e-6, disp='d4')
 
