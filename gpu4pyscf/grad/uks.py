--- conflicted
+++ resolved
@@ -155,15 +155,9 @@
         nset = dms.shape[0]
         
         ngrids_glob = grids.coords.shape[0]
-<<<<<<< HEAD
-        ngrids_per_device = (ngrids_glob + num_devices - 1) // num_devices
-        grid_start = device_id * ngrids_per_device
-        grid_end = (device_id + 1) * ngrids_per_device
-=======
         grid_start, grid_end = numint.gen_grid_range(ngrids_glob, device_id)
         ngrids_local = grid_end - grid_start
         log.debug(f"{ngrids_local} grids on Device {device_id}")
->>>>>>> f74cf73a
 
         vmat = cupy.zeros((nset,3,nao,nao))
         if xctype == 'LDA':
