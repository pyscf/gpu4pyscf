#!/usr/bin/env python
# Copyright 2014-2019 The PySCF Developers. All Rights Reserved.
#
# Licensed under the Apache License, Version 2.0 (the "License");
# you may not use this file except in compliance with the License.
# You may obtain a copy of the License at
#
#     http://www.apache.org/licenses/LICENSE-2.0
#
# Unless required by applicable law or agreed to in writing, software
# distributed under the License is distributed on an "AS IS" BASIS,
# WITHOUT WARRANTIES OR CONDITIONS OF ANY KIND, either express or implied.
# See the License for the specific language governing permissions and
# limitations under the License.
#
# Author: Qiming Sun <osirpt.sun@gmail.com>
# Modified by Xiaojie Wu <wxj6000@gmail.com>, Zhichen Pu <hoshishin@163.com>

'''Non-relativistic UKS analytical nuclear gradients'''

import ctypes
import numpy as np
import cupy
import pyscf
from pyscf import lib
from gpu4pyscf.grad import uhf as uhf_grad
from gpu4pyscf.grad import rks as rks_grad
from gpu4pyscf.dft import numint, xc_deriv
from gpu4pyscf.lib.cupy_helper import contract, get_avail_mem, add_sparse, load_library, take_last2d, tag_array
from gpu4pyscf.lib import logger
from pyscf import __config__

MIN_BLK_SIZE = getattr(__config__, 'min_grid_blksize', 128*128)
ALIGNED = getattr(__config__, 'grid_aligned', 16*16)

libgdft = load_library('libgdft')
libgdft.GDFT_make_dR_dao_w.restype = ctypes.c_int

# TODO: there are many get_jk, which can be replaced by get_j or get_k!

def get_veff(ks_grad, mol=None, dm=None):
    '''
    First order derivative of DFT effective potential matrix (wrt electron coordinates)

    Args:
        ks_grad : grad.uhf.Gradients or grad.uks.Gradients object
    '''
    if mol is None: mol = ks_grad.mol
    if dm is None: dm = ks_grad.base.make_rdm1()
    t0 = (logger.process_clock(), logger.perf_counter())

    mf = ks_grad.base
    ni = mf._numint
    if ks_grad.grids is not None:
        grids = ks_grad.grids
    else:
        grids = mf.grids

    if grids.coords is None:
        grids.build(sort_grids=True)

    nlcgrids = None
    if mf.nlc or ni.libxc.is_nlc(mf.xc):
        if ks_grad.nlcgrids is not None:
            nlcgrids = ks_grad.nlcgrids
        else:
            nlcgrids = mf.nlcgrids
        if nlcgrids.coords is None:
            nlcgrids.build(sort_grids=True)

    ni = mf._numint
    mem_now = lib.current_memory()[0]
    max_memory = max(2000, ks_grad.max_memory*.9-mem_now)
    if ks_grad.grid_response:
        exc, vxc_tmp = get_vxc_full_response(ni, mol, grids, mf.xc, dm,
                                         max_memory=max_memory,
                                         verbose=ks_grad.verbose)
        if mf.nlc or ni.libxc.is_nlc(mf.xc):
            raise NotImplementedError
    else:
        exc, vxc_tmp = get_vxc(ni, mol, grids, mf.xc, dm,
                           max_memory=max_memory, verbose=ks_grad.verbose)
        if mf.nlc or ni.libxc.is_nlc(mf.xc):
            if ni.libxc.is_nlc(mf.xc):
                xc = mf.xc
            else:
                xc = mf.nlc
            enlc, vnlc = get_nlc_vxc(
                ni, mol, nlcgrids, xc, dm, mf.mo_coeff, mf.mo_occ,
                max_memory=max_memory, verbose=ks_grad.verbose)
            vxc_tmp[0] += vnlc
            vxc_tmp[1] += vnlc
    t0 = logger.timer(ks_grad, 'vxc', *t0)

    mo_coeff_alpha = mf.mo_coeff[0]
    mo_coeff_beta = mf.mo_coeff[1]
    occ_coeff0 = cupy.asarray(mo_coeff_alpha[:, mf.mo_occ[0]>0.5], order='C')
    occ_coeff1 = cupy.asarray(mo_coeff_beta[:, mf.mo_occ[1]>0.5], order='C')
    tmp = contract('nij,jk->nik', vxc_tmp[0], occ_coeff0)
    vxc = contract('nik,ik->ni', tmp, occ_coeff0)
    tmp = contract('nij,jk->nik', vxc_tmp[1], occ_coeff1)
    vxc+= contract('nik,ik->ni', tmp, occ_coeff1)

    aoslices = mol.aoslice_by_atom()
    vxc = [vxc[:,p0:p1].sum(axis=1) for p0, p1 in aoslices[:,2:]]
    vxc = cupy.asarray(vxc)

    if not ni.libxc.is_hybrid_xc(mf.xc):
        vj = ks_grad.get_j(mol, dm[0]+dm[1])
        vxc += vj
    else:
        omega, alpha, hyb = ni.rsh_and_hybrid_coeff(mf.xc, spin=mol.spin)
        vk0 = ks_grad.get_jk(mol, dm[0])[1]
        vk1 = ks_grad.get_jk(mol, dm[1])[1]
        vj0 = ks_grad.get_jk(mol, dm[0]+dm[1])[0]
        vk = (vk0+vk1) * hyb
        if omega != 0:
            vk_lr0 = ks_grad.get_k(mol, dm[0], omega=omega)
            vk_lr1 = ks_grad.get_k(mol, dm[1], omega=omega)
            vk += (vk_lr0+vk_lr1) * (alpha - hyb)

        vxc += vj0 - vk

    return vxc


def get_vxc(ni, mol, grids, xc_code, dms, relativity=0, hermi=1,
            max_memory=2000, verbose=None):
    xctype = ni._xc_type(xc_code)
    opt = getattr(ni, 'gdftopt', None)
    if opt is None:
        ni.build(mol, grids.coords)
        opt = ni.gdftopt
    mo_occ = cupy.asarray(dms.mo_occ)
    mo_coeff = cupy.asarray(dms.mo_coeff)
    coeff = cupy.asarray(opt.coeff)
    nao, nao0 = coeff.shape
    dms = cupy.asarray(dms)
    dms = take_last2d(dms, opt.ao_idx)
    mo_coeff = mo_coeff[:, opt.ao_idx]

    nset = len(dms)
    vmat = cupy.zeros((nset,3,nao,nao))
    if xctype == 'LDA':
        ao_deriv = 1
        for ao_mask, idx, weight, _ in ni.block_loop(opt.mol, grids, nao, ao_deriv, max_memory):
            mo_coeff_mask = mo_coeff[:,idx,:]
            rho_a = numint.eval_rho2(opt.mol, ao_mask[0], mo_coeff_mask[0], mo_occ[0], None, xctype)
            rho_b = numint.eval_rho2(opt.mol, ao_mask[0], mo_coeff_mask[1], mo_occ[1], None, xctype)

            vxc = ni.eval_xc_eff(xc_code, cupy.array([rho_a,rho_b]), 1, xctype=xctype)[1]
            wv = weight * vxc[:,0]
            aow = numint._scale_ao(ao_mask[0], wv[0])
            vtmp = rks_grad._d1_dot_(ao_mask[1:4], aow.T)
            add_sparse(vmat[0], vtmp, idx)
            aow = numint._scale_ao(ao_mask[0], wv[1])
            vtmp = rks_grad._d1_dot_(ao_mask[1:4], aow.T)
            add_sparse(vmat[1], vtmp, idx)
    elif xctype == 'GGA':
        ao_deriv = 2
        for ao_mask, idx, weight, _ in ni.block_loop(opt.mol, grids, nao, ao_deriv, max_memory):
            mo_coeff_mask = mo_coeff[:,idx,:]
            rho_a = numint.eval_rho2(opt.mol, ao_mask[:4], mo_coeff_mask[0], mo_occ[0], None, xctype)
            rho_b = numint.eval_rho2(opt.mol, ao_mask[:4], mo_coeff_mask[1], mo_occ[1], None, xctype)

            vxc = ni.eval_xc_eff(xc_code, cupy.array([rho_a,rho_b]), 1, xctype=xctype)[1]
            wv = weight * vxc
            wv[:,0] *= .5
            vtmp = rks_grad._gga_grad_sum_(ao_mask, wv[0])
            add_sparse(vmat[0], vtmp, idx)
            vtmp = rks_grad._gga_grad_sum_(ao_mask, wv[1])
            add_sparse(vmat[1], vtmp, idx)
    elif xctype == 'NLC':
        raise NotImplementedError('NLC')

    elif xctype == 'MGGA':
        ao_deriv = 2
        for ao_mask, idx, weight, _ in ni.block_loop(opt.mol, grids, nao, ao_deriv, max_memory):
            mo_coeff_mask = mo_coeff[:,idx,:]
            rho_a = numint.eval_rho2(opt.mol, ao_mask[:10], mo_coeff_mask[0], mo_occ[0], None, xctype, with_lapl=False)
            rho_b = numint.eval_rho2(opt.mol, ao_mask[:10], mo_coeff_mask[1], mo_occ[1], None, xctype, with_lapl=False)
            vxc = ni.eval_xc_eff(xc_code, cupy.array([rho_a,rho_b]), 1, xctype=xctype)[1]
            wv = weight * vxc
            wv[:,0] *= .5
            wv[:,4] *= .5  # for the factor 1/2 in tau
            vtmp = rks_grad._gga_grad_sum_(ao_mask, wv[0])
            vtmp += rks_grad._tau_grad_dot_(ao_mask, wv[0,4])
            add_sparse(vmat[0], vtmp, idx)
            vtmp = rks_grad._gga_grad_sum_(ao_mask, wv[1])
            vtmp += rks_grad._tau_grad_dot_(ao_mask, wv[1,4])
            add_sparse(vmat[1], vtmp, idx)

    vmat = take_last2d(vmat, opt.rev_ao_idx)
    exc = None
    if nset == 1:
        vmat = vmat[0]

    # - sign because nabla_X = -nabla_x
    return exc, -cupy.array(vmat)


def get_vxc_full_response(ni, mol, grids, xc_code, dms, relativity=0, hermi=1,
                          max_memory=2000, verbose=None):
    '''Full response including the response of the grids'''
    log = logger.new_logger(mol, verbose)
    xctype = ni._xc_type(xc_code)
    opt = getattr(ni, 'gdftopt', None)
    if opt is None:
        ni.build(mol, grids.coords)
        opt = ni.gdftopt
    coeff = cupy.asarray(opt.coeff)
    nao, nao0 = coeff.shape
    dms = cupy.asarray(dms)
    dms = [cupy.einsum('pi,ij,qj->pq', coeff, dm, coeff)
           for dm in dms.reshape(-1,nao0,nao0)]
<<<<<<< HEAD
=======
    # mo_coeff = cupy.einsum('pq,sqt->spt',coeff,mo_coeff)
    # mo_coeff = coeff @ mo_coeff
>>>>>>> c0afba4f

    excsum = 0
    vmat = cupy.zeros((2,3,nao,nao))
    with opt.gdft_envs_cache():
        if xctype == 'LDA':
            ao_deriv = 1
        else:
            ao_deriv = 2

        mem_avail = get_avail_mem()
        comp = (ao_deriv+1)*(ao_deriv+2)*(ao_deriv+3)//6
        block_size = int((mem_avail*.4/8/(comp+1)/nao - 3*nao*2)/ ALIGNED) * ALIGNED
        block_size = min(block_size, MIN_BLK_SIZE)
        log.debug1('Available GPU mem %f Mb, block_size %d', mem_avail/1e6, block_size)

        if block_size < ALIGNED:
            raise RuntimeError('Not enough GPU memory')

        for atm_id, (coords, weight, weight1) in enumerate(rks_grad.grids_response_cc(grids)):
            ngrids = weight.size
            for p0, p1 in lib.prange(0,ngrids,block_size):
                ao = numint.eval_ao(ni, opt.mol, coords[p0:p1, :], ao_deriv)
                if xctype == 'LDA':
                    rho_a = numint.eval_rho(opt.mol, ao, dms[0],
                                        xctype='GGA', hermi=1, with_lapl=False)
                    rho_b = numint.eval_rho(opt.mol, ao, dms[1],
                                        xctype='GGA', hermi=1, with_lapl=False)
                    vxc = ni.eval_xc_eff(xc_code, cupy.array([rho_a[0],rho_b[0]]), 1, xctype=xctype)[1]
                else:
                    rho_a = numint.eval_rho(opt.mol, ao, dms[0],
                                        xctype=xctype, hermi=1, with_lapl=False)
                    rho_b = numint.eval_rho(opt.mol, ao, dms[1],
                                        xctype=xctype, hermi=1, with_lapl=False)
                    vxc = ni.eval_xc_eff(xc_code, cupy.array([rho_a,rho_b]), 1, xctype=xctype)[1]

                if xctype == 'LDA':
                    wv = weight[p0:p1] * vxc[:,0]
                    aow = numint._scale_ao(ao[0], wv[0])
                    vtmp = rks_grad._d1_dot_(ao[1:4], aow.T)
                    vmat[0] += vtmp
                    aow = numint._scale_ao(ao[0], wv[1])
                    vtmp = rks_grad._d1_dot_(ao[1:4], aow.T)
                    vmat[1] += vtmp

                elif xctype == 'GGA':
                    wv = weight[p0:p1] * vxc
                    wv[:,0] *= .5
                    vtmp = rks_grad._gga_grad_sum_(ao, wv[0])
                    vmat[0] += vtmp
                    vtmp = rks_grad._gga_grad_sum_(ao, wv[1])
                    vmat[1] += vtmp
                elif xctype == 'NLC':
                    raise NotImplementedError('NLC')

                elif xctype == 'MGGA':
                    wv = weight[p0:p1] * vxc
                    wv[:,0] *= .5
                    wv[:,4] *= .5

                    vtmp = rks_grad._gga_grad_sum_(ao, wv[0])
                    vtmp += rks_grad._tau_grad_dot_(ao, wv[0,4])
                    vmat[0] += vtmp

                    vtmp = rks_grad._gga_grad_sum_(ao, wv[1])
                    vtmp += rks_grad._tau_grad_dot_(ao, wv[1,4])
                    vmat[1] += vtmp

    excsum = None
    vmat = cupy.einsum('pi,snpq,qj->snij', coeff, vmat, coeff)

    # - sign because nabla_X = -nabla_x
    return excsum, -vmat


def get_nlc_vxc(ni, mol, grids, xc_code, dms, mo_coeff, mo_occ, relativity=0, hermi=1,
                max_memory=2000, verbose=None):
    xctype = ni._xc_type(xc_code)
    opt = getattr(ni, 'gdftopt', None)
    if opt is None:
        ni.build(mol, grids.coords)
        opt = ni.gdftopt

    mo_occ = cupy.asarray(mo_occ)
    mo_coeff = cupy.asarray(mo_coeff)

    mol = opt.mol
    coeff = cupy.asarray(opt.coeff)
    nao, nao0 = coeff.shape
    mo_coeff_0 = coeff @ mo_coeff[0]
    mo_coeff_1 = coeff @ mo_coeff[1]
    nset = 1
    assert nset == 1

    nlc_coefs = ni.nlc_coeff(xc_code)
    if len(nlc_coefs) != 1:
        raise NotImplementedError('Additive NLC')
    nlc_pars, fac = nlc_coefs[0]

    ao_deriv = 2
    vvrho = []
    for ao_mask, mask, weight, coords \
            in ni.block_loop(mol, grids, nao, ao_deriv, max_memory=max_memory):
        mo_coeff_mask_0 = mo_coeff_0[mask]
        mo_coeff_mask_1 = mo_coeff_1[mask]
        rhoa = numint.eval_rho2(mol, ao_mask[:4], mo_coeff_mask_0, mo_occ[0], None, xctype, with_lapl=False)
        rhob = numint.eval_rho2(mol, ao_mask[:4], mo_coeff_mask_1, mo_occ[1], None, xctype, with_lapl=False)
        vvrho.append(rhoa + rhob)
    rho = cupy.hstack(vvrho)

    vxc = numint._vv10nlc(rho, grids.coords, rho, grids.weights,
                          grids.coords, nlc_pars)[1]
    vv_vxc = xc_deriv.transform_vxc(rho, vxc, 'GGA', spin=0)

    vmat = cupy.zeros((3,nao,nao))
    p1 = 0
    for ao_mask, mask, weight, coords \
            in ni.block_loop(mol, grids, nao, ao_deriv, max_memory):
        p0, p1 = p1, p1 + weight.size
        wv = vv_vxc[:,p0:p1] * weight
        wv[0] *= .5  # *.5 because vmat + vmat.T at the end
        vmat_tmp = rks_grad._gga_grad_sum_(ao_mask, wv)
        add_sparse(vmat, vmat_tmp, mask)

    rev_ao_idx = opt.rev_ao_idx
    vmat = take_last2d(vmat, rev_ao_idx)
    exc = None
    # - sign because nabla_X = -nabla_x
    return exc, -vmat


class Gradients(uhf_grad.Gradients, pyscf.grad.uks.Gradients):
    from gpu4pyscf.lib.utils import to_cpu, to_gpu, device

    get_veff = get_veff<|MERGE_RESOLUTION|>--- conflicted
+++ resolved
@@ -213,11 +213,6 @@
     dms = cupy.asarray(dms)
     dms = [cupy.einsum('pi,ij,qj->pq', coeff, dm, coeff)
            for dm in dms.reshape(-1,nao0,nao0)]
-<<<<<<< HEAD
-=======
-    # mo_coeff = cupy.einsum('pq,sqt->spt',coeff,mo_coeff)
-    # mo_coeff = coeff @ mo_coeff
->>>>>>> c0afba4f
 
     excsum = 0
     vmat = cupy.zeros((2,3,nao,nao))
