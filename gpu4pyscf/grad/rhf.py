--- conflicted
+++ resolved
@@ -21,14 +21,9 @@
 from pyscf import lib, gto
 from pyscf.grad import rhf
 from gpu4pyscf.lib.cupy_helper import load_library
-<<<<<<< HEAD
-from gpu4pyscf.scf.hf import _VHFOpt, KohnShamDFT
-from gpu4pyscf.lib.cupy_helper import tag_array, contract, take_last2d, empty_mapped
-=======
 from gpu4pyscf.scf.hf import KohnShamDFT
 from gpu4pyscf.scf.int4c2e import _VHFOpt
 from gpu4pyscf.lib.cupy_helper import tag_array, contract, take_last2d
->>>>>>> 49f0f65c
 from gpu4pyscf.df import int3c2e      #TODO: move int3c2e to out of df
 from gpu4pyscf.lib import logger
 
