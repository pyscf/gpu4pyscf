--- conflicted
+++ resolved
@@ -663,8 +663,6 @@
     as_scanner  = as_scanner
     _tag_rdm1   = rhf.GradientsBase._tag_rdm1
 
-<<<<<<< HEAD
-=======
     # to_cpu can be reused only when __init__ still takes mf
     def to_cpu(self):
         mf = self.base.to_cpu()
@@ -674,7 +672,6 @@
         obj = cls(mf)
         return obj
 
->>>>>>> 4e389d10
 class Gradients(GradientsBase):
     from gpu4pyscf.lib.utils import to_gpu, device
 
@@ -700,14 +697,4 @@
         '''
         return 0
 
-<<<<<<< HEAD
-    def to_cpu(self):
-        from gpu4pyscf.lib import utils
-        mf = self.base.to_cpu()
-        gobj = rhf.Gradients(mf)
-        utils.to_cpu(self, out=gobj)
-        return gobj
-
-=======
->>>>>>> 4e389d10
 Grad = Gradients