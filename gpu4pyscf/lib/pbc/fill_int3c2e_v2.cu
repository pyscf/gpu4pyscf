--- conflicted
+++ resolved
@@ -28,152 +28,6 @@
 
 #define GOUT_WIDTH      54
 #define BLOCK_SIZE      16
-
-<<<<<<< HEAD
-__device__ __forceinline__ unsigned get_smid() {
-    unsigned smid;
-    asm volatile("mov.u32 %0, %%smid;" : "=r"(smid));
-    return smid;
-=======
-__device__ __forceinline__
-void _filter_images(int& num_pages, // is stored in shm
-                    ImgIdxPage *page_pool, PBCIntEnvVars &envs,
-                    PBCInt3c2eBounds &bounds, int pair_ij,
-                    int kcount0, int kcount1, float log_cutoff)
-{
-    int thread_xy = threadIdx.x + blockDim.x * threadIdx.y;
-    int threads_xy = blockDim.x * blockDim.y;
-    int thread_id = thread_xy + threads_xy * threadIdx.z;
-    if (thread_id == 0) {
-        num_pages = 0;
-    }
-    __syncthreads();
-    if (pair_ij < bounds.n_prim_pairs) {
-        int nimgs = envs.nimgs;
-        int *bas = envs.bas;
-        double *env = envs.env;
-        double *img_coords = envs.img_coords;
-        int li = bounds.li;
-        int lj = bounds.lj;
-        int kprim = bounds.kprim;
-        int nksh = bounds.nksh;
-        int nbas_aux = bounds.naux;
-        int ksh0 = bounds.ksh0;
-        int bas_ij = bounds.bas_ij_idx[pair_ij];
-        int nbas = envs.cell0_nbas * envs.bvk_ncells;
-        int ish = bas_ij / nbas;
-        int jsh = bas_ij % nbas;
-        uint32_t *sp_img_offsets = bounds.img_offsets;
-        uint32_t img0 = sp_img_offsets[pair_ij];
-        int nimgs_j = sp_img_offsets[pair_ij+1] - img0;
-        int *ovlp_img_idx = bounds.img_idx + img0;
-        float ai = env[bas[ish*BAS_SLOTS+PTR_EXP]];
-        float aj = env[bas[jsh*BAS_SLOTS+PTR_EXP]];
-        float ci = env[bas[ish*BAS_SLOTS+PTR_COEFF]];
-        float cj = env[bas[jsh*BAS_SLOTS+PTR_COEFF]];
-        double *ri = env + bas[ish*BAS_SLOTS+PTR_BAS_COORD];
-        double *rj = env + bas[jsh*BAS_SLOTS+PTR_BAS_COORD];
-        float aij = ai + aj;
-        float ai_aij = ai / aij;
-        float aj_aij = aj / aij;
-        float u = .5f / aij;
-        float theta_ij = ai * aj / aij;
-        float omega = env[PTR_RANGE_OMEGA];
-        if (omega == 0) {
-            omega = 0.1f;
-        }
-        float omega2 = omega * omega;
-        float omega_aij = omega2 / (omega2 + aij);
-        // fac_guess = log(sqrt(2.x/(omega*sqrt(pi))) * ((2*li+1)*(2*lj+1)*(2*lk+1))**.5/(4*pi)**1.5)
-        //           ~ between [0, 2]
-        float fac_guess = .5f - logf(omega2)/4;
-        // log(ci*cj * (pi/aij)**1.5)
-        float log_fac = logf(fabsf(ci*cj)) + 1.717f - 1.5f*logf(aij) + fac_guess;
-        // An addiitonal factor for Coulomb integrals
-        // log_fac += .25 * logf(2./pi * aij)
-        log_fac += .25f * logf(0.6366f * aij);
-        log_cutoff -= log_fac;
-        float xi = ri[0];
-        float yi = ri[1];
-        float zi = ri[2];
-        float xj = rj[0];
-        float yj = rj[1];
-        float zj = rj[2];
-        float xjxi = xj - xi;
-        float yjyi = yj - yi;
-        float zjzi = zj - zi;
-
-        for (int kcount = kcount0+thread_xy; kcount < kcount1; kcount += threads_xy) {
-            int kcell = kcount / nksh;
-            int ksh_in_cell0 = kcount % nksh;
-            int ksh = kcell * nbas_aux + ksh_in_cell0 + ksh0;
-            float ak = env[bas[ksh*BAS_SLOTS+PTR_EXP] + kprim-1];
-            float aij_ak = aij * ak;
-            float theta = aij_ak * omega2 / (aij_ak + (aij + ak) * omega2);
-            double *rk = env + bas[ksh*BAS_SLOTS+PTR_BAS_COORD];
-            float xk = rk[0];
-            float yk = rk[1];
-            float zk = rk[2];
-            float xixk = xi - xk;
-            float yiyk = yi - yk;
-            float zizk = zi - zk;
-            ImgIdxPage *page = NULL;
-            int counts = PAGE_SIZE;
-            for (int img = 0; img < nimgs_j*nimgs; ++img) {
-                int jL = ovlp_img_idx[img / nimgs];
-                int kL = img % nimgs;
-                float xixkL = xixk - img_coords[kL*3+0];
-                float yiykL = yiyk - img_coords[kL*3+1];
-                float zizkL = zizk - img_coords[kL*3+2];
-                float xjLxi = xjxi + img_coords[jL*3+0];
-                float yjLyi = yjyi + img_coords[jL*3+1];
-                float zjLzi = zjzi + img_coords[jL*3+2];
-                float rr_ij = xjLxi * xjLxi + yjLyi * yjLyi + zjLzi * zjLzi;
-                float theta_ij_rr = theta_ij * rr_ij;
-                float xijk = xjLxi * aj_aij + xixkL;
-                float yijk = yjLyi * aj_aij + yiykL;
-                float zijk = zjLzi * aj_aij + zizkL;
-                float rr = xijk * xijk + yijk * yijk + zijk * zijk;
-                float theta_rr = theta * rr + theta_ij_rr;
-                if (theta_rr > REMOTE_THRESHOLD) {
-                    continue;
-                }
-
-                float rt_aij = omega_aij * sqrtf(rr);
-                float dr = sqrtf(rr_ij);
-                float dri = aj_aij * dr + rt_aij;
-                float drj = ai_aij * dr + rt_aij;
-                float dri_fac = .5f*li * logf(dri*dri + li*u + 1e-9f);
-                float drj_fac = .5f*lj * logf(drj*drj + lj*u + 1e-9f);
-                // TODO: an approx dri_fac and drj_fac
-                float estimator = dri_fac + drj_fac - theta_rr;
-                if (estimator > log_cutoff) {
-                    if (counts == PAGE_SIZE) {
-                        if (page != NULL) {
-                            page->nimgs = PAGE_SIZE;
-                        }
-                        int page_offset = atomicAdd(&num_pages, 1);
-                        if (page_offset >= PAGES_PER_BLOCK) {
-                            printf("Page overflow\n");
-                            __trap();
-                        }
-                        page = page_pool + page_offset;
-                        page->pair_ij = pair_ij;
-                        page->ksh = ksh;
-                        counts = 0;
-                    }
-                    page->img_j[counts] = jL;
-                    page->img_k[counts] = kL;
-                    counts++;
-                }
-            }
-            if (page != NULL) {
-                page->nimgs = counts;
-            }
-        }
-    }
->>>>>>> cfdcad71
-}
 
 // lattice sum over j and k for (ij|k)
 __global__ static
