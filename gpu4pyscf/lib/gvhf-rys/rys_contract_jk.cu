/*
 * Copyright 2021-2024 The PySCF Developers. All Rights Reserved.
 *
 * Licensed under the Apache License, Version 2.0 (the "License");
 * you may not use this file except in compliance with the License.
 * You may obtain a copy of the License at
 *
 *     http://www.apache.org/licenses/LICENSE-2.0
 *
 * Unless required by applicable law or agreed to in writing, software
 * distributed under the License is distributed on an "AS IS" BASIS,
 * WITHOUT WARRANTIES OR CONDITIONS OF ANY KIND, either express or implied.
 * See the License for the specific language governing permissions and
 * limitations under the License.
 */

#include <stdio.h>
#include <stdint.h>
#include <stdlib.h>
#include <cuda_runtime.h>

#include "vhf.cuh"
#include "rys_roots.cu"
#include "create_tasks.cu"

<<<<<<< HEAD
#define GOUT_WIDTH      42
=======
// TODO: benchmark performance for 34, 36, 41, 43, 45, 47, 51, 57
#define GOUT_WIDTH       42
>>>>>>> f74cf73a

__device__
static void rys_jk_general(RysIntEnvVars envs, JKMatrix jk, BoundsInfo bounds,
                           ShellQuartet *shl_quartet_idx, int ntasks)
{
    // sq is short for shl_quartet
    int sq_id = threadIdx.x;
    int nsq_per_block = blockDim.x;
    int gout_id = threadIdx.y;
    int gout_stride = blockDim.y;
    int li = bounds.li;
    int lj = bounds.lj;
    int lk = bounds.lk;
    int ll = bounds.ll;
    int nfi = bounds.nfi;
    int nfk = bounds.nfk;
    int nfij = bounds.nfij;
    int nfkl = bounds.nfkl;
    int iprim = bounds.iprim;
    int jprim = bounds.jprim;
    int kprim = bounds.kprim;
    int lprim = bounds.lprim;
    int lij = li + lj;
    int lkl = lk + ll;
    int nroots = bounds.nroots;
    int stride_j = bounds.stride_j;
    int stride_k = bounds.stride_k;
    int stride_l = bounds.stride_l;
    int g_size = stride_l * (ll + 1);
    int *idx_ij = c_g_pair_idx + c_g_pair_offsets[li*LMAX1+lj];
    int *idy_ij = idx_ij + nfij;
    int *idz_ij = idy_ij + nfij;
    int *idx_kl = c_g_pair_idx + c_g_pair_offsets[lk*LMAX1+ll];
    int *idy_kl = idx_kl + nfkl;
    int *idz_kl = idy_kl + nfkl;
    int *bas = envs.bas;
    int *ao_loc = envs.ao_loc;
    int nbas = envs.nbas;
    int nao = ao_loc[nbas];
    //double *env = c_env;
    double *env = envs.env;
    double omega = env[PTR_RANGE_OMEGA];

    extern __shared__ double rw_cache[];
    double *rw = rw_cache + sq_id;
    double *g = rw + nsq_per_block * nroots*2;
<<<<<<< HEAD
    double *gx = g;
    double *gy = g + nsq_per_block * g_size;
    double *gz = g + nsq_per_block * g_size*2;
    double *Rpa_cicj = rw_cache + nsq_per_block * (nroots*2+g_size*3);
    double Rpq[3];
=======
    double *Rpa_cicj = g + nsq_per_block * g_size*3;
    double Rqc[3], Rpq[3];
>>>>>>> f74cf73a
    double gout[GOUT_WIDTH];

    for (int task0 = 0; task0 < ntasks; task0 += nsq_per_block) {
        __syncthreads();
        int task_id = task0 + sq_id;
        double fac_sym = PI_FAC;
        ShellQuartet sq;
        if (task_id >= ntasks) {
            // To avoid __syncthreads blocking blocking idle warps, all remaining
            // threads compute a valid shell quartet with zero normalization factor
            sq = shl_quartet_idx[0];
            fac_sym = 0.;
        } else {
            sq = shl_quartet_idx[task_id];
        }
        int ish = sq.i;
        int jsh = sq.j;
        int ksh = sq.k;
        int lsh = sq.l;
        //int sh_ij = (ish % TILE) * TILE + (jsh % TILE);
        if (ish == jsh) fac_sym *= .5;
        if (ksh == lsh) fac_sym *= .5;
        if (ish*nbas+jsh == ksh*nbas+lsh) fac_sym *= .5;
        int i0 = ao_loc[ish];
        int j0 = ao_loc[jsh];
        int k0 = ao_loc[ksh];
        int l0 = ao_loc[lsh];
        double *expi = env + bas[ish*BAS_SLOTS+PTR_EXP];
        double *expj = env + bas[jsh*BAS_SLOTS+PTR_EXP];
        double *expk = env + bas[ksh*BAS_SLOTS+PTR_EXP];
        double *expl = env + bas[lsh*BAS_SLOTS+PTR_EXP];
        double *ci = env + bas[ish*BAS_SLOTS+PTR_COEFF];
        double *cj = env + bas[jsh*BAS_SLOTS+PTR_COEFF];
        double *ck = env + bas[ksh*BAS_SLOTS+PTR_COEFF];
        double *cl = env + bas[lsh*BAS_SLOTS+PTR_COEFF];
        double *ri = env + bas[ish*BAS_SLOTS+PTR_BAS_COORD];
        double *rj = env + bas[jsh*BAS_SLOTS+PTR_BAS_COORD];
        double *rk = env + bas[ksh*BAS_SLOTS+PTR_BAS_COORD];
        double *rl = env + bas[lsh*BAS_SLOTS+PTR_BAS_COORD];
        double xjxi = rj[0] - ri[0];
        double yjyi = rj[1] - ri[1];
        double zjzi = rj[2] - ri[2];
        for (int ij = gout_id; ij < iprim*jprim; ij += gout_stride) {
            int ip = ij / jprim;
            int jp = ij % jprim;
            double ai = expi[ip];
            double aj = expj[jp];
            double aij = ai + aj;
            double aj_aij = aj / aij;
            double *Rpa = Rpa_cicj + ij*4*nsq_per_block + sq_id;
            Rpa[0*nsq_per_block] = xjxi * aj_aij;
            Rpa[1*nsq_per_block] = yjyi * aj_aij;
            Rpa[2*nsq_per_block] = zjzi * aj_aij;
            double theta_ij = ai * aj / aij;
            double Kab = exp(-theta_ij * (xjxi*xjxi+yjyi*yjyi+zjzi*zjzi));
            Rpa[3*nsq_per_block] = fac_sym * ci[ip] * cj[jp] * Kab;
        }
<<<<<<< HEAD
        for (int gout_start = 0; gout_start < nfij*nfkl; gout_start+=gout_stride*GOUT_WIDTH) {
=======
        for (int gout_start = 0; gout_start < nfij*nfkl;
             gout_start+=gout_stride*GOUT_WIDTH) {
>>>>>>> f74cf73a
#pragma unroll
        for (int n = 0; n < GOUT_WIDTH; ++n) { gout[n] = 0; }

        for (int klp = 0; klp < kprim*lprim; ++klp) {
            int kp = klp / lprim;
            int lp = klp % lprim;
            double ak = expk[kp];
            double al = expl[lp];
            double akl = ak + al;
            double al_akl = al / akl;
            double xlxk = rl[0] - rk[0];
            double ylyk = rl[1] - rk[1];
            double zlzk = rl[2] - rk[2];
            __syncthreads();
            if (gout_id == 0) {
                double theta_kl = ak * al / akl;
                double Kcd = exp(-theta_kl * (xlxk*xlxk+ylyk*ylyk+zlzk*zlzk));
                double ckcl = ck[kp] * cl[lp] * Kcd;
                gx[0] = ckcl;
            }
            for (int ijp = 0; ijp < iprim*jprim; ++ijp) {
                int ip = ijp / jprim;
                int jp = ijp % jprim;
                double ai = expi[ip];
                double aj = expj[jp];
                double aij = ai + aj;
                double *Rpa = Rpa_cicj + ijp*4*nsq_per_block + sq_id;
                double xij = ri[0] + Rpa[0*nsq_per_block];
                double yij = ri[1] + Rpa[1*nsq_per_block];
                double zij = ri[2] + Rpa[2*nsq_per_block];
                double xqc = xlxk * al_akl;
                double yqc = ylyk * al_akl;
                double zqc = zlzk * al_akl;
                double xkl = rk[0] + xqc;
                double ykl = rk[1] + yqc;
                double zkl = rk[2] + zqc;
                double xpq = xij - xkl;
                double ypq = yij - ykl;
                double zpq = zij - zkl;
                Rpq[0] = xpq;
                Rpq[1] = ypq;
                Rpq[2] = zpq;
                __syncthreads();
                if (gout_id == 0) {
                    double cicj = Rpa[3*nsq_per_block];
                    gy[0] = cicj / (aij*akl*sqrt(aij+akl));
                }
                double rr = xpq*xpq + ypq*ypq + zpq*zpq;
                double theta = aij * akl / (aij + akl);
                double theta_rr = theta * rr;
                if (omega == 0) {
                    rys_roots(nroots, theta_rr, rw, nsq_per_block, gout_id, gout_stride);
                } else if (omega > 0) {
                    double theta_fac = omega * omega / (omega * omega + theta);
                    rys_roots(nroots, theta_fac*theta_rr, rw, nsq_per_block, gout_id, gout_stride);
                    __syncthreads();
                    double sqrt_theta_fac = sqrt(theta_fac);
                    for (int irys = gout_id; irys < nroots; irys+=gout_stride) {
<<<<<<< HEAD
                        rw[ irys*2   *nsq_per_block] *= theta_fac;
                        rw[(irys*2+1)*nsq_per_block] *= sqrt_theta_fac;
=======
                        rw[sq_id+ irys*2   *nsq_per_block] *= theta_fac;
                        rw[sq_id+(irys*2+1)*nsq_per_block] *= sqrt_theta_fac;
                    }
                }
                double s0x, s1x, s2x;
                for (int irys = 0; irys < nroots; ++irys) {
                    __syncthreads();
                    if (gout_id == 0) {
                        g[sq_id + 2*g_size*nsq_per_block] = rw[sq_id+(irys*2+1)*nsq_per_block];
                    }
                    double rt = rw[sq_id + irys*2*nsq_per_block];
                    double rt_aa = rt / (aij + akl);

                    // TRR
                    //for i in range(lij):
                    //    trr(i+1,0) = c0 * trr(i,0) + i*b10 * trr(i-1,0)
                    //for k in range(lkl):
                    //    for i in range(lij+1):
                    //        trr(i,k+1) = c0p * trr(i,k) + k*b01 * trr(i,k-1) + i*b00 * trr(i-1,k)
                    if (lij > 0) {
                        __syncthreads();
                        double rt_aij = rt_aa * akl;
                        double b10 = .5/aij * (1 - rt_aij);
                        // gx(0,n+1) = c0*gx(0,n) + n*b10*gx(0,n-1)
                        for (int n = gout_id; n < 3; n += gout_stride) {
                            double *_gx = g + n * g_size * nsq_per_block;
                            int ir = sq_id + n * nsq_per_block;
                            double c0x = Rpa[ir] - rt_aij * Rpq[n];
                            s0x = _gx[sq_id];
                            s1x = c0x * s0x;
                            _gx[sq_id + nsq_per_block] = s1x;
                            for (int i = 1; i < lij; ++i) {
                                s2x = c0x * s1x + i * b10 * s0x;
                                _gx[sq_id + (i+1)*nsq_per_block] = s2x;
                                s0x = s1x;
                                s1x = s2x;
                            }
                        }
                    }

                    if (lkl > 0) {
                        int lij3 = (lij+1)*3;
                        double rt_akl = rt_aa * aij;
                        double b00 = .5 * rt_aa;
                        double b01 = .5/akl * (1 - rt_akl);
                        for (int n = gout_id; n < lij3+gout_id; n += gout_stride) {
                            __syncthreads();
                            int i = n / 3; //for i in range(lij+1):
                            int _ix = n % 3; // TODO: remove _ix for nroots > 2
                            double *_gx = g + (i + _ix * g_size) * nsq_per_block;
                            double cpx = Rqc[_ix] + rt_akl * Rpq[_ix];
                            //for i in range(lij+1):
                            //    trr(i,1) = c0p * trr(i,0) + i*b00 * trr(i-1,0)
                            if (n < lij3) {
                                s0x = _gx[sq_id];
                                s1x = cpx * s0x;
                                if (i > 0) {
                                    s1x += i * b00 * _gx[sq_id-nsq_per_block];
                                }
                                _gx[sq_id + stride_k*nsq_per_block] = s1x;
                            }

                            //for k in range(1, lkl):
                            //    for i in range(lij+1):
                            //        trr(i,k+1) = cp * trr(i,k) + k*b01 * trr(i,k-1) + i*b00 * trr(i-1,k)
                            for (int k = 1; k < lkl; ++k) {
                                __syncthreads();
                                if (n < lij3) {
                                    s2x = cpx*s1x + k*b01*s0x;
                                    if (i > 0) {
                                        s2x += i * b00 * _gx[sq_id + (k*stride_k-1)*nsq_per_block];
                                    }
                                    _gx[sq_id + (k*stride_k+stride_k)*nsq_per_block] = s2x;
                                    s0x = s1x;
                                    s1x = s2x;
                                }
                            }
                        }
>>>>>>> f74cf73a
                    }
                } else {
                    int _nroots = nroots / 2;
                    double *rw1 = rw + nroots*nsq_per_block;
                    rys_roots(_nroots, theta_rr, rw1, nsq_per_block, gout_id, gout_stride);
                    double theta_fac = omega * omega / (omega * omega + theta);
                    rys_roots(_nroots, theta_fac*theta_rr, rw, nsq_per_block, gout_id, gout_stride);
                    __syncthreads();
<<<<<<< HEAD
                    double sqrt_theta_fac = -sqrt(theta_fac);
                    for (int irys = gout_id; irys < _nroots; irys+=gout_stride) {
                        rw[ irys*2   *nsq_per_block] *= theta_fac;
                        rw[(irys*2+1)*nsq_per_block] *= sqrt_theta_fac;
                    }
                }
=======
                    double *gx = g;
                    double *gy = gx + nsq_per_block * g_size;
                    double *gz = gy + nsq_per_block * g_size;
#pragma unroll
                    for (int n = 0; n < GOUT_WIDTH; ++n) {
                        int ijkl = (gout_start + n*gout_stride+gout_id);
                        int kl = ijkl / nfij;
                        int ij = ijkl % nfij;
                        if (kl >= nfkl) break;
                        int addrx = sq_id + (idx_ij[ij] + idx_kl[kl] * stride_k) * nsq_per_block;
                        int addry = sq_id + (idy_ij[ij] + idy_kl[kl] * stride_k) * nsq_per_block;
                        int addrz = sq_id + (idz_ij[ij] + idz_kl[kl] * stride_k) * nsq_per_block;
                        gout[n] += gx[addrx] * gy[addry] * gz[addrz];
                    }
                }
            }
        }
        if (task_id >= ntasks) {
            continue;
        }
        double *dm = jk.dm;
        double *vj = jk.vj;
        double *vk = jk.vk;
        int do_j = vj != NULL;
        int do_k = vk != NULL;
        for (int i_dm = 0; i_dm < jk.n_dm; ++i_dm) {
#pragma unroll
            for (int n = 0; n < GOUT_WIDTH; ++n) {
                int ijkl = (gout_start + n*gout_stride+gout_id);
                int kl = ijkl / nfij;
                int ij = ijkl % nfij;
                if (kl >= nfkl) break;
                double s = gout[n];
                int i = ij % nfi;
                int j = ij / nfi;
                int k = kl % nfk;
                int l = kl / nfk;
                int _i = i + i0;
                int _j = j + j0;
                int _k = k + k0;
                int _l = l + l0;
                if (do_j) {
                    int _ji = _j*nao+_i;
                    int _lk = _l*nao+_k;
                    atomicAdd(vj+_lk, s * dm[_ji]);
                    atomicAdd(vj+_ji, s * dm[_lk]);
                }
                if (do_k) {
                    int _jl = _j*nao+_l;
                    int _jk = _j*nao+_k;
                    int _il = _i*nao+_l;
                    int _ik = _i*nao+_k;
                    atomicAdd(vk+_ik, s * dm[_jl]);
                    atomicAdd(vk+_il, s * dm[_jk]);
                    atomicAdd(vk+_jk, s * dm[_il]);
                    atomicAdd(vk+_jl, s * dm[_ik]);
                }
            }
            vj += nao * nao;
            vk += nao * nao;
            dm += nao * nao;
        }
    } }
}

__device__
static void rys_sr_jk_general(RysIntEnvVars envs, JKMatrix jk, BoundsInfo bounds,
                              ShellQuartet *shl_quartet_idx, int ntasks)
{
    // sq is short for shl_quartet
    int sq_id = threadIdx.x;
    int nsq_per_block = blockDim.x;
    int gout_id = threadIdx.y;
    int gout_stride = blockDim.y;
    int li = bounds.li;
    int lj = bounds.lj;
    int lk = bounds.lk;
    int ll = bounds.ll;
    int nfi = bounds.nfi;
    int nfk = bounds.nfk;
    int nfij = bounds.nfij;
    int nfkl = bounds.nfkl;
    int iprim = bounds.iprim;
    int jprim = bounds.jprim;
    int kprim = bounds.kprim;
    int lprim = bounds.lprim;
    int lij = li + lj;
    int lkl = lk + ll;
    int nroots = bounds.nroots;
    int stride_j = bounds.stride_j;
    int stride_k = bounds.stride_k;
    int stride_l = bounds.stride_l;
    int g_size = stride_l * (ll + 1);
    int *idx_ij = c_g_pair_idx + c_g_pair_offsets[li*LMAX1+lj];
    int *idy_ij = idx_ij + nfij;
    int *idz_ij = idy_ij + nfij;
    int *idx_kl = c_g_pair_idx + c_g_pair_offsets[lk*LMAX1+ll];
    int *idy_kl = idx_kl + nfkl;
    int *idz_kl = idy_kl + nfkl;
    int *bas = envs.bas;
    int *ao_loc = envs.ao_loc;
    int nbas = envs.nbas;
    int nao = ao_loc[nbas];
    //double *env = c_env;
    double *env = envs.env;
    double omega = env[PTR_RANGE_OMEGA];

    extern __shared__ double rw[];
    double *g = rw + nsq_per_block * nroots*2;
    double *Rpa_cicj = g + nsq_per_block * g_size*3;
    double Rqc[3], Rpq[3];
    double gout[GOUT_WIDTH];

    for (int task0 = 0; task0 < ntasks; task0 += nsq_per_block) {
        __syncthreads();
        int task_id = task0 + sq_id;
        double fac_sym = PI_FAC;
        ShellQuartet sq;
        if (task_id >= ntasks) {
            // To avoid __syncthreads blocking blocking idle warps, all remaining
            // threads compute a valid shell quartet with zero normalization factor
            sq = shl_quartet_idx[0];
            fac_sym = 0.;
        } else {
            sq = shl_quartet_idx[task_id];
        }
        int ish = sq.i;
        int jsh = sq.j;
        int ksh = sq.k;
        int lsh = sq.l;
        //int sh_ij = (ish % TILE) * TILE + (jsh % TILE);
        if (ish == jsh) fac_sym *= .5;
        if (ksh == lsh) fac_sym *= .5;
        if (ish*nbas+jsh == ksh*nbas+lsh) fac_sym *= .5;
        int i0 = ao_loc[ish];
        int j0 = ao_loc[jsh];
        int k0 = ao_loc[ksh];
        int l0 = ao_loc[lsh];
        double *expi = env + bas[ish*BAS_SLOTS+PTR_EXP];
        double *expj = env + bas[jsh*BAS_SLOTS+PTR_EXP];
        double *expk = env + bas[ksh*BAS_SLOTS+PTR_EXP];
        double *expl = env + bas[lsh*BAS_SLOTS+PTR_EXP];
        double *ci = env + bas[ish*BAS_SLOTS+PTR_COEFF];
        double *cj = env + bas[jsh*BAS_SLOTS+PTR_COEFF];
        double *ck = env + bas[ksh*BAS_SLOTS+PTR_COEFF];
        double *cl = env + bas[lsh*BAS_SLOTS+PTR_COEFF];
        double *ri = env + bas[ish*BAS_SLOTS+PTR_BAS_COORD];
        double *rj = env + bas[jsh*BAS_SLOTS+PTR_BAS_COORD];
        double *rk = env + bas[ksh*BAS_SLOTS+PTR_BAS_COORD];
        double *rl = env + bas[lsh*BAS_SLOTS+PTR_BAS_COORD];
        for (int ij = gout_id; ij < iprim*jprim; ij += gout_stride) {
            int ip = ij / jprim;
            int jp = ij % jprim;
            double ai = expi[ip];
            double aj = expj[jp];
            double aij = ai + aj;
            double aj_aij = aj / aij;
            double xjxi = rj[0] - ri[0];
            double yjyi = rj[1] - ri[1];
            double zjzi = rj[2] - ri[2];
            double *Rpa = Rpa_cicj + ij*4*nsq_per_block;
            Rpa[sq_id+0*nsq_per_block] = xjxi * aj_aij;
            Rpa[sq_id+1*nsq_per_block] = yjyi * aj_aij;
            Rpa[sq_id+2*nsq_per_block] = zjzi * aj_aij;
            double theta_ij = ai * aj / aij;
            double Kab = exp(-theta_ij * (xjxi*xjxi+yjyi*yjyi+zjzi*zjzi));
            Rpa[sq_id+3*nsq_per_block] = fac_sym * ci[ip] * cj[jp] * Kab;
        }
        for (int gout_start = 0; gout_start < nfij*nfkl;
             gout_start+=gout_stride*GOUT_WIDTH) {
#pragma unroll
        for (int n = 0; n < GOUT_WIDTH; ++n) { gout[n] = 0; }

        for (int klp = 0; klp < kprim*lprim; ++klp) {
            int kp = klp / lprim;
            int lp = klp % lprim;
            double ak = expk[kp];
            double al = expl[lp];
            double akl = ak + al;
            double al_akl = al / akl;
            double xlxk = rl[0] - rk[0];
            double ylyk = rl[1] - rk[1];
            double zlzk = rl[2] - rk[2];
            Rqc[0] = xlxk * al_akl; // (ak*xk+al*xl)/akl
            Rqc[1] = ylyk * al_akl;
            Rqc[2] = zlzk * al_akl;
            __syncthreads();
            if (gout_id == 0) {
                double theta_kl = ak * al / akl;
                double Kcd = exp(-theta_kl * (xlxk*xlxk+ylyk*ylyk+zlzk*zlzk));
                double ckcl = ck[kp] * cl[lp] * Kcd;
                g[sq_id] = ckcl;
            }
            for (int ijp = 0; ijp < iprim*jprim; ++ijp) {
                int ip = ijp / jprim;
                int jp = ijp % jprim;
                double ai = expi[ip];
                double aj = expj[jp];
                double aij = ai + aj;
                double *Rpa = Rpa_cicj + ijp*4*nsq_per_block;
                double xij = ri[0] + Rpa[sq_id+0*nsq_per_block];
                double yij = ri[1] + Rpa[sq_id+1*nsq_per_block];
                double zij = ri[2] + Rpa[sq_id+2*nsq_per_block];
                double xkl = rk[0] + Rqc[0];
                double ykl = rk[1] + Rqc[1];
                double zkl = rk[2] + Rqc[2];
                double xpq = xij - xkl;
                double ypq = yij - ykl;
                double zpq = zij - zkl;
                Rpq[0] = xpq;
                Rpq[1] = ypq;
                Rpq[2] = zpq;
                __syncthreads();
                if (gout_id == 0) {
                    double cicj = Rpa[sq_id+3*nsq_per_block];
                    g[sq_id + g_size * nsq_per_block] = cicj / (aij*akl*sqrt(aij+akl));
                }
                double rr = xpq*xpq + ypq*ypq + zpq*zpq;
                double theta = aij * akl / (aij + akl);
                double theta_rr = theta * rr;
                int _nroots = nroots/2;
                rys_roots(_nroots, theta_rr, rw+nroots*nsq_per_block);
                double theta_fac = omega * omega / (omega * omega + theta);
                rys_roots(_nroots, theta_fac*theta_rr, rw);
                __syncthreads();
                double sqrt_theta_fac = -sqrt(theta_fac);
                for (int irys = gout_id; irys < _nroots; irys+=gout_stride) {
                    rw[sq_id+ irys*2   *nsq_per_block] *= theta_fac;
                    rw[sq_id+(irys*2+1)*nsq_per_block] *= sqrt_theta_fac;
                }
>>>>>>> f74cf73a
                double s0x, s1x, s2x;
                for (int irys = 0; irys < nroots; ++irys) {
                    __syncthreads();
                    if (gout_id == 0) {
                        gz[0] = rw[(irys*2+1)*nsq_per_block];
                    }
                    double rt = rw[irys*2*nsq_per_block];
                    double rt_aa = rt / (aij + akl);

                    // TRR
                    //for i in range(lij):
                    //    trr(i+1,0) = c0 * trr(i,0) + i*b10 * trr(i-1,0)
                    //for k in range(lkl):
                    //    for i in range(lij+1):
                    //        trr(i,k+1) = c0p * trr(i,k) + k*b01 * trr(i,k-1) + i*b00 * trr(i-1,k)
                    if (lij > 0) {
                        double rt_aij = rt_aa * akl;
                        double b10 = .5/aij * (1 - rt_aij);
                        __syncthreads();
                        // gx(0,n+1) = c0*gx(0,n) + n*b10*gx(0,n-1)
                        for (int n = gout_id; n < 3; n += gout_stride) {
                            double *_gx = g + n * g_size * nsq_per_block;
                            int ir = n * nsq_per_block;
                            double c0x = Rpa[ir] - rt_aij * Rpq[n];
                            s0x = _gx[0];
                            s1x = c0x * s0x;
                            _gx[nsq_per_block] = s1x;
                            for (int i = 1; i < lij; ++i) {
                                s2x = c0x * s1x + i * b10 * s0x;
                                _gx[(i+1)*nsq_per_block] = s2x;
                                s0x = s1x;
                                s1x = s2x;
                            }
                        }
                    }

                    if (lkl > 0) {
                        double rt_akl = rt_aa * aij;
                        double b00 = .5 * rt_aa;
                        double b01 = .5/akl * (1 - rt_akl);
                        int lij3 = (lij+1)*3;
                        for (int n = gout_id; n < lij3+gout_id; n += gout_stride) {
                            __syncthreads();
                            int i = n / 3; //for i in range(lij+1):
                            int _ix = n % 3; // TODO: remove _ix for nroots > 2
                            double *_gx = g + (i + _ix * g_size) * nsq_per_block;
                            double Rqc = (rl[_ix] - rk[_ix]) * al_akl;
                            double cpx = Rqc + rt_akl * Rpq[_ix];
                            //for i in range(lij+1):
                            //    trr(i,1) = c0p * trr(i,0) + i*b00 * trr(i-1,0)
                            if (n < lij3) {
                                s0x = _gx[0];
                                s1x = cpx * s0x;
                                if (i > 0) {
                                    s1x += i * b00 * _gx[-nsq_per_block];
                                }
                                _gx[stride_k*nsq_per_block] = s1x;
                            }

                            //for k in range(1, lkl):
                            //    for i in range(lij+1):
                            //        trr(i,k+1) = cp * trr(i,k) + k*b01 * trr(i,k-1) + i*b00 * trr(i-1,k)
                            for (int k = 1; k < lkl; ++k) {
                                __syncthreads();
                                if (n < lij3) {
                                    s2x = cpx*s1x + k*b01*s0x;
                                    if (i > 0) {
                                        s2x += i * b00 * _gx[(k*stride_k-1)*nsq_per_block];
                                    }
                                    _gx[(k*stride_k+stride_k)*nsq_per_block] = s2x;
                                    s0x = s1x;
                                    s1x = s2x;
                                }
                            }
                        }
                    }

                    // hrr
                    // g(i,j+1) = rirj * g(i,j) +  g(i+1,j)
                    // g(...,k,l+1) = rkrl * g(...,k,l) + g(...,k+1,l)
                    if (lj > 0) {
                        __syncthreads();
                        if (task_id < ntasks) {
                            int lkl3 = (lkl+1)*3;
                            for (int m = gout_id; m < lkl3; m += gout_stride) {
                                int k = m / 3;
                                int _ix = m % 3;
                                double xixj = ri[_ix] - rj[_ix];
                                double *_gx = g + (_ix*g_size + k*stride_k) * nsq_per_block;
                                for (int j = 0; j < lj; ++j) {
                                    int ij = (lij-j) + j*stride_j;
                                    s1x = _gx[ij*nsq_per_block];
                                    for (--ij; ij >= j*stride_j; --ij) {
                                        s0x = _gx[ij*nsq_per_block];
                                        _gx[(ij+stride_j)*nsq_per_block] = xixj * s0x + s1x;
                                        s1x = s0x;
                                    }
                                }
                            }
                        }
                    }
                    if (ll > 0) {
                        __syncthreads();
                        if (task_id < ntasks) {
                            for (int n = gout_id; n < stride_k*3; n += gout_stride) {
                                int i = n / 3;
                                int _ix = n % 3;
                                double xkxl = rk[_ix] - rl[_ix];
                                double *_gx = g + (_ix*g_size + i) * nsq_per_block;
                                for (int l = 0; l < ll; ++l) {
                                    int kl = (lkl-l)*stride_k + l*stride_l;
                                    s1x = _gx[kl*nsq_per_block];
                                    for (kl-=stride_k; kl >= l*stride_l; kl-=stride_k) {
                                        s0x = _gx[kl*nsq_per_block];
                                        _gx[(kl+stride_l)*nsq_per_block] = xkxl * s0x + s1x;
                                        s1x = s0x;
                                    }
                                }
                            }
                        }
                    }

                    __syncthreads();
#pragma unroll
                    for (int n = 0; n < GOUT_WIDTH; ++n) {
<<<<<<< HEAD
                        int ijkl = (gout_start + n*gout_stride+gout_id);
=======
                        int ijkl = gout_start + n*gout_stride+gout_id;
>>>>>>> f74cf73a
                        int kl = ijkl / nfij;
                        int ij = ijkl % nfij;
                        if (kl >= nfkl) break;
                        int addrx = (idx_ij[ij] + idx_kl[kl] * stride_k) * nsq_per_block;
                        int addry = (idy_ij[ij] + idy_kl[kl] * stride_k) * nsq_per_block;
                        int addrz = (idz_ij[ij] + idz_kl[kl] * stride_k) * nsq_per_block;
                        gout[n] += gx[addrx] * gy[addry] * gz[addrz];
                    }
                }
            }
        }
        if (task_id >= ntasks) {
            continue;
        }
        double *dm = jk.dm;
        double *vj = jk.vj;
        double *vk = jk.vk;
        int do_j = vj != NULL;
        int do_k = vk != NULL;
        for (int i_dm = 0; i_dm < jk.n_dm; ++i_dm) {
#pragma unroll
            for (int n = 0; n < GOUT_WIDTH; ++n) {
                int ijkl = (gout_start + n*gout_stride+gout_id);
                int kl = ijkl / nfij;
                int ij = ijkl % nfij;
                if (kl >= nfkl) break;
                double s = gout[n];
                int i = ij % nfi;
                int j = ij / nfi;
                int k = kl % nfk;
                int l = kl / nfk;
                int _i = i + i0;
                int _j = j + j0;
                int _k = k + k0;
                int _l = l + l0;
                if (do_j) {
                    int _ji = _j*nao+_i;
                    int _lk = _l*nao+_k;
                    atomicAdd(vj+_lk, s * dm[_ji]);
                    atomicAdd(vj+_ji, s * dm[_lk]);
                }
                if (do_k) {
                    int _jl = _j*nao+_l;
                    int _jk = _j*nao+_k;
                    int _il = _i*nao+_l;
                    int _ik = _i*nao+_k;
                    atomicAdd(vk+_ik, s * dm[_jl]);
                    atomicAdd(vk+_il, s * dm[_jk]);
                    atomicAdd(vk+_jk, s * dm[_il]);
                    atomicAdd(vk+_jl, s * dm[_ik]);
                }
            }
            vj += nao * nao;
            vk += nao * nao;
            dm += nao * nao;
        }
    } }
}

__global__
void rys_jk_kernel(RysIntEnvVars envs, JKMatrix jk, BoundsInfo bounds,
                   ShellQuartet *pool, uint32_t *batch_head)
{
    int b_id = blockIdx.x;
    int t_id = threadIdx.y * blockDim.x + threadIdx.x;
    ShellQuartet *shl_quartet_idx = pool + b_id * QUEUE_DEPTH;
    extern __shared__ int batch_id[];
    if (t_id == 0) {
        batch_id[0] = atomicAdd(batch_head, 1);
    }
    __syncthreads();
    int nbatches_kl = (bounds.ntile_kl_pairs + TILES_IN_BATCH - 1) / TILES_IN_BATCH;
    int nbatches = bounds.ntile_ij_pairs * nbatches_kl;
    while (batch_id[0] < nbatches) {
        int batch_ij = batch_id[0] / nbatches_kl;
        int batch_kl = batch_id[0] % nbatches_kl;
        double omega = envs.env[PTR_RANGE_OMEGA];
        int ntasks;
        if (omega >= 0) {
            ntasks = _fill_jk_tasks(shl_quartet_idx, envs, jk, bounds,
                                    batch_ij, batch_kl);
        } else {
            ntasks = _fill_sr_jk_tasks(shl_quartet_idx, envs, jk, bounds,
                                       batch_ij, batch_kl);
        }
        if (ntasks > 0) {
            rys_jk_general(envs, jk, bounds, shl_quartet_idx, ntasks);
            __syncthreads();
        }
        if (t_id == 0) {
            batch_id[0] = atomicAdd(batch_head, 1);
            atomicAdd(batch_head+1, ntasks);
        }
        __syncthreads();
    }
}<|MERGE_RESOLUTION|>--- conflicted
+++ resolved
@@ -23,12 +23,8 @@
 #include "rys_roots.cu"
 #include "create_tasks.cu"
 
-<<<<<<< HEAD
+// TODO: benchmark performance for 34, 36, 41, 43, 45, 47, 51, 57
 #define GOUT_WIDTH      42
-=======
-// TODO: benchmark performance for 34, 36, 41, 43, 45, 47, 51, 57
-#define GOUT_WIDTH       42
->>>>>>> f74cf73a
 
 __device__
 static void rys_jk_general(RysIntEnvVars envs, JKMatrix jk, BoundsInfo bounds,
@@ -75,16 +71,11 @@
     extern __shared__ double rw_cache[];
     double *rw = rw_cache + sq_id;
     double *g = rw + nsq_per_block * nroots*2;
-<<<<<<< HEAD
     double *gx = g;
     double *gy = g + nsq_per_block * g_size;
     double *gz = g + nsq_per_block * g_size*2;
     double *Rpa_cicj = rw_cache + nsq_per_block * (nroots*2+g_size*3);
     double Rpq[3];
-=======
-    double *Rpa_cicj = g + nsq_per_block * g_size*3;
-    double Rqc[3], Rpq[3];
->>>>>>> f74cf73a
     double gout[GOUT_WIDTH];
 
     for (int task0 = 0; task0 < ntasks; task0 += nsq_per_block) {
@@ -142,12 +133,7 @@
             double Kab = exp(-theta_ij * (xjxi*xjxi+yjyi*yjyi+zjzi*zjzi));
             Rpa[3*nsq_per_block] = fac_sym * ci[ip] * cj[jp] * Kab;
         }
-<<<<<<< HEAD
         for (int gout_start = 0; gout_start < nfij*nfkl; gout_start+=gout_stride*GOUT_WIDTH) {
-=======
-        for (int gout_start = 0; gout_start < nfij*nfkl;
-             gout_start+=gout_stride*GOUT_WIDTH) {
->>>>>>> f74cf73a
 #pragma unroll
         for (int n = 0; n < GOUT_WIDTH; ++n) { gout[n] = 0; }
 
@@ -206,21 +192,29 @@
                     __syncthreads();
                     double sqrt_theta_fac = sqrt(theta_fac);
                     for (int irys = gout_id; irys < nroots; irys+=gout_stride) {
-<<<<<<< HEAD
                         rw[ irys*2   *nsq_per_block] *= theta_fac;
                         rw[(irys*2+1)*nsq_per_block] *= sqrt_theta_fac;
-=======
-                        rw[sq_id+ irys*2   *nsq_per_block] *= theta_fac;
-                        rw[sq_id+(irys*2+1)*nsq_per_block] *= sqrt_theta_fac;
+                    }
+                } else {
+                    int _nroots = nroots / 2;
+                    double *rw1 = rw + nroots*nsq_per_block;
+                    rys_roots(_nroots, theta_rr, rw1, nsq_per_block, gout_id, gout_stride);
+                    double theta_fac = omega * omega / (omega * omega + theta);
+                    rys_roots(_nroots, theta_fac*theta_rr, rw, nsq_per_block, gout_id, gout_stride);
+                    __syncthreads();
+                    double sqrt_theta_fac = -sqrt(theta_fac);
+                    for (int irys = gout_id; irys < _nroots; irys+=gout_stride) {
+                        rw[ irys*2   *nsq_per_block] *= theta_fac;
+                        rw[(irys*2+1)*nsq_per_block] *= sqrt_theta_fac;
                     }
                 }
                 double s0x, s1x, s2x;
                 for (int irys = 0; irys < nroots; ++irys) {
                     __syncthreads();
                     if (gout_id == 0) {
-                        g[sq_id + 2*g_size*nsq_per_block] = rw[sq_id+(irys*2+1)*nsq_per_block];
-                    }
-                    double rt = rw[sq_id + irys*2*nsq_per_block];
+                        gz[0] = rw[(irys*2+1)*nsq_per_block];
+                    }
+                    double rt = rw[irys*2*nsq_per_block];
                     double rt_aa = rt / (aij + akl);
 
                     // TRR
@@ -230,20 +224,20 @@
                     //    for i in range(lij+1):
                     //        trr(i,k+1) = c0p * trr(i,k) + k*b01 * trr(i,k-1) + i*b00 * trr(i-1,k)
                     if (lij > 0) {
-                        __syncthreads();
                         double rt_aij = rt_aa * akl;
                         double b10 = .5/aij * (1 - rt_aij);
+                        __syncthreads();
                         // gx(0,n+1) = c0*gx(0,n) + n*b10*gx(0,n-1)
                         for (int n = gout_id; n < 3; n += gout_stride) {
                             double *_gx = g + n * g_size * nsq_per_block;
-                            int ir = sq_id + n * nsq_per_block;
+                            int ir = n * nsq_per_block;
                             double c0x = Rpa[ir] - rt_aij * Rpq[n];
-                            s0x = _gx[sq_id];
+                            s0x = _gx[0];
                             s1x = c0x * s0x;
-                            _gx[sq_id + nsq_per_block] = s1x;
+                            _gx[nsq_per_block] = s1x;
                             for (int i = 1; i < lij; ++i) {
                                 s2x = c0x * s1x + i * b10 * s0x;
-                                _gx[sq_id + (i+1)*nsq_per_block] = s2x;
+                                _gx[(i+1)*nsq_per_block] = s2x;
                                 s0x = s1x;
                                 s1x = s2x;
                             }
@@ -251,25 +245,26 @@
                     }
 
                     if (lkl > 0) {
-                        int lij3 = (lij+1)*3;
                         double rt_akl = rt_aa * aij;
                         double b00 = .5 * rt_aa;
                         double b01 = .5/akl * (1 - rt_akl);
+                        int lij3 = (lij+1)*3;
                         for (int n = gout_id; n < lij3+gout_id; n += gout_stride) {
                             __syncthreads();
                             int i = n / 3; //for i in range(lij+1):
                             int _ix = n % 3; // TODO: remove _ix for nroots > 2
                             double *_gx = g + (i + _ix * g_size) * nsq_per_block;
-                            double cpx = Rqc[_ix] + rt_akl * Rpq[_ix];
+                            double Rqc = (rl[_ix] - rk[_ix]) * al_akl;
+                            double cpx = Rqc + rt_akl * Rpq[_ix];
                             //for i in range(lij+1):
                             //    trr(i,1) = c0p * trr(i,0) + i*b00 * trr(i-1,0)
                             if (n < lij3) {
-                                s0x = _gx[sq_id];
+                                s0x = _gx[0];
                                 s1x = cpx * s0x;
                                 if (i > 0) {
-                                    s1x += i * b00 * _gx[sq_id-nsq_per_block];
+                                    s1x += i * b00 * _gx[-nsq_per_block];
                                 }
-                                _gx[sq_id + stride_k*nsq_per_block] = s1x;
+                                _gx[stride_k*nsq_per_block] = s1x;
                             }
 
                             //for k in range(1, lkl):
@@ -280,43 +275,71 @@
                                 if (n < lij3) {
                                     s2x = cpx*s1x + k*b01*s0x;
                                     if (i > 0) {
-                                        s2x += i * b00 * _gx[sq_id + (k*stride_k-1)*nsq_per_block];
+                                        s2x += i * b00 * _gx[(k*stride_k-1)*nsq_per_block];
                                     }
-                                    _gx[sq_id + (k*stride_k+stride_k)*nsq_per_block] = s2x;
+                                    _gx[(k*stride_k+stride_k)*nsq_per_block] = s2x;
                                     s0x = s1x;
                                     s1x = s2x;
                                 }
                             }
                         }
->>>>>>> f74cf73a
-                    }
-                } else {
-                    int _nroots = nroots / 2;
-                    double *rw1 = rw + nroots*nsq_per_block;
-                    rys_roots(_nroots, theta_rr, rw1, nsq_per_block, gout_id, gout_stride);
-                    double theta_fac = omega * omega / (omega * omega + theta);
-                    rys_roots(_nroots, theta_fac*theta_rr, rw, nsq_per_block, gout_id, gout_stride);
+                    }
+
+                    // hrr
+                    // g(i,j+1) = rirj * g(i,j) +  g(i+1,j)
+                    // g(...,k,l+1) = rkrl * g(...,k,l) + g(...,k+1,l)
+                    if (lj > 0) {
+                        __syncthreads();
+                        if (task_id < ntasks) {
+                            int lkl3 = (lkl+1)*3;
+                            for (int m = gout_id; m < lkl3; m += gout_stride) {
+                                int k = m / 3;
+                                int _ix = m % 3;
+                                double xixj = ri[_ix] - rj[_ix];
+                                double *_gx = g + (_ix*g_size + k*stride_k) * nsq_per_block;
+                                for (int j = 0; j < lj; ++j) {
+                                    int ij = (lij-j) + j*stride_j;
+                                    s1x = _gx[ij*nsq_per_block];
+                                    for (--ij; ij >= j*stride_j; --ij) {
+                                        s0x = _gx[ij*nsq_per_block];
+                                        _gx[(ij+stride_j)*nsq_per_block] = xixj * s0x + s1x;
+                                        s1x = s0x;
+                                    }
+                                }
+                            }
+                        }
+                    }
+                    if (ll > 0) {
+                        __syncthreads();
+                        if (task_id < ntasks) {
+                            for (int n = gout_id; n < stride_k*3; n += gout_stride) {
+                                int i = n / 3;
+                                int _ix = n % 3;
+                                double xkxl = rk[_ix] - rl[_ix];
+                                double *_gx = g + (_ix*g_size + i) * nsq_per_block;
+                                for (int l = 0; l < ll; ++l) {
+                                    int kl = (lkl-l)*stride_k + l*stride_l;
+                                    s1x = _gx[kl*nsq_per_block];
+                                    for (kl-=stride_k; kl >= l*stride_l; kl-=stride_k) {
+                                        s0x = _gx[kl*nsq_per_block];
+                                        _gx[(kl+stride_l)*nsq_per_block] = xkxl * s0x + s1x;
+                                        s1x = s0x;
+                                    }
+                                }
+                            }
+                        }
+                    }
+
                     __syncthreads();
-<<<<<<< HEAD
-                    double sqrt_theta_fac = -sqrt(theta_fac);
-                    for (int irys = gout_id; irys < _nroots; irys+=gout_stride) {
-                        rw[ irys*2   *nsq_per_block] *= theta_fac;
-                        rw[(irys*2+1)*nsq_per_block] *= sqrt_theta_fac;
-                    }
-                }
-=======
-                    double *gx = g;
-                    double *gy = gx + nsq_per_block * g_size;
-                    double *gz = gy + nsq_per_block * g_size;
 #pragma unroll
                     for (int n = 0; n < GOUT_WIDTH; ++n) {
-                        int ijkl = (gout_start + n*gout_stride+gout_id);
+                        int ijkl = gout_start + n*gout_stride+gout_id;
                         int kl = ijkl / nfij;
                         int ij = ijkl % nfij;
                         if (kl >= nfkl) break;
-                        int addrx = sq_id + (idx_ij[ij] + idx_kl[kl] * stride_k) * nsq_per_block;
-                        int addry = sq_id + (idy_ij[ij] + idy_kl[kl] * stride_k) * nsq_per_block;
-                        int addrz = sq_id + (idz_ij[ij] + idz_kl[kl] * stride_k) * nsq_per_block;
+                        int addrx = (idx_ij[ij] + idx_kl[kl] * stride_k) * nsq_per_block;
+                        int addry = (idy_ij[ij] + idy_kl[kl] * stride_k) * nsq_per_block;
+                        int addrz = (idz_ij[ij] + idz_kl[kl] * stride_k) * nsq_per_block;
                         gout[n] += gx[addrx] * gy[addry] * gz[addrz];
                     }
                 }
@@ -370,361 +393,6 @@
     } }
 }
 
-__device__
-static void rys_sr_jk_general(RysIntEnvVars envs, JKMatrix jk, BoundsInfo bounds,
-                              ShellQuartet *shl_quartet_idx, int ntasks)
-{
-    // sq is short for shl_quartet
-    int sq_id = threadIdx.x;
-    int nsq_per_block = blockDim.x;
-    int gout_id = threadIdx.y;
-    int gout_stride = blockDim.y;
-    int li = bounds.li;
-    int lj = bounds.lj;
-    int lk = bounds.lk;
-    int ll = bounds.ll;
-    int nfi = bounds.nfi;
-    int nfk = bounds.nfk;
-    int nfij = bounds.nfij;
-    int nfkl = bounds.nfkl;
-    int iprim = bounds.iprim;
-    int jprim = bounds.jprim;
-    int kprim = bounds.kprim;
-    int lprim = bounds.lprim;
-    int lij = li + lj;
-    int lkl = lk + ll;
-    int nroots = bounds.nroots;
-    int stride_j = bounds.stride_j;
-    int stride_k = bounds.stride_k;
-    int stride_l = bounds.stride_l;
-    int g_size = stride_l * (ll + 1);
-    int *idx_ij = c_g_pair_idx + c_g_pair_offsets[li*LMAX1+lj];
-    int *idy_ij = idx_ij + nfij;
-    int *idz_ij = idy_ij + nfij;
-    int *idx_kl = c_g_pair_idx + c_g_pair_offsets[lk*LMAX1+ll];
-    int *idy_kl = idx_kl + nfkl;
-    int *idz_kl = idy_kl + nfkl;
-    int *bas = envs.bas;
-    int *ao_loc = envs.ao_loc;
-    int nbas = envs.nbas;
-    int nao = ao_loc[nbas];
-    //double *env = c_env;
-    double *env = envs.env;
-    double omega = env[PTR_RANGE_OMEGA];
-
-    extern __shared__ double rw[];
-    double *g = rw + nsq_per_block * nroots*2;
-    double *Rpa_cicj = g + nsq_per_block * g_size*3;
-    double Rqc[3], Rpq[3];
-    double gout[GOUT_WIDTH];
-
-    for (int task0 = 0; task0 < ntasks; task0 += nsq_per_block) {
-        __syncthreads();
-        int task_id = task0 + sq_id;
-        double fac_sym = PI_FAC;
-        ShellQuartet sq;
-        if (task_id >= ntasks) {
-            // To avoid __syncthreads blocking blocking idle warps, all remaining
-            // threads compute a valid shell quartet with zero normalization factor
-            sq = shl_quartet_idx[0];
-            fac_sym = 0.;
-        } else {
-            sq = shl_quartet_idx[task_id];
-        }
-        int ish = sq.i;
-        int jsh = sq.j;
-        int ksh = sq.k;
-        int lsh = sq.l;
-        //int sh_ij = (ish % TILE) * TILE + (jsh % TILE);
-        if (ish == jsh) fac_sym *= .5;
-        if (ksh == lsh) fac_sym *= .5;
-        if (ish*nbas+jsh == ksh*nbas+lsh) fac_sym *= .5;
-        int i0 = ao_loc[ish];
-        int j0 = ao_loc[jsh];
-        int k0 = ao_loc[ksh];
-        int l0 = ao_loc[lsh];
-        double *expi = env + bas[ish*BAS_SLOTS+PTR_EXP];
-        double *expj = env + bas[jsh*BAS_SLOTS+PTR_EXP];
-        double *expk = env + bas[ksh*BAS_SLOTS+PTR_EXP];
-        double *expl = env + bas[lsh*BAS_SLOTS+PTR_EXP];
-        double *ci = env + bas[ish*BAS_SLOTS+PTR_COEFF];
-        double *cj = env + bas[jsh*BAS_SLOTS+PTR_COEFF];
-        double *ck = env + bas[ksh*BAS_SLOTS+PTR_COEFF];
-        double *cl = env + bas[lsh*BAS_SLOTS+PTR_COEFF];
-        double *ri = env + bas[ish*BAS_SLOTS+PTR_BAS_COORD];
-        double *rj = env + bas[jsh*BAS_SLOTS+PTR_BAS_COORD];
-        double *rk = env + bas[ksh*BAS_SLOTS+PTR_BAS_COORD];
-        double *rl = env + bas[lsh*BAS_SLOTS+PTR_BAS_COORD];
-        for (int ij = gout_id; ij < iprim*jprim; ij += gout_stride) {
-            int ip = ij / jprim;
-            int jp = ij % jprim;
-            double ai = expi[ip];
-            double aj = expj[jp];
-            double aij = ai + aj;
-            double aj_aij = aj / aij;
-            double xjxi = rj[0] - ri[0];
-            double yjyi = rj[1] - ri[1];
-            double zjzi = rj[2] - ri[2];
-            double *Rpa = Rpa_cicj + ij*4*nsq_per_block;
-            Rpa[sq_id+0*nsq_per_block] = xjxi * aj_aij;
-            Rpa[sq_id+1*nsq_per_block] = yjyi * aj_aij;
-            Rpa[sq_id+2*nsq_per_block] = zjzi * aj_aij;
-            double theta_ij = ai * aj / aij;
-            double Kab = exp(-theta_ij * (xjxi*xjxi+yjyi*yjyi+zjzi*zjzi));
-            Rpa[sq_id+3*nsq_per_block] = fac_sym * ci[ip] * cj[jp] * Kab;
-        }
-        for (int gout_start = 0; gout_start < nfij*nfkl;
-             gout_start+=gout_stride*GOUT_WIDTH) {
-#pragma unroll
-        for (int n = 0; n < GOUT_WIDTH; ++n) { gout[n] = 0; }
-
-        for (int klp = 0; klp < kprim*lprim; ++klp) {
-            int kp = klp / lprim;
-            int lp = klp % lprim;
-            double ak = expk[kp];
-            double al = expl[lp];
-            double akl = ak + al;
-            double al_akl = al / akl;
-            double xlxk = rl[0] - rk[0];
-            double ylyk = rl[1] - rk[1];
-            double zlzk = rl[2] - rk[2];
-            Rqc[0] = xlxk * al_akl; // (ak*xk+al*xl)/akl
-            Rqc[1] = ylyk * al_akl;
-            Rqc[2] = zlzk * al_akl;
-            __syncthreads();
-            if (gout_id == 0) {
-                double theta_kl = ak * al / akl;
-                double Kcd = exp(-theta_kl * (xlxk*xlxk+ylyk*ylyk+zlzk*zlzk));
-                double ckcl = ck[kp] * cl[lp] * Kcd;
-                g[sq_id] = ckcl;
-            }
-            for (int ijp = 0; ijp < iprim*jprim; ++ijp) {
-                int ip = ijp / jprim;
-                int jp = ijp % jprim;
-                double ai = expi[ip];
-                double aj = expj[jp];
-                double aij = ai + aj;
-                double *Rpa = Rpa_cicj + ijp*4*nsq_per_block;
-                double xij = ri[0] + Rpa[sq_id+0*nsq_per_block];
-                double yij = ri[1] + Rpa[sq_id+1*nsq_per_block];
-                double zij = ri[2] + Rpa[sq_id+2*nsq_per_block];
-                double xkl = rk[0] + Rqc[0];
-                double ykl = rk[1] + Rqc[1];
-                double zkl = rk[2] + Rqc[2];
-                double xpq = xij - xkl;
-                double ypq = yij - ykl;
-                double zpq = zij - zkl;
-                Rpq[0] = xpq;
-                Rpq[1] = ypq;
-                Rpq[2] = zpq;
-                __syncthreads();
-                if (gout_id == 0) {
-                    double cicj = Rpa[sq_id+3*nsq_per_block];
-                    g[sq_id + g_size * nsq_per_block] = cicj / (aij*akl*sqrt(aij+akl));
-                }
-                double rr = xpq*xpq + ypq*ypq + zpq*zpq;
-                double theta = aij * akl / (aij + akl);
-                double theta_rr = theta * rr;
-                int _nroots = nroots/2;
-                rys_roots(_nroots, theta_rr, rw+nroots*nsq_per_block);
-                double theta_fac = omega * omega / (omega * omega + theta);
-                rys_roots(_nroots, theta_fac*theta_rr, rw);
-                __syncthreads();
-                double sqrt_theta_fac = -sqrt(theta_fac);
-                for (int irys = gout_id; irys < _nroots; irys+=gout_stride) {
-                    rw[sq_id+ irys*2   *nsq_per_block] *= theta_fac;
-                    rw[sq_id+(irys*2+1)*nsq_per_block] *= sqrt_theta_fac;
-                }
->>>>>>> f74cf73a
-                double s0x, s1x, s2x;
-                for (int irys = 0; irys < nroots; ++irys) {
-                    __syncthreads();
-                    if (gout_id == 0) {
-                        gz[0] = rw[(irys*2+1)*nsq_per_block];
-                    }
-                    double rt = rw[irys*2*nsq_per_block];
-                    double rt_aa = rt / (aij + akl);
-
-                    // TRR
-                    //for i in range(lij):
-                    //    trr(i+1,0) = c0 * trr(i,0) + i*b10 * trr(i-1,0)
-                    //for k in range(lkl):
-                    //    for i in range(lij+1):
-                    //        trr(i,k+1) = c0p * trr(i,k) + k*b01 * trr(i,k-1) + i*b00 * trr(i-1,k)
-                    if (lij > 0) {
-                        double rt_aij = rt_aa * akl;
-                        double b10 = .5/aij * (1 - rt_aij);
-                        __syncthreads();
-                        // gx(0,n+1) = c0*gx(0,n) + n*b10*gx(0,n-1)
-                        for (int n = gout_id; n < 3; n += gout_stride) {
-                            double *_gx = g + n * g_size * nsq_per_block;
-                            int ir = n * nsq_per_block;
-                            double c0x = Rpa[ir] - rt_aij * Rpq[n];
-                            s0x = _gx[0];
-                            s1x = c0x * s0x;
-                            _gx[nsq_per_block] = s1x;
-                            for (int i = 1; i < lij; ++i) {
-                                s2x = c0x * s1x + i * b10 * s0x;
-                                _gx[(i+1)*nsq_per_block] = s2x;
-                                s0x = s1x;
-                                s1x = s2x;
-                            }
-                        }
-                    }
-
-                    if (lkl > 0) {
-                        double rt_akl = rt_aa * aij;
-                        double b00 = .5 * rt_aa;
-                        double b01 = .5/akl * (1 - rt_akl);
-                        int lij3 = (lij+1)*3;
-                        for (int n = gout_id; n < lij3+gout_id; n += gout_stride) {
-                            __syncthreads();
-                            int i = n / 3; //for i in range(lij+1):
-                            int _ix = n % 3; // TODO: remove _ix for nroots > 2
-                            double *_gx = g + (i + _ix * g_size) * nsq_per_block;
-                            double Rqc = (rl[_ix] - rk[_ix]) * al_akl;
-                            double cpx = Rqc + rt_akl * Rpq[_ix];
-                            //for i in range(lij+1):
-                            //    trr(i,1) = c0p * trr(i,0) + i*b00 * trr(i-1,0)
-                            if (n < lij3) {
-                                s0x = _gx[0];
-                                s1x = cpx * s0x;
-                                if (i > 0) {
-                                    s1x += i * b00 * _gx[-nsq_per_block];
-                                }
-                                _gx[stride_k*nsq_per_block] = s1x;
-                            }
-
-                            //for k in range(1, lkl):
-                            //    for i in range(lij+1):
-                            //        trr(i,k+1) = cp * trr(i,k) + k*b01 * trr(i,k-1) + i*b00 * trr(i-1,k)
-                            for (int k = 1; k < lkl; ++k) {
-                                __syncthreads();
-                                if (n < lij3) {
-                                    s2x = cpx*s1x + k*b01*s0x;
-                                    if (i > 0) {
-                                        s2x += i * b00 * _gx[(k*stride_k-1)*nsq_per_block];
-                                    }
-                                    _gx[(k*stride_k+stride_k)*nsq_per_block] = s2x;
-                                    s0x = s1x;
-                                    s1x = s2x;
-                                }
-                            }
-                        }
-                    }
-
-                    // hrr
-                    // g(i,j+1) = rirj * g(i,j) +  g(i+1,j)
-                    // g(...,k,l+1) = rkrl * g(...,k,l) + g(...,k+1,l)
-                    if (lj > 0) {
-                        __syncthreads();
-                        if (task_id < ntasks) {
-                            int lkl3 = (lkl+1)*3;
-                            for (int m = gout_id; m < lkl3; m += gout_stride) {
-                                int k = m / 3;
-                                int _ix = m % 3;
-                                double xixj = ri[_ix] - rj[_ix];
-                                double *_gx = g + (_ix*g_size + k*stride_k) * nsq_per_block;
-                                for (int j = 0; j < lj; ++j) {
-                                    int ij = (lij-j) + j*stride_j;
-                                    s1x = _gx[ij*nsq_per_block];
-                                    for (--ij; ij >= j*stride_j; --ij) {
-                                        s0x = _gx[ij*nsq_per_block];
-                                        _gx[(ij+stride_j)*nsq_per_block] = xixj * s0x + s1x;
-                                        s1x = s0x;
-                                    }
-                                }
-                            }
-                        }
-                    }
-                    if (ll > 0) {
-                        __syncthreads();
-                        if (task_id < ntasks) {
-                            for (int n = gout_id; n < stride_k*3; n += gout_stride) {
-                                int i = n / 3;
-                                int _ix = n % 3;
-                                double xkxl = rk[_ix] - rl[_ix];
-                                double *_gx = g + (_ix*g_size + i) * nsq_per_block;
-                                for (int l = 0; l < ll; ++l) {
-                                    int kl = (lkl-l)*stride_k + l*stride_l;
-                                    s1x = _gx[kl*nsq_per_block];
-                                    for (kl-=stride_k; kl >= l*stride_l; kl-=stride_k) {
-                                        s0x = _gx[kl*nsq_per_block];
-                                        _gx[(kl+stride_l)*nsq_per_block] = xkxl * s0x + s1x;
-                                        s1x = s0x;
-                                    }
-                                }
-                            }
-                        }
-                    }
-
-                    __syncthreads();
-#pragma unroll
-                    for (int n = 0; n < GOUT_WIDTH; ++n) {
-<<<<<<< HEAD
-                        int ijkl = (gout_start + n*gout_stride+gout_id);
-=======
-                        int ijkl = gout_start + n*gout_stride+gout_id;
->>>>>>> f74cf73a
-                        int kl = ijkl / nfij;
-                        int ij = ijkl % nfij;
-                        if (kl >= nfkl) break;
-                        int addrx = (idx_ij[ij] + idx_kl[kl] * stride_k) * nsq_per_block;
-                        int addry = (idy_ij[ij] + idy_kl[kl] * stride_k) * nsq_per_block;
-                        int addrz = (idz_ij[ij] + idz_kl[kl] * stride_k) * nsq_per_block;
-                        gout[n] += gx[addrx] * gy[addry] * gz[addrz];
-                    }
-                }
-            }
-        }
-        if (task_id >= ntasks) {
-            continue;
-        }
-        double *dm = jk.dm;
-        double *vj = jk.vj;
-        double *vk = jk.vk;
-        int do_j = vj != NULL;
-        int do_k = vk != NULL;
-        for (int i_dm = 0; i_dm < jk.n_dm; ++i_dm) {
-#pragma unroll
-            for (int n = 0; n < GOUT_WIDTH; ++n) {
-                int ijkl = (gout_start + n*gout_stride+gout_id);
-                int kl = ijkl / nfij;
-                int ij = ijkl % nfij;
-                if (kl >= nfkl) break;
-                double s = gout[n];
-                int i = ij % nfi;
-                int j = ij / nfi;
-                int k = kl % nfk;
-                int l = kl / nfk;
-                int _i = i + i0;
-                int _j = j + j0;
-                int _k = k + k0;
-                int _l = l + l0;
-                if (do_j) {
-                    int _ji = _j*nao+_i;
-                    int _lk = _l*nao+_k;
-                    atomicAdd(vj+_lk, s * dm[_ji]);
-                    atomicAdd(vj+_ji, s * dm[_lk]);
-                }
-                if (do_k) {
-                    int _jl = _j*nao+_l;
-                    int _jk = _j*nao+_k;
-                    int _il = _i*nao+_l;
-                    int _ik = _i*nao+_k;
-                    atomicAdd(vk+_ik, s * dm[_jl]);
-                    atomicAdd(vk+_il, s * dm[_jk]);
-                    atomicAdd(vk+_jk, s * dm[_il]);
-                    atomicAdd(vk+_jl, s * dm[_ik]);
-                }
-            }
-            vj += nao * nao;
-            vk += nao * nao;
-            dm += nao * nao;
-        }
-    } }
-}
-
 __global__
 void rys_jk_kernel(RysIntEnvVars envs, JKMatrix jk, BoundsInfo bounds,
                    ShellQuartet *pool, uint32_t *batch_head)
