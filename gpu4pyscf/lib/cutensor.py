--- conflicted
+++ resolved
@@ -21,13 +21,6 @@
     import cupy_backends.cuda.libs.cutensor  # NOQA
     from cupyx import cutensor
     from cupy_backends.cuda.libs import cutensor as cutensor_backend
-<<<<<<< HEAD
-    CUTENSOR_ALGO_DEFAULT = cutensor_backend.ALGO_DEFAULT
-    _tensor_descriptors = {}
-except ImportError:
-    cutensor = None
-    CUTENSOR_ALGO_DEFAULT = None
-=======
     ALGO_DEFAULT = cutensor_backend.ALGO_DEFAULT
     OP_IDENTITY = cutensor_backend.OP_IDENTITY
     JIT_MODE_NONE = cutensor_backend.JIT_MODE_NONE
@@ -39,7 +32,6 @@
     OP_IDENTITY = None
     JIT_MODE_NONE = None
     WORKSPACE_RECOMMENDED = None
->>>>>>> eaf83a4b
 
 def _auto_create_mode(array, mode):
     if not isinstance(mode, cutensor.Mode):
@@ -67,15 +59,6 @@
 def contraction(
     pattern, a, b, alpha, beta,
     out=None,
-<<<<<<< HEAD
-    op_a=cutensor_backend.OP_IDENTITY,
-    op_b=cutensor_backend.OP_IDENTITY,
-    op_c=cutensor_backend.OP_IDENTITY,
-    algo=cutensor_backend.ALGO_DEFAULT,
-    jit_mode=cutensor_backend.JIT_MODE_NONE,
-    compute_desc=0,
-    ws_pref=cutensor_backend.WORKSPACE_RECOMMENDED
-=======
     op_a=OP_IDENTITY,
     op_b=OP_IDENTITY,
     op_c=OP_IDENTITY,
@@ -83,7 +66,6 @@
     jit_mode=JIT_MODE_NONE,
     compute_desc=0,
     ws_pref=WORKSPACE_RECOMMENDED
->>>>>>> eaf83a4b
 ):
 
     pattern = pattern.replace(" ", "")
