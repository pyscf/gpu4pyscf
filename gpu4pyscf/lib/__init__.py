--- conflicted
+++ resolved
@@ -17,12 +17,9 @@
 import numpy
 from gpu4pyscf.lib import diis
 from gpu4pyscf.lib import cupy_helper
-<<<<<<< HEAD
 from gpu4pyscf.lib import cutensor
+
 from gpu4pyscf.lib import utils
 
 from pyscf import lib
 lib.misc.format_sys_info = utils.format_sys_info
-=======
-from gpu4pyscf.lib import cutensor
->>>>>>> 93c13316
