# Copyright 2021-2024 The PySCF Developers. All Rights Reserved.
#
# Licensed under the Apache License, Version 2.0 (the "License");
# you may not use this file except in compliance with the License.
# You may obtain a copy of the License at
#
#     http://www.apache.org/licenses/LICENSE-2.0
#
# Unless required by applicable law or agreed to in writing, software
# distributed under the License is distributed on an "AS IS" BASIS,
# WITHOUT WARRANTIES OR CONDITIONS OF ANY KIND, either express or implied.
# See the License for the specific language governing permissions and
# limitations under the License.

import os
import sys
import functools
import ctypes
import numpy as np
import scipy.linalg
import cupy
from pyscf import lib
from gpu4pyscf.lib import logger
from gpu4pyscf.lib.cutensor import contract
from gpu4pyscf.lib import cusolver
from gpu4pyscf.lib.memcpy import copy_array, p2p_transfer  #NOQA
from gpu4pyscf.lib import multi_gpu
from gpu4pyscf.lib.utils import load_library
from gpu4pyscf.__config__ import num_devices, _p2p_access

LMAX_ON_GPU = 7
DSOLVE_LINDEP = 1e-13

# cusolver is unable to handle large arrays due to workspace size limit (see
# MAX_EIGH_DIM in cusolver.py). Use scipy.linalg.eigh to handle large arrays.
SCIPY_EIGH_FOR_LARGE_ARRAYS = True

_kernel_registery = {}

<<<<<<< HEAD
@functools.lru_cache
def load_library(libname):
    try:
        _loaderpath = os.path.dirname(__file__)
        return np.ctypeslib.load_library(libname, _loaderpath)
    except OSError:
        raise

=======
>>>>>>> cfdcad71
libcupy_helper = load_library('libcupy_helper')

pinned_memory_pool = cupy.cuda.PinnedMemoryPool()
cupy.cuda.set_pinned_memory_allocator(pinned_memory_pool.malloc)

def pin_memory(array):
    mem = cupy.cuda.alloc_pinned_memory(array.nbytes)
    ret = np.frombuffer(mem, array.dtype, array.size).reshape(array.shape)
    ret[...] = array
    return ret

def release_gpu_stack():
    cupy.cuda.runtime.deviceSetLimit(0x00, 128)

def print_mem_info():
    mempool = cupy.get_default_memory_pool()
    cupy.get_default_memory_pool().free_all_blocks()
    cupy.get_default_pinned_memory_pool().free_all_blocks()
    mem_avail = cupy.cuda.runtime.memGetInfo()[0]
    total_mem = mempool.total_bytes()
    used_mem = mempool.used_bytes()
    mem_limit = mempool.get_limit()
    #stack_size_per_thread = cupy.cuda.runtime.deviceGetLimit(0x00)
    #mem_stack = stack_size_per_thread
    GB = 1024 * 1024 * 1024
    msg = f'mem_avail: {mem_avail/GB:.3f} GB, total_mem: {total_mem/GB:.3f} GB, used_mem: {used_mem/GB:.3f} GB,mem_limt: {mem_limit/GB:.3f} GB'
    print(msg)
    return msg

def get_avail_mem():
    mempool = cupy.get_default_memory_pool()
    used_mem = mempool.used_bytes()
    mem_limit = mempool.get_limit()
    if(mem_limit != 0):
        return mem_limit - used_mem
    else:
        total_mem = mempool.total_bytes()
        # get memGetInfo() is slow
        mem_avail = cupy.cuda.runtime.memGetInfo()[0]
        return mem_avail + total_mem - used_mem

def concatenate(array_list):
    ''' Concatenate axis=0 only
    '''
    if _p2p_access:
        return cupy.concatenate(array_list)
    else:
        #array_list_cpu = [a.get() for a in array_list]
        n = sum([a.shape[0] for a in array_list])
        a0_shape = list(array_list[0].shape)
        out_shape = tuple([n] + a0_shape[1:])
        out = cupy.empty(out_shape)
        p0 = p1 = 0
        for a in array_list:
            p1 = p0 + a.shape[0]
            #out[p0:p1].set(a)
            copy_array(a, out[p0:p1])
            p0 = p1
        return out

def broadcast_to_devices():
    ''' Broadcast cupy ndarray to all the devices, return a list of cupy ndarray
    '''
    raise NotImplementedError

def reduce_to_device(array_list, inplace=False):
    ''' Reduce a list of ndarray in different devices to device 0
    '''
    return multi_gpu.array_reduce(array_list, inplace)

def device2host_2d(a_cpu, a_gpu, stream=None):
    if stream is None:
        stream = cupy.cuda.get_current_stream()
    libcupy_helper.async_d2h_2d(
        ctypes.cast(stream.ptr, ctypes.c_void_p),
        a_cpu.ctypes.data_as(ctypes.c_void_p),
        ctypes.c_int(a_cpu.strides[0]),
        ctypes.cast(a_gpu.data.ptr, ctypes.c_void_p),
        ctypes.c_int(a_gpu.strides[0]),
        ctypes.c_int(a_gpu.shape[0]),
        ctypes.c_int(a_gpu.shape[1]))

# define cupy array with tags
class CPArrayWithTag(cupy.ndarray):
    pass

#@functools.wraps(lib.tag_array)
def tag_array(a, **kwargs):
    '''
    a should be cupy/numpy array or tuple of cupy/numpy array

    attach attributes to cupy ndarray for cupy array
    attach attributes to numpy ndarray for numpy array
    '''
    if isinstance(a, cupy.ndarray) or isinstance(a[0], cupy.ndarray):
        t = cupy.asarray(a).view(CPArrayWithTag)
        if isinstance(a, CPArrayWithTag):
            t.__dict__.update(a.__dict__)
    else:
        t = np.asarray(a).view(lib.NPArrayWithTag)
        if isinstance(a, lib.NPArrayWithTag):
            t.__dict__.update(a.__dict__)
    t.__dict__.update(kwargs)
    return t

def asarray(a, **kwargs):
    '''
    Similar to `cupy.asarray`, but optimized for transferring NumPy arrays from host to device.
    If the input object is an instance of `CPArrayWithTag`, this function will remove any
    associated attributes from the tagged array during the transfer.

    Unlike `cupy.asarray`, which allocates a temporary buffer to avoid race conditions or
    host memory deallocation before transfer completion, this function
    eliminates that buffer for efficiency.
    '''
    if isinstance(a, np.ndarray):
        # CuPy always allocates pinned memory as a temporary buffer during array transfer.
        # This leads to additional memory usage, and the buffer is not managed by CuPy's
        # memory pool or Python's GC.
        # See the `cdef _ndarray_base _array_default` function in
        # cupy/_core/core.pyx, where memory buffer is allocated via
        # mem = _alloc_async_transfer_buffer(nbytes)

        allow_fast_transfer = kwargs.get('dtype', a.dtype) == a.dtype
        # a must be C-contiguous or F-contiguous
        if not a.flags.c_contiguous and not a.flags.f_contiguous:
            allow_fast_transfer = False
        if allow_fast_transfer:
            out = cupy.empty_like(a)
            out.set(a)
            if kwargs.get('blocking', False):
                cupy.cuda.get_current_stream().synchronize()
            return out

    elif isinstance(a, CPArrayWithTag):
        a = a.view(cupy.ndarray)

    return cupy.asarray(a, **kwargs)

def ensure_numpy(a):
    if isinstance(a, cupy.ndarray):
        a = a.get()
    return np.asarray(a)

def to_cupy(a):
    '''Converts a numpy (and subclass) object to a cupy object'''
    if isinstance(a, lib.NPArrayWithTag):
        attrs = {k: to_cupy(v) for k, v in a.__dict__.items()}
        return tag_array(cupy.asarray(a), **attrs)
    if isinstance(a, np.ndarray):
        return cupy.asarray(a)
    return a

def return_cupy_array(fn):
    '''Ensure that arrays in returns are cupy objects'''
    @functools.wraps(fn)
    def filter_ret(*args, **kwargs):
        ret = fn(*args, **kwargs)
        if isinstance(ret, tuple):
            return tuple(to_cupy(x) for x in ret)
        return to_cupy(ret)
    return filter_ret

def pack_tril(a, stream=None):
    ndim = a.ndim
    assert ndim in (2, 3)
    if ndim == 2:
        a = a[None]

    counts, n = a.shape[:2]
    if a.dtype != np.float64 or not a.flags.c_contiguous:
        idx = cupy.arange(n)
        mask = idx[:,None] >= idx
        a_tril = a[:,mask]
    else:
        if stream is None:
            stream = cupy.cuda.get_current_stream()
        a_tril = cupy.empty((counts, n*(n+1)//2), dtype=np.float64)
        err = libcupy_helper.pack_tril(
            ctypes.cast(stream.ptr, ctypes.c_void_p),
            ctypes.cast(a_tril.data.ptr, ctypes.c_void_p),
            ctypes.cast(a.data.ptr, ctypes.c_void_p),
            ctypes.c_int(n), ctypes.c_int(counts))
        if err != 0:
            raise RuntimeError('pack_tril kernel failed')

    if ndim == 2:
        a_tril = a_tril[0]
    return a_tril

def unpack_tril(cderi_tril, out=None, stream=None, hermi=1):
    assert cderi_tril.flags.c_contiguous
    assert hermi in (1, 2)
    ndim = cderi_tril.ndim
    assert ndim in (1, 2)
    if ndim == 1:
        cderi_tril = cderi_tril[None]
    count = cderi_tril.shape[0]
    if out is None:
        nao = int((2*cderi_tril.shape[1])**.5)
        out = cupy.empty((count,nao,nao), dtype=cderi_tril.dtype)
    else:
        nao = out.shape[1]
        assert out.flags.c_contiguous
        out = out.reshape(count, nao, nao)

    if cderi_tril.dtype != np.float64:
        idx = cupy.arange(nao)
        mask = idx[:,None] >= idx
        cderiT = out.transpose(0,2,1)
        if hermi == 1:
            cderiT[:,mask] = cderi_tril.conj()
        else:
            raise NotImplementedError
        out [:,mask] = cderi_tril
        return out

    if stream is None:
        stream = cupy.cuda.get_current_stream()
    err = libcupy_helper.unpack_tril(
        ctypes.cast(stream.ptr, ctypes.c_void_p),
        ctypes.cast(cderi_tril.data.ptr, ctypes.c_void_p),
        ctypes.cast(out.data.ptr, ctypes.c_void_p),
        ctypes.c_int(nao),
        ctypes.c_int(count),
        ctypes.c_int(hermi))
    if err != 0:
        raise RuntimeError('failed in unpack_tril kernel')
    if ndim == 1:
        out = out[0]
    return out

def unpack_sparse(cderi_sparse, row, col, p0, p1, nao, out=None, stream=None):
    if stream is None:
        stream = cupy.cuda.get_current_stream()
    if out is None:
        out = cupy.zeros([nao,nao,p1-p0])
    nij = len(row)
    naux = cderi_sparse.shape[1]
    nao = out.shape[1]
    err = libcupy_helper.unpack_sparse(
        ctypes.cast(stream.ptr, ctypes.c_void_p),
        ctypes.cast(cderi_sparse.data.ptr, ctypes.c_void_p),
        ctypes.cast(row.data.ptr, ctypes.c_void_p),
        ctypes.cast(col.data.ptr, ctypes.c_void_p),
        ctypes.cast(out.data.ptr, ctypes.c_void_p),
        ctypes.c_int(nao),
        ctypes.c_int(nij),
        ctypes.c_int(naux),
        ctypes.c_int(p0),
        ctypes.c_int(p1)
    )
    if err != 0:
        raise RuntimeError('failed in unpack_sparse')
    return out

def add_sparse(a, b, indices):
    '''
    a[:,...,:np.ix_(indices, indices)] += b
    '''
    assert a.device == b.device
    assert a.flags.c_contiguous
    assert b.flags.c_contiguous
    if len(indices) == 0: return a
    indices = cupy.asarray(indices, dtype=np.int32)
    n = a.shape[-1]
    m = b.shape[-1]
    if a.ndim > 2:
        count = np.prod(a.shape[:-2])
    elif a.ndim == 2:
        count = 1
    else:
        raise RuntimeError('add_sparse only supports 2d or 3d tensor')

    stream = cupy.cuda.get_current_stream()
    err = libcupy_helper.add_sparse(
        ctypes.cast(stream.ptr, ctypes.c_void_p),
        ctypes.cast(a.data.ptr, ctypes.c_void_p),
        ctypes.cast(b.data.ptr, ctypes.c_void_p),
        ctypes.cast(indices.data.ptr, ctypes.c_void_p),
        ctypes.c_int(n),
        ctypes.c_int(m),
        ctypes.c_int(count)
    )
    if err != 0:
        raise RuntimeError('failed in sparse_add2d')
    return a

def dist_matrix(x, y, out=None):
    '''np.linalg.norm(x[:,None,:] - y[None,:,:], axis=2)'''
    x = cupy.asarray(x, dtype=np.float64)
    y = cupy.asarray(y, dtype=np.float64)
    assert x.flags.c_contiguous
    assert y.flags.c_contiguous

    m = x.shape[0]
    n = y.shape[0]
    if out is None:
        out = cupy.empty([m,n])

    stream = cupy.cuda.get_current_stream()
    err = libcupy_helper.dist_matrix(
        ctypes.cast(stream.ptr, ctypes.c_void_p),
        ctypes.cast(out.data.ptr, ctypes.c_void_p),
        ctypes.cast(x.data.ptr, ctypes.c_void_p),
        ctypes.cast(y.data.ptr, ctypes.c_void_p),
        ctypes.c_int(m),
        ctypes.c_int(n)
    )
    if err != 0:
        raise RuntimeError('failed in calculating distance matrix')
    return out

@multi_gpu.lru_cache(1)
def _initialize_c2s_data():
    from gpu4pyscf.gto import mole
    c2s_l = [mole.cart2sph_by_l(l) for l in range(LMAX_ON_GPU)]
    c2s_data = cupy.concatenate([x.ravel() for x in c2s_l])
    c2s_offset = np.cumsum([0] + [x.shape[0]*x.shape[1] for x in c2s_l])
    return c2s_l, c2s_data, c2s_offset

def block_c2s_diag(angular, counts):
    '''
    Diagonal blocked cartesian to spherical transformation
    Args:
        angular (list): angular momentum type, e.g. [0,1,2,3]
        counts (list): count of each angular momentum
    '''
    c2s_l, c2s_data, c2s_offset = _initialize_c2s_data()

    nshells = np.sum(counts)
    rows = [np.array([0], dtype='int32')]
    cols = [np.array([0], dtype='int32')]
    offsets = []
    for l, count in zip(angular, counts):
        r, c = c2s_l[l].shape
        rows.append(rows[-1][-1] + np.arange(1,count+1, dtype='int32') * r)
        cols.append(cols[-1][-1] + np.arange(1,count+1, dtype='int32') * c)
        offsets += [c2s_offset[l]] * count
    rows = cupy.hstack(rows)
    cols = cupy.hstack(cols)

    ncart, nsph = int(rows[-1]), int(cols[-1])
    cart2sph = cupy.zeros([ncart, nsph])
    offsets = cupy.asarray(offsets, dtype='int32')

    stream = cupy.cuda.get_current_stream()
    err = libcupy_helper.block_diag(
        ctypes.cast(stream.ptr, ctypes.c_void_p),
        ctypes.cast(cart2sph.data.ptr, ctypes.c_void_p),
        ctypes.c_int(ncart),
        ctypes.c_int(nsph),
        ctypes.cast(c2s_data.data.ptr, ctypes.c_void_p),
        ctypes.c_int(nshells),
        ctypes.cast(offsets.data.ptr, ctypes.c_void_p),
        ctypes.cast(rows.data.ptr, ctypes.c_void_p),
        ctypes.cast(cols.data.ptr, ctypes.c_void_p),
    )
    if err != 0:
        raise RuntimeError('failed in block_diag kernel')
    return cart2sph

def block_diag(blocks, out=None):
    '''
    each block size is up to 16x16
    '''
    rows = np.cumsum(np.asarray([0] + [x.shape[0] for x in blocks]))
    cols = np.cumsum(np.asarray([0] + [x.shape[1] for x in blocks]))
    offsets = np.cumsum(np.asarray([0] + [x.shape[0]*x.shape[1] for x in blocks]))

    m, n = rows[-1], cols[-1]
    if out is None: out = cupy.zeros([m, n])
    rows = cupy.asarray(rows, dtype='int32')
    cols = cupy.asarray(cols, dtype='int32')
    offsets = cupy.asarray(offsets, dtype='int32')
    data = cupy.concatenate([x.ravel() for x in blocks])
    stream = cupy.cuda.get_current_stream()
    err = libcupy_helper.block_diag(
        ctypes.cast(stream.ptr, ctypes.c_void_p),
        ctypes.cast(out.data.ptr, ctypes.c_void_p),
        ctypes.c_int(m),
        ctypes.c_int(n),
        ctypes.cast(data.data.ptr, ctypes.c_void_p),
        ctypes.c_int(len(blocks)),
        ctypes.cast(offsets.data.ptr, ctypes.c_void_p),
        ctypes.cast(rows.data.ptr, ctypes.c_void_p),
        ctypes.cast(cols.data.ptr, ctypes.c_void_p),
    )
    if err != 0:
        raise RuntimeError('failed in block_diag kernel')
    return out

def take_last2d(a, indices, out=None):
    '''
    Reorder the last 2 dimensions as a[..., indices[:,None], indices]
    '''
    assert a.flags.c_contiguous
    assert a.shape[-1] == a.shape[-2]
    nao = a.shape[-1]
    nidx = len(indices)
    if a.ndim == 2:
        count = 1
    else:
        count = np.prod(a.shape[:-2])
    if out is None:
        out = cupy.zeros((count, nidx, nidx))
    else:
        assert out.size == count*nidx*nidx
    indices_int32 = cupy.asarray(indices, dtype='int32')
    stream = cupy.cuda.get_current_stream()
    err = libcupy_helper.take_last2d(
        ctypes.cast(stream.ptr, ctypes.c_void_p),
        ctypes.cast(out.data.ptr, ctypes.c_void_p),
        ctypes.cast(a.data.ptr, ctypes.c_void_p),
        ctypes.cast(indices_int32.data.ptr, ctypes.c_void_p),
        ctypes.c_int(count),
        ctypes.c_int(nidx),
        ctypes.c_int(nao)
    )
    if err != 0:
        raise RuntimeError('failed in take_last2d kernel')
    if a.ndim == 2:
        out = out.reshape(nidx,nidx)
    return out

def takebak(out, a, indices, axis=-1):
    '''(experimental)
    Take elements from a NumPy array along an axis and write to CuPy array.
    out[..., indices] = a
    '''
    assert axis == -1
    assert isinstance(a, np.ndarray)
    assert isinstance(out, cupy.ndarray)
    assert out.ndim == a.ndim
    assert a.shape[-1] == len(indices)
    if a.ndim == 1:
        count = 1
    else:
        assert out.shape[:-1] == a.shape[:-1]
        count = np.prod(a.shape[:-1])
    n_a = a.shape[-1]
    n_o = out.shape[-1]
    indices_int32 = cupy.asarray(indices, dtype=cupy.int32)
    stream = cupy.cuda.get_current_stream()
    err = libcupy_helper.takebak(
        ctypes.c_void_p(stream.ptr),
        ctypes.c_void_p(out.data.ptr), a.ctypes,
        ctypes.c_void_p(indices_int32.data.ptr),
        ctypes.c_int(count), ctypes.c_int(n_o), ctypes.c_int(n_a)
    )
    if err != 0: # Not the mapped host memory
        out[...,indices] = cupy.asarray(a)
    return out

def transpose_sum(a, stream=None):
    '''
    perform a + a.transpose(0,2,1) inplace
    '''
    assert isinstance(a, cupy.ndarray)
    assert a.flags.c_contiguous
    assert a.ndim in (2, 3)
    ndim = a.ndim
    if ndim == 2:
        a = a[None]
    count, m, n = a.shape
    assert m == n
    out = a
    stream = cupy.cuda.get_current_stream()
    if a.dtype == np.float64:
        fn = libcupy_helper.transpose_dsum
    else:
        fn = libcupy_helper.transpose_zsum
    err = fn(ctypes.cast(stream.ptr, ctypes.c_void_p),
             ctypes.cast(a.data.ptr, ctypes.c_void_p),
             ctypes.c_int(n), ctypes.c_int(count))
    if err != 0:
        raise RuntimeError('failed in transpose_sum kernel')
    if ndim == 2:
        out = out[0]
    return out

def hermi_triu(mat, hermi=1, inplace=True, stream=None):
    '''
    Use the elements of the lower triangular part to fill the upper triangular part.
    See also pyscf.lib.hermi_triu
    '''
    assert hermi in (1, 2)
    assert mat.dtype == np.float64
    if inplace:
        assert mat.flags.c_contiguous
    else:
        mat = mat.copy('C')

    if mat.ndim == 2:
        n = mat.shape[0]
        counts = 1
    elif mat.ndim == 3:
        counts, n = mat.shape[:2]
    else:
        raise ValueError(f'dimension not supported {mat.ndim}')

    if stream is None:
        stream = cupy.cuda.get_current_stream()
    err = libcupy_helper.fill_triu(
        ctypes.cast(stream.ptr, ctypes.c_void_p),
        ctypes.cast(mat.data.ptr, ctypes.c_void_p),
        ctypes.c_int(n), ctypes.c_int(counts), ctypes.c_int(hermi))
    if err != 0:
        raise RuntimeError('hermi_triu kernel failed')
    return mat

def cart2sph_cutensor(t, axis=0, ang=1, out=None):
    '''
    transform 'axis' of a tensor from cartesian basis into spherical basis with cutensor
    '''
    from gpu4pyscf.gto import mole
    if(ang <= 1):
        if(out is not None): out[:] = t
        return t
    size = list(t.shape)
    c2s = mole.cart2sph_by_l(ang)
    if(not t.flags['C_CONTIGUOUS']): t = cupy.asarray(t, order='C')
    li_size = c2s.shape
    nli = size[axis] // li_size[0]
    i0 = max(1, np.prod(size[:axis]))
    i3 = max(1, np.prod(size[axis+1:]))
    out_shape = size[:axis] + [nli*li_size[1]] + size[axis+1:]

    t_cart = t.reshape([i0*nli, li_size[0], i3])
    if(out is not None):
        out = out.reshape([i0*nli, li_size[1], i3])
    t_sph = contract('min,ip->mpn', t_cart, c2s, out=out)
    return t_sph.reshape(out_shape)

def cart2sph(t, axis=0, ang=1, out=None, stream=None):
    '''
    transform 'axis' of a tensor from cartesian basis into spherical basis
    '''
    from gpu4pyscf.gto import mole
    if(ang <= 1):
        if(out is not None): out[:] = t
        return t
    size = list(t.shape)
    c2s = mole.cart2sph_by_l(ang)
    if(not t.flags['C_CONTIGUOUS']): t = cupy.asarray(t, order='C')
    li_size = c2s.shape
    nli = size[axis] // li_size[0]
    i0 = max(1, np.prod(size[:axis]))
    i3 = max(1, np.prod(size[axis+1:]))
    out_shape = size[:axis] + [nli*li_size[1]] + size[axis+1:]

    t_cart = t.reshape([i0*nli, li_size[0], i3])
    if(out is not None):
        out = out.reshape([i0*nli, li_size[1], i3])
    else:
        out = cupy.empty(out_shape)
    count = i0*nli*i3
    if stream is None:
        stream = cupy.cuda.get_current_stream()
    err = libcupy_helper.cart2sph(
        ctypes.cast(stream.ptr, ctypes.c_void_p),
        ctypes.cast(t_cart.data.ptr, ctypes.c_void_p),
        ctypes.cast(out.data.ptr, ctypes.c_void_p),
        ctypes.c_int(i3),
        ctypes.c_int(count),
        ctypes.c_int(ang)
    )
    if err != 0:
        raise RuntimeError('failed in cart2sph kernel')
    return out.reshape(out_shape)

# a copy with modification from
# https://github.com/pyscf/pyscf/blob/9219058ac0a1bcdd8058166cad0fb9127b82e9bf/pyscf/lib/linalg_helper.py#L1536
def krylov(aop, b, x0=None, tol=1e-10, max_cycle=30, dot=cupy.dot,
           lindep=DSOLVE_LINDEP, callback=None, hermi=False,
           verbose=logger.WARN):
    r'''Krylov subspace method to solve  (1+a) x = b.  Ref:
    J. A. Pople et al, Int. J.  Quantum. Chem.  Symp. 13, 225 (1979).
    Args:
        aop : function(x) => array_like_x
            aop(x) to mimic the matrix vector multiplication :math:`\sum_{j}a_{ij} x_j`.
            The argument is a 1D array.  The returned value is a 1D array.
        b : a vector or a list of vectors
    Kwargs:
        x0 : 1D array
            Initial guess
        tol : float
            Tolerance to terminate the operation aop(x).
        max_cycle : int
            max number of iterations.
        lindep : float
            Linear dependency threshold.  The function is terminated when the
            smallest eigenvalue of the metric of the trial vectors is lower
            than this threshold.
        dot : function(x, y) => scalar
            Inner product
        callback : function(envs_dict) => None
            callback function takes one dict as the argument which is
            generated by the builtin function :func:`locals`, so that the
            callback function can access all local variables in the current
            environment.
    Returns:
        x : ndarray like b
    '''
    if isinstance(aop, cupy.ndarray) and aop.ndim == 2:
        return cupy.linalg.solve(aop+cupy.eye(aop.shape[0]), b)

    if isinstance(verbose, logger.Logger):
        log = verbose
    else:
        log = logger.Logger(sys.stdout, verbose)

    if not (isinstance(b, cupy.ndarray) and b.ndim == 1):
        b = cupy.asarray(b)

    if x0 is None:
        x1 = b
    else:
        b = b - (x0 + aop(x0))
        x1 = b
    if x1.ndim == 1:
        x1 = x1.reshape(1, x1.size)
    nroots, ndim = x1.shape
    x1, rmat = _stable_qr(x1, cupy.dot, lindep=lindep)
    if len(x1) == 0:
        return cupy.zeros_like(b)

    x1 *= rmat.diagonal()[:,None]

    innerprod = [rmat[i,i].real ** 2 for i in range(x1.shape[0])]
    max_innerprod = max(innerprod)

    if max_innerprod < lindep or max_innerprod < tol**2:
        if x0 is None:
            return cupy.zeros_like(b)
        else:
            return x0

    xs = []
    ax = []

    max_cycle = min(max_cycle, ndim)
    for cycle in range(max_cycle):
        axt = aop(x1)
        if axt.ndim == 1:
            axt = axt.reshape(1,ndim)
        xs.extend(x1)
        ax.extend(axt)
        if callable(callback):
            callback(cycle, xs, ax)
        x1 = axt.copy()
        for i in range(len(xs)):
            xsi = cupy.asarray(xs[i])
            w = cupy.dot(x1, xsi.conj()) / innerprod[i]
            x1 -= xsi * cupy.expand_dims(w,-1)
        axt = xsi = None
        x1, rmat = _stable_qr(x1, cupy.dot, lindep=lindep)
        x1 *= rmat.diagonal()[:,None]
        innerprod1 = rmat.diagonal().real ** 2
        max_innerprod = max(innerprod1, default=0.)

        log.info(f'krylov cycle {cycle}, r = {max_innerprod**.5:.3e}, {x1.shape[0]} equations')
        if max_innerprod < lindep or max_innerprod < tol**2:
            break
        mask = (innerprod1 > lindep) & (innerprod1 > tol**2)
        x1 = x1[mask]
        innerprod.extend(innerprod1[mask])
        if max_innerprod > 1e10:
            raise RuntimeError('Krylov subspace iterations diverge')

    else:
        raise RuntimeError('Krylov solver failed to converge')

    log.info(f'krylov space size {len(xs)}')
    xs = cupy.asarray(xs)
    ax = cupy.asarray(ax)
    nd = xs.shape[0]

    h = cupy.dot(xs, ax.T)

    # Add the contribution of I in (1+a)
    h += cupy.diag(cupy.asarray(innerprod[:nd]))
    g = cupy.zeros((nd,nroots), dtype=x1.dtype)

    if b.ndim == 1:
        g[0] = innerprod[0]
    else:
        # Restore the first nroots vectors, which are array b or b-(1+a)x0
        for i in range(min(nd, nroots)):
            xsi = cupy.asarray(xs[i])
            g[i] = cupy.dot(xsi.conj(), b.T)

    c = cupy.linalg.solve(h, g)
    x = _gen_x0(c, cupy.asarray(xs))
    if b.ndim == 1:
        x = x[0]

    if x0 is not None:
        x += x0
    return x

def _qr(xs, dot, lindep=1e-14):
    '''QR decomposition for a list of vectors (for linearly independent vectors only).
    xs = (r.T).dot(qs)
    '''
    nvec = len(xs)
    dtype = xs[0].dtype
    qs = cupy.empty((nvec,xs[0].size), dtype=dtype)
    rmat = cupy.eye(nvec, order='F', dtype=dtype)

    nv = 0
    for i in range(nvec):
        xi = cupy.array(xs[i], copy=True)
        prod = dot(qs[:nv].conj(), xi)
        xi -= cupy.dot(qs[:nv].T, prod)

        innerprod = dot(xi.conj(), xi).real
        norm = innerprod**0.5
        if innerprod > lindep:
            rmat[:,nv] -= cupy.dot(rmat[:,:nv], prod)
            qs[nv] = xi/norm
            rmat[:nv+1,nv] /= norm
            nv += 1
    return qs[:nv], cupy.linalg.inv(rmat[:nv,:nv])

def _stable_qr(xs, dot, lindep=1e-14):
    '''QR decomposition for a list of vectors (for linearly independent vectors only).
    using the modified Gram-Schmidt process
    '''
    nvec = len(xs)
    dtype = xs[0].dtype
    Q = cupy.empty((nvec,xs[0].size), dtype=dtype)
    R = cupy.zeros((nvec,nvec), dtype=dtype)
    V = xs.copy()
    nv = 0
    for i in range(nvec):
        norm = cupy.linalg.norm(V[i])
        if norm**2 > lindep:
            R[nv,nv] = norm
            Q[nv] = V[i] / norm
            R[nv, i+1:] = dot(Q[nv], V[i+1:].T)
            V[i+1:] -= cupy.outer(R[nv, i+1:], Q[nv])
            nv += 1
    return Q[:nv], R[:nv,:nv]

def _gen_x0(v, xs):
    ndim = v.ndim
    if ndim == 1:
        v = v[:,None]
    space, nroots = v.shape
    x0 = cupy.einsum('c,x->cx', v[space-1], cupy.asarray(xs[space-1]))
    for i in reversed(range(space-1)):
        xsi = cupy.asarray(xs[i])
        x0 += cupy.expand_dims(v[i],-1) * xsi
    if ndim == 1:
        x0 = x0[0]
    return x0

def empty_mapped(shape, dtype=float, order='C'):
    '''(experimental)
    Returns a new, uninitialized NumPy array with the given shape and dtype.

    This is a convenience function which is just :func:`numpy.empty`,
    except that the underlying buffer is a pinned and mapped memory.
    This array can be used as the buffer of zero-copy memory.
    '''
    nbytes = np.prod(shape) * np.dtype(dtype).itemsize
    mem = cupy.cuda.PinnedMemoryPointer(
        cupy.cuda.PinnedMemory(nbytes, cupy.cuda.runtime.hostAllocMapped), 0)
    out = np.ndarray(shape, dtype=dtype, buffer=mem, order=order)
    return out

def ndarray(shape, dtype=np.float64, buffer=None):
    '''
    Construct CuPy ndarray object using the NumPy ndarray API
    '''
    if buffer is None:
        return cupy.empty(shape, dtype)
    else:
        out = cupy.ndarray(shape, dtype, memptr=buffer.data)
        assert buffer.nbytes >= out.nbytes
        return out

def pinv(a, lindep=1e-10):
    '''psudo-inverse with eigh, to be consistent with pyscf
    '''
    a = cupy.asarray(a)
    w, v = eigh(a)
    mask = w > lindep
    v1 = v[:,mask]
    j2c = cupy.dot(v1/w[mask], v1.conj().T)
    return j2c

def cond(a, sympos=False, verbose=logger.WARN):
    """
    Calculate the condition number of a matrix.

    Parameters:
    a (cupy.ndarray): The input matrix.
    sympos : Whether the input matrix is symmetric and positive definite.

    Returns:
    float: The condition number of the matrix.
    """
    if isinstance(verbose, logger.Logger):
        log = verbose
    else:
        log = logger.Logger(sys.stdout, verbose)

    if a.shape[0] > cusolver.MAX_EIGH_DIM:
        if not SCIPY_EIGH_FOR_LARGE_ARRAYS:
            raise RuntimeError(
                f'Array size exceeds the maximum size {cusolver.MAX_EIGH_DIM}.')
        a = a.get()
        if sympos:
            s = scipy.linalg.eigvalsh(a)
            if s[0] > 0:
                return s[-1] / s[0]
            else:
                log.warn(f'In condition number calculation, matrix is assumed to be positive definite, but it is not (minimal eigenvalue = {s[0]:e})')
        _, s, _ = scipy.linalg.svd(a)
        cond_number = s[0] / s[-1]
        return cond_number

    else:
        if sympos:
            s = cupy.linalg.eigvalsh(a)
            if s[0] > 0:
                return s[-1] / s[0]
            else:
                log.warn(f'In condition number calculation, matrix is assumed to be positive definite, but it is not (minimal eigenvalue = {s[0]:e})')
        _, s, _ = cupy.linalg.svd(a)
        cond_number = s[0] / s[-1]
        return cond_number

def grouped_dot(As, Bs, Cs=None):
    '''
    todo: layout of cutlass kernel
    As: cupy 2D array list.
    Bs: cupy 2D array list.
    Cs: cupy 2D array list.
    einsum('ik,jk->ij', A, B, C) C=A@B.T
    '''
    assert len(As) > 0
    assert len(As) == len(Bs)
    assert As[0].flags.c_contiguous
    assert Bs[0].flags.c_contiguous
    groups = len(As)
    Ms, Ns, Ks = [], [], []
    for a, b in zip(As, Bs):
        Ms.append(a.shape[0])
        Ns.append(b.shape[0])
        Ks.append(a.shape[1])

    if Cs is None:
        Cs = []
        for i in range(groups):
            Cs.append(cupy.empty((Ms[i], Ns[i])))

    As_ptr, Bs_ptr, Cs_ptr = [], [], []
    for a, b, c in zip(As, Bs, Cs):
        As_ptr.append(a.data.ptr)
        Bs_ptr.append(b.data.ptr)
        Cs_ptr.append(c.data.ptr)

    As_ptr = np.array(As_ptr)
    Bs_ptr = np.array(Bs_ptr)
    Cs_ptr = np.array(Cs_ptr)

    Ms = np.array(Ms)
    Ns = np.array(Ns)
    Ks = np.array(Ks)
    total_size = 68 * groups
    '''
    68 is the result of
    sizeof(cutlass::gemm::GemmCoord) +
    sizeof(typename DeviceKernel::ElementA*) +
    sizeof(typename DeviceKernel::ElementB*) +
    sizeof(typename DeviceKernel::ElementC*) +
    sizeof(typename DeviceKernel::ElementC*) +
    sizeof(int64_t) + sizeof(int64_t) + sizeof(int64_t)
    '''
    padding = 8 - (total_size % 8)
    total_size += padding
    cutlass_space = cupy.empty(total_size, dtype=cupy.uint8)

    stream = cupy.cuda.get_current_stream()
    err = libcupy_helper.grouped_dot(
        ctypes.cast(stream.ptr, ctypes.c_void_p),
        ctypes.cast(Cs_ptr.ctypes.data, ctypes.c_void_p),
        ctypes.cast(As_ptr.ctypes.data, ctypes.c_void_p),
        ctypes.cast(Bs_ptr.ctypes.data, ctypes.c_void_p),
        ctypes.cast(Ms.ctypes.data, ctypes.c_void_p),
        ctypes.cast(Ns.ctypes.data, ctypes.c_void_p),
        ctypes.cast(Ks.ctypes.data, ctypes.c_void_p),
        ctypes.cast(cutlass_space.data.ptr, ctypes.c_void_p),
        ctypes.c_int(groups)
    )
    if err != 0:
        raise RuntimeError('failed in grouped_gemm kernel')
    return Cs

def grouped_gemm(As, Bs, Cs=None):
    '''
    As: cupy 2D array list.
    Bs: cupy 2D array list.
    Cs: cupy 2D array list.
    assuming (X, 64).T @ (X, Y)
    einsum('ki,kj->ij', A, B, C) C=A.T@B
    Compare with grouped_dot, this function handles the case M < 128
    '''
    assert len(As) > 0
    assert len(As) == len(Bs)
    assert As[0].flags.c_contiguous
    assert Bs[0].flags.c_contiguous
    groups = len(As)
    Ms, Ns, Ks = [], [], []
    for a, b in zip(As, Bs):
        Ms.append(a.shape[1])
        Ns.append(b.shape[1])
        Ks.append(a.shape[0])

    if Cs is None:
        Cs = []
        for i in range(groups):
            Cs.append(cupy.empty((Ms[i], Ns[i])))

    As_ptr, Bs_ptr, Cs_ptr = [], [], []
    for a, b, c in zip(As, Bs, Cs):
        As_ptr.append(a.data.ptr)
        Bs_ptr.append(b.data.ptr)
        Cs_ptr.append(c.data.ptr)
    As_ptr = np.array(As_ptr)
    Bs_ptr = np.array(Bs_ptr)
    Cs_ptr = np.array(Cs_ptr)

    Ms = np.array(Ms)
    Ns = np.array(Ns)
    Ks = np.array(Ks)

    stream = cupy.cuda.get_current_stream()
    err = libcupy_helper.grouped_gemm(
        ctypes.cast(stream.ptr, ctypes.c_void_p),
        ctypes.cast(Cs_ptr.ctypes.data, ctypes.c_void_p),
        ctypes.cast(As_ptr.ctypes.data, ctypes.c_void_p),
        ctypes.cast(Bs_ptr.ctypes.data, ctypes.c_void_p),
        ctypes.cast(Ms.ctypes.data, ctypes.c_void_p),
        ctypes.cast(Ns.ctypes.data, ctypes.c_void_p),
        ctypes.cast(Ks.ctypes.data, ctypes.c_void_p),
        ctypes.c_int(groups)
    )
    if err != 0:
        raise RuntimeError('failed in grouped_gemm kernel')
    return Cs

def condense(opname, a, loc_x, loc_y=None):
    '''Aggregate the last two dimensions of an array using the specified operation.

    .. code-block:: python

        for i,i0 in enumerate(loc_x[:-1]):
            i1 = loc_x[i+1]
            for j,j0 in enumerate(loc_y[:-1]):
                j1 = loc_y[j+1]
                out[i,j] = op(a[..., i0:i1, j0:j1])
    '''
    assert opname in ('sum', 'max', 'min', 'abssum', 'absmax', 'norm')
    assert a.dtype == np.float64
    assert a.ndim >= 2
    if loc_y is None:
        loc_y = loc_x
    do_transpose = False
    if a.ndim == 2:
        if a.flags.f_contiguous:
            a = a.T
            loc_x, loc_y = loc_y, loc_x
            do_transpose = True
        a = a[None]
    else:
        nx, ny = a.shape[-2:]
        a = a.reshape(-1, nx, ny)
    a = cupy.asarray(a, order='C')
    loc_x = cupy.asarray(loc_x, cupy.int32)
    loc_y = cupy.asarray(loc_y, cupy.int32)
    nloc_x = loc_x.size - 1
    nloc_y = loc_y.size - 1
    counts, nx, ny = a.shape
    assert loc_x[-1] == nx
    assert loc_y[-1] == ny

    #if opname == 'absmax':
    #    out = cupy.zeros((nloc_x, nloc_y))
    #    err = libcupy_helper.dabsmax_condense(
    #        ctypes.cast(out.ctypes.data, ctypes.c_void_p),
    #        ctypes.cast(a.ctypes.data, ctypes.c_void_p),
    #        ctypes.cast(loc_x.ctypes.data, ctypes.c_void_p),
    #        ctypes.cast(loc_y.ctypes.data, ctypes.c_void_p),
    #        ctypes.c_int(nloc_x), ctypes.c_int(nloc_y), ctypes.c_int(counts))
    #    if err != 0:
    #        raise RuntimeError('failed in dabsmax_condense kernel')
    #    if do_transpose:
    #        out = out.T
    #    return out

    fn_name = f'd{opname}_condense'
    if fn_name not in _kernel_registery:
        if opname == 'sum':
            init_code = '0'
            code = 'val += a[ip*nj+jp];'
            result_code = 'val'
        elif opname == 'max':
            init_code = '0'
            code = 'double tmp = a[ip*nj+jp]; val = (val > tmp) ? val : tmp;'
            result_code = 'val'
        elif opname == 'min':
            init_code = '0'
            code = 'double tmp = a[ip*nj+jp]; val = (val < tmp) ? val : tmp;'
            result_code = 'val'
        elif opname == 'abssum':
            init_code = '0'
            code = 'val += fabs(a[ip*nj+jp]);'
            result_code = 'val'
        elif opname == 'absmax':
            init_code = '0'
            code = 'double tmp = fabs(a[ip*nj+jp]); val = (val > tmp) ? val : tmp;'
            result_code = 'val'
        elif opname == 'norm':
            init_code = '0'
            code = 'double tmp = a[ip*nj+jp]; val += tmp * tmp;'
            result_code = 'fsqrt(val)'

        kernel_code = (f'''\
extern "C" __global__
void {fn_name}(double *out, double *a, int *loc_x, int *loc_y,
               long long nloc_x, long long nloc_y, long long counts)'''
'''
{
    int j = blockIdx.x * blockDim.x + threadIdx.x;
    int i = blockIdx.y * blockDim.y + threadIdx.y;
    if (i >= nloc_x || j >= nloc_y) {
        return;
    }
    size_t ni = loc_x[nloc_x];
    size_t nj = loc_y[nloc_y];
    size_t Nloc_y = nloc_y;
    int i0 = loc_x[i];
    int i1 = loc_x[i+1];
    int j0 = loc_y[j];
    int j1 = loc_y[j+1];
    double val = ''' + init_code + ''';
    for (int n = 0; n < counts; ++n) {
        for (int ip = i0; ip < i1; ++ip) {
        for (int jp = j0; jp < j1; ++jp) {
            ''' + code + '''
        } }
        a += ni * nj;
    }
    out[i*Nloc_y+j] = ''' + result_code + ''';
}
''')
        _kernel_registery[fn_name] = cupy.RawKernel(kernel_code, fn_name)

    kernel = _kernel_registery[fn_name]
    out = cupy.zeros((nloc_x, nloc_y))
    blocks = ((nloc_y+15)//16, (nloc_x+15)//16)
    threads = (16, 16)
    kernel(blocks, threads, (out, a, loc_x, loc_y, nloc_x, nloc_y, counts))
    cupy.cuda.Stream.null.synchronize()
    if do_transpose:
        out = out.T
    return out

def sandwich_dot(a, c, out=None):
    '''Performs c.T.dot(a).dot(c)'''
    a = cupy.asarray(a)
    c = cupy.asarray(c)
    a_ndim = a.ndim
    if a_ndim == 2:
        a = a[None]
    counts = a.shape[0]
    m = c.shape[1]
    dtype = np.result_type(a, c)
    out = cupy.empty((counts, m, m), dtype=dtype)
    tmp = None
    for i in range(counts):
        tmp = cupy.dot(c.conj().T, a[i], out=tmp)
        cupy.dot(tmp, c, out=out[i])
    if a_ndim == 2:
        out = out[0]
    return out

def set_conditional_mempool_malloc(n_bytes_threshold=100000000):
    '''
    Customize CuPy memory allocator.

    For large memory allocations (>100MB by default), the custom allocator bypasses
    the CuPy memory pool, directly calling the CUDA malloc API. The large memory
    chunks will be released back to the system when the associated object is
    destroyed. Only small memory blocks are allocated from the CuPy memory pool.

    Execute the following command to restore the default CuPy malloc
        cupy.cuda.set_allocator(cupy.get_default_memory_pool().malloc)
    '''
    cuda_malloc = cupy.cuda.memory._malloc
    default_mempool_malloc = cupy.get_default_memory_pool().malloc
    def malloc(size):
        if size >= n_bytes_threshold:
            return cuda_malloc(size)
        return default_mempool_malloc(size)
    cupy.cuda.set_allocator(malloc)

def batched_vec3_norm2(batched_vec3):
    assert type(batched_vec3) is cupy.ndarray
    assert batched_vec3.dtype == cupy.float64
    assert batched_vec3.ndim == 2
    assert batched_vec3.shape[1] == 3
    assert batched_vec3.flags.c_contiguous

    fn_name = "vec3_norm2_kernel"
    if fn_name not in _kernel_registery:
        kernel_code = r'''
            extern "C" __global__
            void vec3_norm2_kernel(const double* __restrict__ vec3, double* __restrict__ norm2, const int n) {
                const int i = blockDim.x * blockIdx.x + threadIdx.x;
                if (i >= n) return;
                const double x = vec3[i * 3 + 0];
                const double y = vec3[i * 3 + 1];
                const double z = vec3[i * 3 + 2];
                norm2[i] = x*x + y*y + z*z;
            }
        '''
        _kernel_registery[fn_name] = cupy.RawKernel(kernel_code, fn_name)
    kernel = _kernel_registery[fn_name]

    n = batched_vec3.shape[0]
    assert n < np.iinfo(np.int32).max
    batched_norm2 = cupy.zeros(n, dtype = cupy.float64)
    kernel(((n + 1024 - 1) // 1024,), (1024,), (batched_vec3, batched_norm2, cupy.int32(n)))

    return batched_norm2

cholesky = cusolver.cholesky

def eigh(a, b=None, overwrite=False):
    '''
    Solve a standard or generalized eigenvalue problem for a complex
    Hermitian or real symmetric matrix.

    Note: both a and b matrices are overwritten when overwrite is specified.
    '''
    if a.shape[0] > cusolver.MAX_EIGH_DIM:
        if not SCIPY_EIGH_FOR_LARGE_ARRAYS:
            raise RuntimeError(
                f'Array size exceeds the maximum size {cusolver.MAX_EIGH_DIM}.')
        a = a.get()
        if b is not None:
            b = b.get()
        e, c = scipy.linalg.eigh(a, b, overwrite_a=True)
        e = asarray(e)
        c = asarray(c)
        return e, c

    if b is not None:
        return cusolver.eigh(a, b, overwrite)

    return cupy.linalg.eigh(a)<|MERGE_RESOLUTION|>--- conflicted
+++ resolved
@@ -37,17 +37,6 @@
 
 _kernel_registery = {}
 
-<<<<<<< HEAD
-@functools.lru_cache
-def load_library(libname):
-    try:
-        _loaderpath = os.path.dirname(__file__)
-        return np.ctypeslib.load_library(libname, _loaderpath)
-    except OSError:
-        raise
-
-=======
->>>>>>> cfdcad71
 libcupy_helper = load_library('libcupy_helper')
 
 pinned_memory_pool = cupy.cuda.PinnedMemoryPool()
