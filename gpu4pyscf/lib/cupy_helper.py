--- conflicted
+++ resolved
@@ -106,36 +106,7 @@
 def reduce_to_device(array_list, inplace=False):
     ''' Reduce a list of ndarray in different devices to device 0
     '''
-<<<<<<< HEAD
     return multi_gpu.array_reduce(array_list, inplace)
-=======
-    assert len(array_list) == num_devices
-    if num_devices == 1:
-        return array_list[0]
-
-    out_shape = array_list[0].shape
-    for s in _streams:
-        s.synchronize()
-
-    if inplace:
-        result = array_list[0]
-    else:
-        result = array_list[0].copy()
-
-    # Transfer data chunk by chunk, reduce memory footprint,
-    result = result.reshape(-1)
-    for device_id, matrix in enumerate(array_list):
-        if device_id == 0:
-            continue
-
-        assert matrix.device.id == device_id
-        matrix = matrix.reshape(-1)
-        blksize = 1024*1024*1024 // matrix.itemsize # 1GB
-        for p0, p1 in lib.prange(0,len(matrix), blksize):
-            result[p0:p1] += copy_array(matrix[p0:p1])
-            #result[p0:p1] += cupy.asarray(matrix[p0:p1])
-    return result.reshape(out_shape)
->>>>>>> 1c9489d6
 
 def device2host_2d(a_cpu, a_gpu, stream=None):
     if stream is None:
