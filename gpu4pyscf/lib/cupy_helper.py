# gpu4pyscf is a plugin to use Nvidia GPU in PySCF package
#
# Copyright (C) 2022 Qiming Sun
#
# This program is free software: you can redistribute it and/or modify
# it under the terms of the GNU General Public License as published by
# the Free Software Foundation, either version 3 of the License, or
# (at your option) any later version.
#
# This program is distributed in the hope that it will be useful,
# but WITHOUT ANY WARRANTY; without even the implied warranty of
# MERCHANTABILITY or FITNESS FOR A PARTICULAR PURPOSE.  See the
# GNU General Public License for more details.
#
# You should have received a copy of the GNU General Public License
# along with this program.  If not, see <http://www.gnu.org/licenses/>.

import os
import sys
import functools
import ctypes
import numpy as np
import cupy
from pyscf import lib
from gpu4pyscf.lib import logger
from gpu4pyscf.gto import mole
from gpu4pyscf.lib.cutensor import contract
from gpu4pyscf.lib.cusolver import eigh, cholesky  #NOQA

LMAX_ON_GPU = 7
DSOLVE_LINDEP = 1e-15

c2s_l = mole.get_cart2sph(lmax=LMAX_ON_GPU)
c2s_data = cupy.concatenate([x.ravel() for x in c2s_l])
c2s_offset = np.cumsum([0] + [x.shape[0]*x.shape[1] for x in c2s_l])

def load_library(libname):
    try:
        _loaderpath = os.path.dirname(__file__)
        return np.ctypeslib.load_library(libname, _loaderpath)
    except OSError:
        raise

libcupy_helper = load_library('libcupy_helper')

pinned_memory_pool = cupy.cuda.PinnedMemoryPool()
cupy.cuda.set_pinned_memory_allocator(pinned_memory_pool.malloc)
def pin_memory(array):
    mem = cupy.cuda.alloc_pinned_memory(array.nbytes)
    ret = np.frombuffer(mem, array.dtype, array.size).reshape(array.shape)
    ret[...] = array
    return ret

def release_gpu_stack():
    cupy.cuda.runtime.deviceSetLimit(0x00, 128)

def print_mem_info():
    mempool = cupy.get_default_memory_pool()
    cupy.get_default_memory_pool().free_all_blocks()
    cupy.get_default_pinned_memory_pool().free_all_blocks()
    mem_avail = cupy.cuda.runtime.memGetInfo()[0]
    total_mem = mempool.total_bytes()
    used_mem = mempool.used_bytes()
    mem_limit = mempool.get_limit()
    #stack_size_per_thread = cupy.cuda.runtime.deviceGetLimit(0x00)
    #mem_stack = stack_size_per_thread
    GB = 1024 * 1024 * 1024
    print(f'mem_avail: {mem_avail/GB:.3f} GB, total_mem: {total_mem/GB:.3f} GB, used_mem: {used_mem/GB:.3f} GB,mem_limt: {mem_limit/GB:.3f} GB')

def get_avail_mem():
    mempool = cupy.get_default_memory_pool()
    used_mem = mempool.used_bytes()
    mem_limit = mempool.get_limit()
    if(mem_limit != 0):
        return mem_limit - used_mem
    else:
        total_mem = mempool.total_bytes()
        # get memGetInfo() is slow
        mem_avail = cupy.cuda.runtime.memGetInfo()[0]
        return mem_avail + total_mem - used_mem

def device2host_2d(a_cpu, a_gpu, stream=None):
    if stream is None:
        stream = cupy.cuda.get_current_stream()
    libcupy_helper.async_d2h_2d(
        ctypes.cast(stream.ptr, ctypes.c_void_p),
        a_cpu.ctypes.data_as(ctypes.c_void_p),
        ctypes.c_int(a_cpu.strides[0]),
        ctypes.cast(a_gpu.data.ptr, ctypes.c_void_p),
        ctypes.c_int(a_gpu.strides[0]),
        ctypes.c_int(a_gpu.shape[0]),
        ctypes.c_int(a_gpu.shape[1]))

# define cupy array with tags
class CPArrayWithTag(cupy.ndarray):
    pass

@functools.wraps(lib.tag_array)
def tag_array(a, **kwargs):
    '''
    a should be cupy/numpy array or tuple of cupy/numpy array

    attach attributes to cupy ndarray for cupy array
    attach attributes to numpy ndarray for numpy array
    '''
    if isinstance(a, cupy.ndarray) or isinstance(a[0], cupy.ndarray):
        t = cupy.asarray(a).view(CPArrayWithTag)
        if isinstance(a, CPArrayWithTag):
            t.__dict__.update(a.__dict__)
    else:
        t = np.asarray(a).view(lib.NPArrayWithTag)
        if isinstance(a, lib.NPArrayWithTag):
            t.__dict__.update(a.__dict__)
    t.__dict__.update(kwargs)
    return t

def to_cupy(a):
    '''Converts a numpy (and subclass) object to a cupy object'''
    if isinstance(a, lib.NPArrayWithTag):
        attrs = {k: to_cupy(v) for k, v in a.__dict__.items()}
        return tag_array(cupy.asarray(a), **attrs)
    if isinstance(a, np.ndarray):
        return cupy.asarray(a)
    return a

def return_cupy_array(fn):
    '''Ensure that arrays in returns are cupy objects'''
    @functools.wraps(fn)
    def filter_ret(*args, **kwargs):
        ret = fn(*args, **kwargs)
        if isinstance(ret, tuple):
            return tuple(to_cupy(x) for x in ret)
        return to_cupy(ret)
    return filter_ret

def unpack_tril(cderi_tril, cderi, stream=None):
    nao = cderi.shape[1]
    count = cderi_tril.shape[0]
    if stream is None:
        stream = cupy.cuda.get_current_stream()
    err = libcupy_helper.unpack_tril(
        ctypes.cast(stream.ptr, ctypes.c_void_p),
        ctypes.cast(cderi_tril.data.ptr, ctypes.c_void_p),
        ctypes.cast(cderi.data.ptr, ctypes.c_void_p),
        ctypes.c_int(nao),
        ctypes.c_int(count))
    if err != 0:
        raise RuntimeError('failed in unpack_tril kernel')
    return

def unpack_sparse(cderi_sparse, row, col, p0, p1, nao, out=None, stream=None):
    if stream is None:
        stream = cupy.cuda.get_current_stream()
    if out is None:
        out = cupy.zeros([nao,nao,p1-p0])
    nij = len(row)
    naux = cderi_sparse.shape[1]
    nao = out.shape[1]
    err = libcupy_helper.unpack_sparse(
        ctypes.cast(stream.ptr, ctypes.c_void_p),
        ctypes.cast(cderi_sparse.data.ptr, ctypes.c_void_p),
        ctypes.cast(row.data.ptr, ctypes.c_void_p),
        ctypes.cast(col.data.ptr, ctypes.c_void_p),
        ctypes.cast(out.data.ptr, ctypes.c_void_p),
        ctypes.c_int(nao),
        ctypes.c_int(nij),
        ctypes.c_int(naux),
        ctypes.c_int(p0),
        ctypes.c_int(p1)
    )
    if err != 0:
        raise RuntimeError('failed in unpack_sparse')
    return out

def add_sparse(a, b, indices):
    '''
    a[:,...,:np.ix_(indices, indices)] += b
    '''
    assert a.flags.c_contiguous
    assert b.flags.c_contiguous
    if len(indices) == 0: return a
    n = a.shape[-1]
    m = b.shape[-1]
    if a.ndim > 2:
        count = np.prod(a.shape[:-2])
    elif a.ndim == 2:
        count = 1
    else:
        raise RuntimeError('add_sparse only supports 2d or 3d tensor')
    stream = cupy.cuda.get_current_stream()
    err = libcupy_helper.add_sparse(
        ctypes.cast(stream.ptr, ctypes.c_void_p),
        ctypes.cast(a.data.ptr, ctypes.c_void_p),
        ctypes.cast(b.data.ptr, ctypes.c_void_p),
        ctypes.cast(indices.data.ptr, ctypes.c_void_p),
        ctypes.c_int(n),
        ctypes.c_int(m),
        ctypes.c_int(count)
    )
    if err != 0:
        raise RuntimeError('failed in sparse_add2d')
    return a

def dist_matrix(x, y, out=None):
    assert x.flags.c_contiguous
    assert y.flags.c_contiguous

    m = x.shape[0]
    n = y.shape[0]
    if out is None:
        out = cupy.empty([m,n])

    stream = cupy.cuda.get_current_stream()
    err = libcupy_helper.dist_matrix(
        ctypes.cast(stream.ptr, ctypes.c_void_p),
        ctypes.cast(out.data.ptr, ctypes.c_void_p),
        ctypes.cast(x.data.ptr, ctypes.c_void_p),
        ctypes.cast(y.data.ptr, ctypes.c_void_p),
        ctypes.c_int(m),
        ctypes.c_int(n)
    )
    if err != 0:
        raise RuntimeError('failed in calculating distance matrix')
    return out

def block_c2s_diag(ncart, nsph, angular, counts):
    '''
    constract a cartesian to spherical transformation of n shells
    '''

    nshells = np.sum(counts)
    cart2sph = cupy.zeros([ncart, nsph])

    rows = [np.array([0], dtype='int32')]
    cols = [np.array([0], dtype='int32')]
    offsets = []
    for l, count in zip(angular, counts):
        r, c = c2s_l[l].shape
        rows.append(rows[-1][-1] + np.arange(1,count+1, dtype='int32') * r)
        cols.append(cols[-1][-1] + np.arange(1,count+1, dtype='int32') * c)
<<<<<<< HEAD
        offsets += [c2s_offset[l]] * count    
=======
        offsets += [c2s_offset[l]] * count
>>>>>>> 4e389d10
    rows = cupy.hstack(rows)
    cols = cupy.hstack(cols)
    offsets = cupy.asarray(offsets, dtype='int32')

    stream = cupy.cuda.get_current_stream()
    err = libcupy_helper.block_diag(
        ctypes.cast(stream.ptr, ctypes.c_void_p),
        ctypes.cast(cart2sph.data.ptr, ctypes.c_void_p),
        ctypes.c_int(ncart),
        ctypes.c_int(nsph),
        ctypes.cast(c2s_data.data.ptr, ctypes.c_void_p),
        ctypes.c_int(nshells),
        ctypes.cast(offsets.data.ptr, ctypes.c_void_p),
        ctypes.cast(rows.data.ptr, ctypes.c_void_p),
        ctypes.cast(cols.data.ptr, ctypes.c_void_p),
    )
    if err != 0:
        raise RuntimeError('failed in block_diag kernel')
    return cart2sph

def block_diag(blocks, out=None):
    '''
    each block size is up to 16x16
    '''
    rows = np.cumsum(np.asarray([0] + [x.shape[0] for x in blocks]))
    cols = np.cumsum(np.asarray([0] + [x.shape[1] for x in blocks]))
    offsets = np.cumsum(np.asarray([0] + [x.shape[0]*x.shape[1] for x in blocks]))

    m, n = rows[-1], cols[-1]
    if out is None: out = cupy.zeros([m, n])
    rows = cupy.asarray(rows, dtype='int32')
    cols = cupy.asarray(cols, dtype='int32')
    offsets = cupy.asarray(offsets, dtype='int32')
    data = cupy.concatenate([x.ravel() for x in blocks])
    stream = cupy.cuda.get_current_stream()
    err = libcupy_helper.block_diag(
        ctypes.cast(stream.ptr, ctypes.c_void_p),
        ctypes.cast(out.data.ptr, ctypes.c_void_p),
        ctypes.c_int(m),
        ctypes.c_int(n),
        ctypes.cast(data.data.ptr, ctypes.c_void_p),
        ctypes.c_int(len(blocks)),
        ctypes.cast(offsets.data.ptr, ctypes.c_void_p),
        ctypes.cast(rows.data.ptr, ctypes.c_void_p),
        ctypes.cast(cols.data.ptr, ctypes.c_void_p),
    )
    if err != 0:
        raise RuntimeError('failed in block_diag kernel')
    return out

def take_last2d(a, indices, out=None):
    '''
    Reorder the last 2 dimensions as a[..., indices[:,None], indices]
    '''
    assert a.flags.c_contiguous
    assert a.shape[-1] == a.shape[-2]
    nao = a.shape[-1]
    assert len(indices) == nao
    if a.ndim == 2:
        count = 1
    else:
        count = np.prod(a.shape[:-2])
    if out is None:
        out = cupy.zeros_like(a)
    indices_int32 = cupy.asarray(indices, dtype='int32')
    stream = cupy.cuda.get_current_stream()
    err = libcupy_helper.take_last2d(
        ctypes.cast(stream.ptr, ctypes.c_void_p),
        ctypes.cast(out.data.ptr, ctypes.c_void_p),
        ctypes.cast(a.data.ptr, ctypes.c_void_p),
        ctypes.cast(indices_int32.data.ptr, ctypes.c_void_p),
        ctypes.c_int(count),
        ctypes.c_int(nao)
    )
    if err != 0:
        raise RuntimeError('failed in take_last2d kernel')
    return out

def takebak(out, a, indices, axis=-1):
    '''(experimental)
    Take elements from a NumPy array along an axis and write to CuPy array.
    out[..., indices] = a
    '''
    assert axis == -1
    assert isinstance(a, np.ndarray)
    assert isinstance(out, cupy.ndarray)
    assert out.ndim == a.ndim
    assert a.shape[-1] == len(indices)
    if a.ndim == 1:
        count = 1
    else:
        assert out.shape[:-1] == a.shape[:-1]
        count = np.prod(a.shape[:-1])
    n_a = a.shape[-1]
    n_o = out.shape[-1]
    indices_int32 = cupy.asarray(indices, dtype=cupy.int32)
    stream = cupy.cuda.get_current_stream()
    err = libcupy_helper.takebak(
        ctypes.c_void_p(stream.ptr),
        ctypes.c_void_p(out.data.ptr), a.ctypes,
        ctypes.c_void_p(indices_int32.data.ptr),
        ctypes.c_int(count), ctypes.c_int(n_o), ctypes.c_int(n_a)
    )
    if err != 0: # Not the mapped host memory
        out[...,indices] = cupy.asarray(a)
    return out

def transpose_sum(a, stream=None):
    '''
    return a + a.transpose(0,2,1)
    '''
    assert a.flags.c_contiguous
    n = a.shape[-1]
    if a.ndim == 2:
        a = a.reshape([-1,n,n])
    assert a.ndim == 3
    count = a.shape[0]
    stream = cupy.cuda.get_current_stream()
    err = libcupy_helper.transpose_sum(
        ctypes.cast(stream.ptr, ctypes.c_void_p),
        ctypes.cast(a.data.ptr, ctypes.c_void_p),
        ctypes.c_int(n),
        ctypes.c_int(count)
    )
    if err != 0:
        raise RuntimeError('failed in transpose_sum kernel')
    return a

# for i > j of 2d mat, mat[j,i] = mat[i,j]
def hermi_triu(mat, hermi=1, inplace=True):
    '''
    Use the elements of the lower triangular part to fill the upper triangular part.
    See also pyscf.lib.hermi_triu
    '''
    if not inplace:
        mat = mat.copy('C')
    assert mat.flags.c_contiguous

    if mat.ndim == 2:
        n = mat.shape[0]
        counts = 1
    elif mat.ndim == 3:
        counts, n = mat.shape[:2]
    else:
        raise ValueError(f'dimension not supported {mat.ndim}')

    err = libcupy_helper.CPdsymm_triu(
        ctypes.cast(mat.data.ptr, ctypes.c_void_p),
        ctypes.c_int(n), ctypes.c_int(counts))
    if err != 0:
        raise RuntimeError('failed in symm_triu kernel')

    return mat

def cart2sph(t, axis=0, ang=1, out=None):
    '''
    transform 'axis' of a tensor from cartesian basis into spherical basis
    '''
    if(ang <= 1):
        if(out is not None): out[:] = t
        return t
    size = list(t.shape)
    c2s = c2s_l[ang]
    if(not t.flags['C_CONTIGUOUS']): t = cupy.asarray(t, order='C')
    li_size = c2s.shape
    nli = size[axis] // li_size[0]
    i0 = max(1, np.prod(size[:axis]))
    i3 = max(1, np.prod(size[axis+1:]))
    out_shape = size[:axis] + [nli*li_size[1]] + size[axis+1:]

    t_cart = t.reshape([i0*nli, li_size[0], i3])
    if(out is not None):
        out = out.reshape([i0*nli, li_size[1], i3])
    t_sph = contract('min,ip->mpn', t_cart, c2s, out=out)
    return t_sph.reshape(out_shape)

# a copy with modification from
# https://github.com/pyscf/pyscf/blob/9219058ac0a1bcdd8058166cad0fb9127b82e9bf/pyscf/lib/linalg_helper.py#L1536
def krylov(aop, b, x0=None, tol=1e-10, max_cycle=30, dot=cupy.dot,
           lindep=DSOLVE_LINDEP, callback=None, hermi=False,
           verbose=logger.WARN):
    r'''Krylov subspace method to solve  (1+a) x = b.  Ref:
    J. A. Pople et al, Int. J.  Quantum. Chem.  Symp. 13, 225 (1979).
    Args:
        aop : function(x) => array_like_x
            aop(x) to mimic the matrix vector multiplication :math:`\sum_{j}a_{ij} x_j`.
            The argument is a 1D array.  The returned value is a 1D array.
        b : a vector or a list of vectors
    Kwargs:
        x0 : 1D array
            Initial guess
        tol : float
            Tolerance to terminate the operation aop(x).
        max_cycle : int
            max number of iterations.
        lindep : float
            Linear dependency threshold.  The function is terminated when the
            smallest eigenvalue of the metric of the trial vectors is lower
            than this threshold.
        dot : function(x, y) => scalar
            Inner product
        callback : function(envs_dict) => None
            callback function takes one dict as the argument which is
            generated by the builtin function :func:`locals`, so that the
            callback function can access all local variables in the current
            envrionment.
    Returns:
        x : ndarray like b
    '''
    if isinstance(aop, cupy.ndarray) and aop.ndim == 2:
        return cupy.linalg.solve(aop+cupy.eye(aop.shape[0]), b)

    if isinstance(verbose, logger.Logger):
        log = verbose
    else:
        log = logger.Logger(sys.stdout, verbose)

    if not (isinstance(b, cupy.ndarray) and b.ndim == 1):
        b = cupy.asarray(b)

    if x0 is None:
        x1 = b
    else:
        b = b - (x0 + aop(x0))
        x1 = b
    if x1.ndim == 1:
        x1 = x1.reshape(1, x1.size)
    nroots, ndim = x1.shape

    # Not exactly QR, vectors are orthogonal but not normalized
    x1, rmat = _qr(x1, cupy.dot, lindep)
    for i in range(len(x1)):
        x1[i] *= rmat[i,i]

    innerprod = [cupy.dot(xi.conj(), xi).real for xi in x1]
    if innerprod:
        max_innerprod = max(innerprod)
    else:
        max_innerprod = 0
    if max_innerprod < lindep or max_innerprod < tol**2:
        if x0 is None:
            return cupy.zeros_like(b)
        else:
            return x0

    xs = []
    ax = []

    max_cycle = min(max_cycle, ndim)
    for cycle in range(max_cycle):
        axt = aop(x1)
        if axt.ndim == 1:
            axt = axt.reshape(1,ndim)
        xs.extend(x1)
        ax.extend(axt)
        if callable(callback):
            callback(cycle, xs, ax)

        x1 = axt.copy()
        for i in range(len(xs)):
            xsi = cupy.asarray(xs[i])
            for j, axj in enumerate(axt):
                x1[j] -= xsi * (cupy.dot(xsi.conj(), axj) / innerprod[i])
        axt = xsi = None

        max_innerprod = 0
        idx = []
        for i, xi in enumerate(x1):
            innerprod1 = cupy.dot(xi.conj(), xi).real
            max_innerprod = max(max_innerprod, innerprod1)
            if innerprod1 > lindep and innerprod1 > tol**2:
                idx.append(i)
                innerprod.append(innerprod1)
        log.debug('krylov cycle %d  r = %g', cycle, max_innerprod**.5)

        if max_innerprod < lindep or max_innerprod < tol**2:
            break

        x1 = x1[idx]

    xs = cupy.asarray(xs)
    ax = cupy.asarray(ax)
    nd = cycle + 1

    h = cupy.dot(xs, ax.T)

    # Add the contribution of I in (1+a)
    h += cupy.diag(cupy.asarray(innerprod[:nd]))
    g = cupy.zeros((nd,nroots), dtype=x1.dtype)

    if b.ndim == 1:
        g[0] = innerprod[0]
    else:
        ng = min(nd, nroots)
        g[:ng, :nroots] += cupy.dot(xs[:ng], b[:nroots].T)
        '''
        # Restore the first nroots vectors, which are array b or b-(1+a)x0
        for i in range(min(nd, nroots)):
            xsi = cupy.asarray(xs[i])
            for j in range(nroots):
                g[i,j] = cupy.dot(xsi.conj(), b[j])
        '''

    c = cupy.linalg.solve(h, g)
    x = _gen_x0(c, cupy.asarray(xs))
    if b.ndim == 1:
        x = x[0]

    if x0 is not None:
        x += x0
    return x

def _qr(xs, dot, lindep=1e-14):
    '''QR decomposition for a list of vectors (for linearly independent vectors only).
    xs = (r.T).dot(qs)
    '''
    nvec = len(xs)
    dtype = xs[0].dtype
    qs = cupy.empty((nvec,xs[0].size), dtype=dtype)
    rmat = cupy.empty((nvec,nvec), order='F', dtype=dtype)

    nv = 0
    for i in range(nvec):
        xi = cupy.array(xs[i], copy=True)
        rmat[:,nv] = 0
        rmat[nv,nv] = 1
        for j in range(nv):
            prod = dot(qs[j].conj(), xi)
            xi -= qs[j] * prod
            rmat[:,nv] -= rmat[:,j] * prod
        innerprod = dot(xi.conj(), xi).real
        norm = cupy.sqrt(innerprod)
        if innerprod > lindep:
            qs[nv] = xi/norm
            rmat[:nv+1,nv] /= norm
            nv += 1
    return qs[:nv], cupy.linalg.inv(rmat[:nv,:nv])

def _gen_x0(v, xs):
    return cupy.dot(v.T, xs)

def empty_mapped(shape, dtype=float, order='C'):
    '''(experimental)
    Returns a new, uninitialized NumPy array with the given shape and dtype.

    This is a convenience function which is just :func:`numpy.empty`,
    except that the underlying buffer is a pinned and mapped memory.
    This array can be used as the buffer of zero-copy memory.
    '''
    nbytes = np.prod(shape) * np.dtype(dtype).itemsize
    mem = cupy.cuda.PinnedMemoryPointer(
        cupy.cuda.PinnedMemory(nbytes, cupy.cuda.runtime.hostAllocMapped), 0)
    out = np.ndarray(shape, dtype=dtype, buffer=mem, order=order)
    return out

def pinv(a, lindep=1e-10):
    '''psudo-inverse with eigh, to be consistent with pyscf
    '''
    a = cupy.asarray(a)
    w, v = cupy.linalg.eigh(a)
    mask = w > lindep
    v1 = v[:,mask]
    j2c = cupy.dot(v1/w[mask], v1.conj().T)
    return j2c

def cond(a):
    return cupy.linalg.norm(a,2)*cupy.linalg.norm(cupy.linalg.inv(a),2)<|MERGE_RESOLUTION|>--- conflicted
+++ resolved
@@ -238,11 +238,8 @@
         r, c = c2s_l[l].shape
         rows.append(rows[-1][-1] + np.arange(1,count+1, dtype='int32') * r)
         cols.append(cols[-1][-1] + np.arange(1,count+1, dtype='int32') * c)
-<<<<<<< HEAD
         offsets += [c2s_offset[l]] * count    
-=======
-        offsets += [c2s_offset[l]] * count
->>>>>>> 4e389d10
+
     rows = cupy.hstack(rows)
     cols = cupy.hstack(cols)
     offsets = cupy.asarray(offsets, dtype='int32')
