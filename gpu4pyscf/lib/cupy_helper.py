# gpu4pyscf is a plugin to use Nvidia GPU in PySCF package
#
# Copyright (C) 2022 Qiming Sun
#
# This program is free software: you can redistribute it and/or modify
# it under the terms of the GNU General Public License as published by
# the Free Software Foundation, either version 3 of the License, or
# (at your option) any later version.
#
# This program is distributed in the hope that it will be useful,
# but WITHOUT ANY WARRANTY; without even the implied warranty of
# MERCHANTABILITY or FITNESS FOR A PARTICULAR PURPOSE.  See the
# GNU General Public License for more details.
#
# You should have received a copy of the GNU General Public License
# along with this program.  If not, see <http://www.gnu.org/licenses/>.

import os
import sys
import numpy as np
import cupy
import ctypes
from gpu4pyscf.lib import logger
from gpu4pyscf.gto import mole
from gpu4pyscf.lib.cutensor import contract
from gpu4pyscf.lib.cusolver import eigh, cholesky  #NOQA
<<<<<<< HEAD

LMAX_ON_GPU = 6
=======
LMAX_ON_GPU = 8
>>>>>>> af6bef62
DSOLVE_LINDEP = 1e-15

c2s_l = mole.get_cart2sph(lmax=LMAX_ON_GPU)
c2s_data = cupy.concatenate([x.ravel() for x in c2s_l])
c2s_offset = np.cumsum([0] + [x.shape[0]*x.shape[1] for x in c2s_l])

def load_library(libname):
    try:
        _loaderpath = os.path.dirname(__file__)
        return np.ctypeslib.load_library(libname, _loaderpath)
    except OSError:
        raise

libcupy_helper = load_library('libcupy_helper')

pinned_memory_pool = cupy.cuda.PinnedMemoryPool()
cupy.cuda.set_pinned_memory_allocator(pinned_memory_pool.malloc)
def pin_memory(array):
    mem = cupy.cuda.alloc_pinned_memory(array.nbytes)
    ret = np.frombuffer(mem, array.dtype, array.size).reshape(array.shape)
    ret[...] = array
    return ret

def release_gpu_stack():
    cupy.cuda.runtime.deviceSetLimit(0x00, 128)

def print_mem_info():
    mempool = cupy.get_default_memory_pool()
    cupy.get_default_memory_pool().free_all_blocks()
    cupy.get_default_pinned_memory_pool().free_all_blocks()
    mem_avail = cupy.cuda.runtime.memGetInfo()[0]
    print(cupy.cuda.runtime.memGetInfo())
    total_mem = mempool.total_bytes()
    used_mem = mempool.used_bytes()
    mem_limit = mempool.get_limit()
    #stack_size_per_thread = cupy.cuda.runtime.deviceGetLimit(0x00)
    #mem_stack = stack_size_per_thread
    GB = 1024 * 1024 * 1024
    print(f'mem_avail: {mem_avail/GB:.3f} GB, total_mem: {total_mem/GB:.3f} GB, used_mem: {used_mem/GB:.3f} GB,mem_limt: {mem_limit/GB:.3f} GB')

def get_avail_mem():
    mempool = cupy.get_default_memory_pool()
    used_mem = mempool.used_bytes()
    mem_limit = mempool.get_limit()
    if(mem_limit != 0):
        return mem_limit - used_mem
    else:
        total_mem = mempool.total_bytes()
        # get memGetInfo() is slow
        mem_avail = cupy.cuda.runtime.memGetInfo()[0]
        return mem_avail + total_mem - used_mem

def device2host_2d(a_cpu, a_gpu, stream=None):
    if stream is None:
        stream = cupy.cuda.get_current_stream()
    libcupy_helper.async_d2h_2d(
        ctypes.cast(stream.ptr, ctypes.c_void_p),
        a_cpu.ctypes.data_as(ctypes.c_void_p),
        ctypes.c_int(a_cpu.strides[0]),
        ctypes.cast(a_gpu.data.ptr, ctypes.c_void_p),
        ctypes.c_int(a_gpu.strides[0]),
        ctypes.c_int(a_gpu.shape[0]),
        ctypes.c_int(a_gpu.shape[1]))

# define cupy array with tags
class CPArrayWithTag(cupy.ndarray):
    pass

def tag_array(a, **kwargs):
    ''' attach attributes to cupy ndarray'''
    t = cupy.asarray(a).view(CPArrayWithTag)
    if isinstance(a, CPArrayWithTag):
        t.__dict__.update(a.__dict__)
    t.__dict__.update(kwargs)
    return t

def unpack_tril(cderi_tril, cderi, stream=None):
    nao = cderi.shape[1]
    count = cderi_tril.shape[0]
    if stream is None:
        stream = cupy.cuda.get_current_stream()
    err = libcupy_helper.unpack_tril(
        ctypes.cast(stream.ptr, ctypes.c_void_p),
        ctypes.cast(cderi_tril.data.ptr, ctypes.c_void_p),
        ctypes.cast(cderi.data.ptr, ctypes.c_void_p),
        ctypes.c_int(nao),
        ctypes.c_int(count))
    if err != 0:
        raise RuntimeError('failed in unpack_tril kernel')
    return

def unpack_sparse(cderi_sparse, row, col, p0, p1, nao, out=None, stream=None):
    if stream is None:
        stream = cupy.cuda.get_current_stream()
    if out is None:
        out = cupy.zeros([nao,nao,p1-p0])
    nij = len(row)
    naux = cderi_sparse.shape[1]
    nao = out.shape[1]
    err = libcupy_helper.unpack_sparse(
        ctypes.cast(stream.ptr, ctypes.c_void_p),
        ctypes.cast(cderi_sparse.data.ptr, ctypes.c_void_p),
        ctypes.cast(row.data.ptr, ctypes.c_void_p),
        ctypes.cast(col.data.ptr, ctypes.c_void_p),
        ctypes.cast(out.data.ptr, ctypes.c_void_p),
        ctypes.c_int(nao),
        ctypes.c_int(nij),
        ctypes.c_int(naux),
        ctypes.c_int(p0),
        ctypes.c_int(p1)
    )
    if err != 0:
        raise RuntimeError('failed in unpack_sparse')
    return out

def add_sparse(a, b, indices):
    '''
    a[np.ix_(indices, indices)] += b
    '''
    n = a.shape[0]
    m = b.shape[0]

    err = libcupy_helper.add_sparse(
        ctypes.cast(a.data.ptr, ctypes.c_void_p),
        ctypes.cast(b.data.ptr, ctypes.c_void_p),
        ctypes.cast(indices.data.ptr, ctypes.c_void_p),
        ctypes.c_int(n),
        ctypes.c_int(m)
    )
    if err != 0:
        raise RecursionError('failed in sparse_add2d')
    return a

def block_c2s_diag(ncart, nsph, angular, counts):
    '''
    constract a cartesian to spherical transformation of n shells
    '''

    nshells = np.sum(counts)
    cart2sph = cupy.zeros([ncart, nsph])
    rows = [0]
    cols = [0]
    offsets = []
    for l, count in zip(angular, counts):
        for _ in range(count):
            r, c = c2s_l[l].shape
            rows.append(rows[-1] + r)
            cols.append(cols[-1] + c)
            offsets.append(c2s_offset[l])
    rows = np.asarray(rows, dtype='int32')
    cols = np.asarray(cols, dtype='int32')
    offsets = np.asarray(offsets, dtype='int32')

    rows = cupy.asarray(rows, dtype='int32')
    cols = cupy.asarray(cols, dtype='int32')
    offsets = cupy.asarray(offsets, dtype='int32')

    stream = cupy.cuda.get_current_stream()
    err = libcupy_helper.block_diag(
        ctypes.cast(stream.ptr, ctypes.c_void_p),
        ctypes.cast(cart2sph.data.ptr, ctypes.c_void_p),
        ctypes.c_int(ncart),
        ctypes.c_int(nsph),
        ctypes.cast(c2s_data.data.ptr, ctypes.c_void_p),
        ctypes.c_int(nshells),
        ctypes.cast(offsets.data.ptr, ctypes.c_void_p),
        ctypes.cast(rows.data.ptr, ctypes.c_void_p),
        ctypes.cast(cols.data.ptr, ctypes.c_void_p),
    )
    if err != 0:
        raise RuntimeError('failed in block_diag kernel')
    return cart2sph

def block_diag(blocks, out=None):
    '''
    each block size is up to 16x16
    '''
    rows = np.cumsum(np.asarray([0] + [x.shape[0] for x in blocks]))
    cols = np.cumsum(np.asarray([0] + [x.shape[1] for x in blocks]))
    offsets = np.cumsum(np.asarray([0] + [x.shape[0]*x.shape[1] for x in blocks]))

    m, n = rows[-1], cols[-1]
    if out is None: out = cupy.zeros([m, n])
    rows = cupy.asarray(rows, dtype='int32')
    cols = cupy.asarray(cols, dtype='int32')
    offsets = cupy.asarray(offsets, dtype='int32')
    data = cupy.concatenate([x.ravel() for x in blocks])
    stream = cupy.cuda.get_current_stream()
    err = libcupy_helper.block_diag(
        ctypes.cast(stream.ptr, ctypes.c_void_p),
        ctypes.cast(out.data.ptr, ctypes.c_void_p),
        ctypes.c_int(m),
        ctypes.c_int(n),
        ctypes.cast(data.data.ptr, ctypes.c_void_p),
        ctypes.c_int(len(blocks)),
        ctypes.cast(offsets.data.ptr, ctypes.c_void_p),
        ctypes.cast(rows.data.ptr, ctypes.c_void_p),
        ctypes.cast(cols.data.ptr, ctypes.c_void_p),
    )
    if err != 0:
        raise RuntimeError('failed in block_diag kernel')
    return out

def take_last2d(a, indices, out=None):
    '''
    reorder the last 2 dimensions with 'indices', the first n-2 indices do not change
    shape in the last 2 dimensions have to be the same
    '''
    assert a.flags.c_contiguous
    assert a.shape[-1] == a.shape[-2]
    nao = a.shape[-1]
    if a.ndim == 2:
        count = 1
    else:
        count = np.prod(a.shape[:-2])
    if out is None:
        out = cupy.zeros_like(a)
    indices_int32 = cupy.asarray(indices, dtype='int32')
    stream = cupy.cuda.get_current_stream()
    err = libcupy_helper.take_last2d(
        ctypes.cast(stream.ptr, ctypes.c_void_p),
        ctypes.cast(out.data.ptr, ctypes.c_void_p),
        ctypes.cast(a.data.ptr, ctypes.c_void_p),
        ctypes.cast(indices_int32.data.ptr, ctypes.c_void_p),
        ctypes.c_int(count),
        ctypes.c_int(nao)
    )
    if err != 0:
        raise RuntimeError('failed in take_last2d kernel')
    return out

def transpose_sum(a):
    '''
    transpose (0,2,1)
    '''
    assert a.flags.c_contiguous
    assert a.ndim == 3
    n = a.shape[-1]
    count = a.shape[0]
    err = libcupy_helper.transpose_sum(
        ctypes.cast(a.data.ptr, ctypes.c_void_p),
        ctypes.c_int(n),
        ctypes.c_int(count)
    )
    if err != 0:
        raise RuntimeError('failed in transpose_sum kernel')
    return a

# for i > j of 2d mat, mat[j,i] = mat[i,j]
def hermi_triu(mat, hermi=1, inplace=True):
    '''
    Use the elements of the lower triangular part to fill the upper triangular part.
    See also pyscf.lib.hermi_triu
    '''
    if not inplace:
        mat = mat.copy('C')
    assert mat.flags.c_contiguous

    if mat.ndim == 2:
        n = mat.shape[0]
        counts = 1
    elif mat.ndim == 3:
        counts, n = mat.shape[:2]
    else:
        raise ValueError(f'dimension not supported {mat.ndim}')

    err = libcupy_helper.CPdsymm_triu(
        ctypes.cast(mat.data.ptr, ctypes.c_void_p),
        ctypes.c_int(n), ctypes.c_int(counts))
    if err != 0:
        raise RuntimeError('failed in symm_triu kernel')

    return mat

def cart2sph(t, axis=0, ang=1, out=None):
    '''
    transform 'axis' of a tensor from cartesian basis into spherical basis
    '''
    if(ang <= 1):
        if(out is not None): out[:] = t
        return t
    size = list(t.shape)
    c2s = c2s_l[ang]
    if(not t.flags['C_CONTIGUOUS']): t = cupy.asarray(t, order='C')
    li_size = c2s.shape
    nli = size[axis] // li_size[0]
    i0 = max(1, np.prod(size[:axis]))
    i3 = max(1, np.prod(size[axis+1:]))
    out_shape = size[:axis] + [nli*li_size[1]] + size[axis+1:]

    t_cart = t.reshape([i0*nli, li_size[0], i3])
    if(out is not None):
        out = out.reshape([i0*nli, li_size[1], i3])
    t_sph = contract('min,ip->mpn', t_cart, c2s, out=out)
    return t_sph.reshape(out_shape)

<<<<<<< HEAD
# a copy with modification from
=======
# a copy with modification from 
>>>>>>> af6bef62
# https://github.com/pyscf/pyscf/blob/9219058ac0a1bcdd8058166cad0fb9127b82e9bf/pyscf/lib/linalg_helper.py#L1536
def krylov(aop, b, x0=None, tol=1e-10, max_cycle=30, dot=cupy.dot,
           lindep=DSOLVE_LINDEP, callback=None, hermi=False,
           verbose=logger.WARN):
    r'''Krylov subspace method to solve  (1+a) x = b.  Ref:
    J. A. Pople et al, Int. J.  Quantum. Chem.  Symp. 13, 225 (1979).
    Args:
        aop : function(x) => array_like_x
            aop(x) to mimic the matrix vector multiplication :math:`\sum_{j}a_{ij} x_j`.
            The argument is a 1D array.  The returned value is a 1D array.
        b : a vector or a list of vectors
    Kwargs:
        x0 : 1D array
            Initial guess
        tol : float
            Tolerance to terminate the operation aop(x).
        max_cycle : int
            max number of iterations.
        lindep : float
            Linear dependency threshold.  The function is terminated when the
            smallest eigenvalue of the metric of the trial vectors is lower
            than this threshold.
        dot : function(x, y) => scalar
            Inner product
        callback : function(envs_dict) => None
            callback function takes one dict as the argument which is
            generated by the builtin function :func:`locals`, so that the
            callback function can access all local variables in the current
            envrionment.
    Returns:
        x : ndarray like b
    '''
    if isinstance(aop, cupy.ndarray) and aop.ndim == 2:
        return cupy.linalg.solve(aop+cupy.eye(aop.shape[0]), b)

    if isinstance(verbose, logger.Logger):
        log = verbose
    else:
        log = logger.Logger(sys.stdout, verbose)

    if not (isinstance(b, cupy.ndarray) and b.ndim == 1):
        b = cupy.asarray(b)

    if x0 is None:
        x1 = b
    else:
        b = b - (x0 + aop(x0))
        x1 = b
    if x1.ndim == 1:
        x1 = x1.reshape(1, x1.size)
    nroots, ndim = x1.shape

    # Not exactly QR, vectors are orthogonal but not normalized
    x1, rmat = _qr(x1, cupy.dot, lindep)
    for i in range(len(x1)):
        x1[i] *= rmat[i,i]

    innerprod = [cupy.dot(xi.conj(), xi).real for xi in x1]
    if innerprod:
        max_innerprod = max(innerprod)
    else:
        max_innerprod = 0
    if max_innerprod < lindep or max_innerprod < tol**2:
        if x0 is None:
            return cupy.zeros_like(b)
        else:
            return x0

    xs = []
    ax = []

    max_cycle = min(max_cycle, ndim)
    for cycle in range(max_cycle):
        axt = aop(x1)
        if axt.ndim == 1:
            axt = axt.reshape(1,ndim)
        xs.extend(x1)
        ax.extend(axt)
        if callable(callback):
            callback(cycle, xs, ax)

        x1 = axt.copy()
        for i in range(len(xs)):
            xsi = cupy.asarray(xs[i])
            for j, axj in enumerate(axt):
                x1[j] -= xsi * (cupy.dot(xsi.conj(), axj) / innerprod[i])
        axt = xsi = None

        max_innerprod = 0
        idx = []
        for i, xi in enumerate(x1):
            innerprod1 = cupy.dot(xi.conj(), xi).real
            max_innerprod = max(max_innerprod, innerprod1)
            if innerprod1 > lindep and innerprod1 > tol**2:
                idx.append(i)
                innerprod.append(innerprod1)
        log.debug('krylov cycle %d  r = %g', cycle, max_innerprod**.5)

        if max_innerprod < lindep or max_innerprod < tol**2:
            break

        x1 = x1[idx]

    xs = cupy.asarray(xs)
    ax = cupy.asarray(ax)
    nd = cycle + 1

    h = cupy.einsum('in,jn->ij', xs, ax)

    # Add the contribution of I in (1+a)
    h += cupy.diag(cupy.asarray(innerprod[:nd]))
    g = cupy.zeros((nd,nroots), dtype=x1.dtype)

    if b.ndim == 1:
        g[0] = innerprod[0]
    else:
        ng = min(nd, nroots)
        g[:ng, :nroots] += cupy.einsum('in,jn->ij', xs[:ng], b[:nroots])
        '''
        # Restore the first nroots vectors, which are array b or b-(1+a)x0
        for i in range(min(nd, nroots)):
            xsi = cupy.asarray(xs[i])
            for j in range(nroots):
                g[i,j] = cupy.dot(xsi.conj(), b[j])
        '''

    c = cupy.linalg.solve(h, g)
    x = _gen_x0(c, cupy.asarray(xs))
    if b.ndim == 1:
        x = x[0]

    if x0 is not None:
        x += x0
    return x

def _qr(xs, dot, lindep=1e-14):
    '''QR decomposition for a list of vectors (for linearly independent vectors only).
    xs = (r.T).dot(qs)
    '''
    nvec = len(xs)
    dtype = xs[0].dtype
    qs = cupy.empty((nvec,xs[0].size), dtype=dtype)
    rmat = cupy.empty((nvec,nvec), order='F', dtype=dtype)

    nv = 0
    for i in range(nvec):
        xi = cupy.array(xs[i], copy=True)
        rmat[:,nv] = 0
        rmat[nv,nv] = 1
        for j in range(nv):
            prod = dot(qs[j].conj(), xi)
            xi -= qs[j] * prod
            rmat[:,nv] -= rmat[:,j] * prod
        innerprod = dot(xi.conj(), xi).real
        norm = cupy.sqrt(innerprod)
        if innerprod > lindep:
            qs[nv] = xi/norm
            rmat[:nv+1,nv] /= norm
            nv += 1
    return qs[:nv], cupy.linalg.inv(rmat[:nv,:nv])

def _gen_x0(v, xs):
    return cupy.einsum('nk,nj->kj', v, xs)<|MERGE_RESOLUTION|>--- conflicted
+++ resolved
@@ -24,12 +24,8 @@
 from gpu4pyscf.gto import mole
 from gpu4pyscf.lib.cutensor import contract
 from gpu4pyscf.lib.cusolver import eigh, cholesky  #NOQA
-<<<<<<< HEAD
 
 LMAX_ON_GPU = 6
-=======
-LMAX_ON_GPU = 8
->>>>>>> af6bef62
 DSOLVE_LINDEP = 1e-15
 
 c2s_l = mole.get_cart2sph(lmax=LMAX_ON_GPU)
@@ -326,11 +322,7 @@
     t_sph = contract('min,ip->mpn', t_cart, c2s, out=out)
     return t_sph.reshape(out_shape)
 
-<<<<<<< HEAD
-# a copy with modification from
-=======
 # a copy with modification from 
->>>>>>> af6bef62
 # https://github.com/pyscf/pyscf/blob/9219058ac0a1bcdd8058166cad0fb9127b82e9bf/pyscf/lib/linalg_helper.py#L1536
 def krylov(aop, b, x0=None, tol=1e-10, max_cycle=30, dot=cupy.dot,
            lindep=DSOLVE_LINDEP, callback=None, hermi=False,
