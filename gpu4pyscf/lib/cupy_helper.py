--- conflicted
+++ resolved
@@ -594,7 +594,6 @@
     out = np.ndarray(shape, dtype=dtype, buffer=mem, order=order)
     return out
 
-<<<<<<< HEAD
 def grouped_dot(As, Bs, Cs=None):
     '''
     todo: layout of cutlass kernel
@@ -699,7 +698,7 @@
     if err != 0:
         raise RuntimeError('failed in cutlass_grouped_gemm kernel')
     return Cs
-=======
+
 def pinv(a, lindep=1e-10):
     '''psudo-inverse with eigh, to be consistent with pyscf
     '''
@@ -709,4 +708,3 @@
     v1 = v[:,mask]
     j2c = cupy.dot(v1/w[mask], v1.conj().T)
     return j2c
->>>>>>> 4589a02c
