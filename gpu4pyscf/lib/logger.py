--- conflicted
+++ resolved
@@ -54,31 +54,20 @@
         if rec.verbose >= TIMER_LEVEL:
             rec._e0.record()
             rec._e0.synchronize()
-<<<<<<< HEAD
+
             flush(rec, '    CPU time for %50s %9.2f sec, wall time %9.2f sec, GPU time for %9.2f ms'
-=======
-            flush(rec, '    CPU time for %20s %9.2f sec, wall time %9.2f sec, GPU time for %9.2f ms'
->>>>>>> 564b3fe5
                   % (msg, rec._t0-cpu0, rec._w0-wall0, cupy.cuda.get_elapsed_time(gpu0,rec._e0)))
         return rec._t0, rec._w0, rec._e0
     elif wall0:
         rec._t0, rec._w0 = process_clock(), perf_counter()
         if rec.verbose >= TIMER_LEVEL:
-<<<<<<< HEAD
             flush(rec, '    CPU time for %50s %9.2f sec, wall time %9.2f sec'
-=======
-            flush(rec, '    CPU time for %20s %9.2f sec, wall time %9.2f sec'
->>>>>>> 564b3fe5
                   % (msg, rec._t0-cpu0, rec._w0-wall0))
         return rec._t0, rec._w0
     else:
         rec._t0 = process_clock()
         if rec.verbose >= TIMER_LEVEL:
-<<<<<<< HEAD
             flush(rec, '    CPU time for %50s %9.2f sec' % (msg, rec._t0-cpu0))
-=======
-            flush(rec, '    CPU time for %20s %9.2f sec' % (msg, rec._t0-cpu0))
->>>>>>> 564b3fe5
         return rec._t0,
 
 def _timer_debug1(rec, msg, cpu0=None, wall0=None, gpu0=None, sync=True):
