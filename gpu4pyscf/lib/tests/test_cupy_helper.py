# Copyright 2023 The GPU4PySCF Authors. All Rights Reserved.
#
# This program is free software: you can redistribute it and/or modify
# it under the terms of the GNU General Public License as published by
# the Free Software Foundation, either version 3 of the License, or
# (at your option) any later version.
#
# This program is distributed in the hope that it will be useful,
# but WITHOUT ANY WARRANTY; without even the implied warranty of
# MERCHANTABILITY or FITNESS FOR A PARTICULAR PURPOSE.  See the
# GNU General Public License for more details.
#
# You should have received a copy of the GNU General Public License
# along with this program.  If not, see <http://www.gnu.org/licenses/>.

import unittest
import numpy
import cupy
from gpu4pyscf.lib.cupy_helper import (
    take_last2d, transpose_sum, krylov, unpack_sparse,
<<<<<<< HEAD
    add_sparse, dist_matrix)
=======
    add_sparse, takebak, empty_mapped)
>>>>>>> 6cf2ee3b

class KnownValues(unittest.TestCase):
    def test_take_last2d(self):
        n = 3
        count = 4
        indices = numpy.arange(n)
        numpy.random.shuffle(indices)
        a = cupy.random.rand(count,n,n)
        b = take_last2d(a, indices)
        assert(cupy.linalg.norm(a[:,indices][:,:,indices] - b) < 1e-10)

    def test_transpose_sum(self):
        n = 1287
        count = 127
        a = cupy.random.rand(count,n,n)
        b = a + a.transpose(0,2,1)
        transpose_sum(a)
        assert(cupy.linalg.norm(a - b) < 1e-10)

    def test_krylov(self):
        a = cupy.random.random((10,10)) * 1e-2
        b = cupy.random.random(10)

        def aop(x):
            return cupy.dot(a, x.T).T
        x = krylov(aop, b)
        cupy.allclose(cupy.dot(a,x)+x, b)

    def test_cderi_sparse(self):
        naux = 4
        nao = 3
        cderi = cupy.random.rand(nao,nao,naux)
        cderi = cderi + cderi.transpose([1,0,2])

        row, col = cupy.tril_indices(nao)
        cderi_sparse = cderi[row,col,:]
        p0 = 1
        p1 = 3
        out = unpack_sparse(cderi_sparse, row, col, p0, p1, nao)
        assert cupy.linalg.norm(out - cderi[:,:,p0:p1]) < 1e-10

    def test_sparse(self):
        a = cupy.random.rand(20, 20)
        b = cupy.random.rand(5,5)
        indices = cupy.array([3,4,8,10,12]).astype(numpy.int32)
        a0 = a.copy()
        a0[cupy.ix_(indices, indices)] += b
        add_sparse(a, b, indices)
        assert cupy.linalg.norm(a - a0) < 1e-10

<<<<<<< HEAD
    def test_dist_matrix(self):
        a = cupy.random.rand(4, 3)
        rij = cupy.sum((a[:,None,:] - a[None,:,:])**2, axis=2)**0.5

        rij0 = dist_matrix(a)
        assert cupy.linalg.norm(rij - rij0) < 1e-10
=======
    def test_takebak(self):
        a = empty_mapped((5, 8))
        a[:] = 1.
        idx = numpy.arange(8) * 2
        out = cupy.zeros((5, 16))
        takebak(out, a, idx)
        out[:,idx] -= 1.
        assert abs(out).sum() == 0.
>>>>>>> 6cf2ee3b

if __name__ == "__main__":
    print("Full tests for cupy helper module")
    unittest.main()<|MERGE_RESOLUTION|>--- conflicted
+++ resolved
@@ -18,11 +18,7 @@
 import cupy
 from gpu4pyscf.lib.cupy_helper import (
     take_last2d, transpose_sum, krylov, unpack_sparse,
-<<<<<<< HEAD
-    add_sparse, dist_matrix)
-=======
-    add_sparse, takebak, empty_mapped)
->>>>>>> 6cf2ee3b
+    add_sparse, takebak, empty_mapped, dist_matrix)
 
 class KnownValues(unittest.TestCase):
     def test_take_last2d(self):
@@ -73,14 +69,13 @@
         add_sparse(a, b, indices)
         assert cupy.linalg.norm(a - a0) < 1e-10
 
-<<<<<<< HEAD
     def test_dist_matrix(self):
         a = cupy.random.rand(4, 3)
         rij = cupy.sum((a[:,None,:] - a[None,:,:])**2, axis=2)**0.5
 
         rij0 = dist_matrix(a)
         assert cupy.linalg.norm(rij - rij0) < 1e-10
-=======
+
     def test_takebak(self):
         a = empty_mapped((5, 8))
         a[:] = 1.
@@ -89,7 +84,6 @@
         takebak(out, a, idx)
         out[:,idx] -= 1.
         assert abs(out).sum() == 0.
->>>>>>> 6cf2ee3b
 
 if __name__ == "__main__":
     print("Full tests for cupy helper module")
