--- conflicted
+++ resolved
@@ -25,29 +25,15 @@
 from pyscf import lib
 from pyscf.lib import parameters as param
 
-<<<<<<< HEAD
-def patch_cpu_kernel(cpu_kernel):
-    '''Generate a decorator to patch cpu function to gpu function'''
-    def patch(gpu_kernel):
-        @functools.wraps(cpu_kernel)
-        def hybrid_kernel(method, *args, **kwargs):
-            if getattr(method, 'device', 'cpu') == 'gpu':
-                return gpu_kernel(method, *args, **kwargs)
-            else:
-                return cpu_kernel(method, *args, **kwargs)
-        hybrid_kernel.__package__ = 'gpu4pyscf'
-        return hybrid_kernel
-    return patch
-=======
 __all__ = ['load_library', 'format_sys_info', 'to_cpu']
 
+@functools.lru_cache
 def load_library(libname):
     try:
         _loaderpath = os.path.dirname(__file__)
         return numpy.ctypeslib.load_library(libname, _loaderpath)
     except OSError:
         raise
->>>>>>> cfdcad71
 
 class _OmniObject:
     '''Class with default attributes. When accessing an attribute that is not
