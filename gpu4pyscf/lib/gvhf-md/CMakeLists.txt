--- conflicted
+++ resolved
@@ -3,11 +3,8 @@
 add_library(gvhf_md SHARED
   md_contract_j.cu unrolled_md_j.cu unrolled_md_j_4dm.cu
   md_indices.cu md_j_driver.cu md_pairdata.c 
-<<<<<<< HEAD
+  contract_int3c2e.cu
   #pbc_md_contract_j.cu
-=======
-  contract_int3c2e.cu
->>>>>>> 3556fe73
 )
 
 #option(BUILD_SHARED_LIBS "build shared libraries" 1)
