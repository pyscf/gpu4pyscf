--- conflicted
+++ resolved
@@ -578,49 +578,13 @@
             double rr = xpq*xpq + ypq*ypq + zpq*zpq;
             double theta = aij * akl / (aij + akl);
             if (gout_id == 0) {
-                double omega = env[PTR_RANGE_OMEGA];
-                boys_fn(gamma_inc, theta, rr, omega, fac/(aij*akl*sqrt(aij+akl)),
+                boys_fn(gamma_inc, theta, rr, jk.omega, fac/(aij*akl*sqrt(aij+akl)),
                         order, 0, nsq_per_block);
                 Rt[0] = gamma_inc[order*nsq_per_block];
             }
             for (int n = 1; n <= order; ++n) {
                 __syncthreads();
-<<<<<<< HEAD
                 if (n == 1) {
-=======
-                double *Rt, *buf;
-                if (order % 2 == 0) {
-                    Rt = Rt_buf + sq_id;
-                    buf = Rt + nf3ijkl * nsq_per_block;
-                } else {
-                    buf = Rt_buf + sq_id;
-                    Rt = buf + nf3ijkl * nsq_per_block;
-                }
-                double xij = Rp_cache[tx+0*threadsx];
-                double yij = Rp_cache[tx+1*threadsx];
-                double zij = Rp_cache[tx+2*threadsx];
-                double aij = Rp_cache[tx+3*threadsx];
-                double xkl = Rq_cache[sq_kl+0*bsizey];
-                double ykl = Rq_cache[sq_kl+1*bsizey];
-                double zkl = Rq_cache[sq_kl+2*bsizey];
-                double akl = Rq_cache[sq_kl+3*bsizey];
-                double xpq = xij - xkl;
-                double ypq = yij - ykl;
-                double zpq = zij - zkl;
-                double rr = xpq*xpq + ypq*ypq + zpq*zpq;
-                double theta = aij * akl / (aij + akl);
-                if (gout_id == 0) {
-                    boys_fn(gamma_inc, theta, rr, jk.omega, fac/(aij*akl*sqrt(aij+akl)),
-                            order, sq_id, nsq_per_block);
-                    Rt[0] = gamma_inc[sq_id+order*nsq_per_block];
-                }
-                for (int n = 1; n <= order; ++n) {
-                    __syncthreads();
-                    // swap input and output
-                    double *tmp = buf;
-                    buf = Rt;
-                    Rt = tmp;
->>>>>>> 3556fe73
                     if (gout_id == 0) {
                         double _Rt_0 = Rt[0];
                         Rt[1*nsq_per_block] = zpq * _Rt_0;
