--- conflicted
+++ resolved
@@ -16,450 +16,8 @@
 import cupy as cp
 import numpy as np
 
-<<<<<<< HEAD
-from pyscf.scf import _vhf
-from pyscf.gto import ATOM_OF
-from pyscf.lib import c_null_ptr
-from gpu4pyscf.lib.cupy_helper import load_library, cart2sph, block_c2s_diag, get_avail_mem
-from gpu4pyscf.lib import logger
-from gpu4pyscf.scf.int4c2e import BasisProdCache
-from gpu4pyscf.df.int3c2e import sort_mol, _split_l_ctr_groups, get_pairing
-from gpu4pyscf.gto.mole import basis_seg_contraction
-from gpu4pyscf.__config__ import _num_devices, _streams
-
-BLKSIZE = 128
-
-libgvhf = load_library('libgvhf')
-libgint = load_library('libgint')
-
-class VHFOpt(_vhf.VHFOpt):
-    def __init__(self, mol, intor='int2e', prescreen='CVHFnoscreen',
-                 qcondname='CVHFsetnr_direct_scf', dmcondname=None):
-        self.mol = mol
-        self._sorted_mol = None
-
-        self._intor = intor
-        self._prescreen = prescreen
-        self._qcondname = qcondname
-        self._dmcondname = dmcondname
-
-        self.cart_ao_loc = []
-        self.sph_ao_loc = []
-
-        self.angular = None
-
-        self.cp_idx = None
-        self.cp_jdx = None
-
-        self.log_qs = None
-
-    init_cvhf_direct = _vhf.VHFOpt.init_cvhf_direct
-
-    def clear(self):
-        _vhf.VHFOpt.__del__(self)
-        for n, bpcache in self._bpcache.items():
-            libgvhf.GINTdel_basis_prod(ctypes.byref(bpcache))
-        return self
-
-    def __del__(self):
-        try:
-            self.clear()
-        except AttributeError:
-            pass
-
-    def build(self, cutoff=1e-13, group_size=BLKSIZE, diag_block_with_triu=False, aosym=True):
-        original_mol = self.mol
-        mol = basis_seg_contraction(original_mol, allow_replica=True)[0]
-
-        log = logger.new_logger(original_mol, original_mol.verbose)
-        cput0 = log.init_timer()
-        _sorted_mol, sorted_idx, uniq_l_ctr, l_ctr_counts = sort_mol(mol, log=log)
-        self._sorted_mol = _sorted_mol
-
-        if group_size is not None :
-            uniq_l_ctr, l_ctr_counts = _split_l_ctr_groups(uniq_l_ctr, l_ctr_counts, group_size)
-        self.l_ctr_counts = l_ctr_counts
-
-        # Initialize vhfopt after reordering mol._bas
-        _vhf.VHFOpt.__init__(self, _sorted_mol, self._intor, self._prescreen,
-                             self._qcondname, self._dmcondname)
-        self.direct_scf_tol = cutoff
-
-        # TODO: is it more accurate to filter with overlap_cond (or exp_cond)?
-        q_cond = self.get_q_cond()
-        cput1 = log.timer_debug1('Initialize q_cond', *cput0)
-        l_ctr_offsets = np.append(0, np.cumsum(l_ctr_counts))
-        log_qs, pair2bra, pair2ket = get_pairing(
-            l_ctr_offsets, l_ctr_offsets, q_cond,
-            diag_block_with_triu=diag_block_with_triu, aosym=aosym)
-        self.log_qs = log_qs.copy()
-        cput1 = log.timer_debug1('Get AO pairing', *cput1)
-
-        # contraction coefficient for ao basis
-        cart_ao_loc = _sorted_mol.ao_loc_nr(cart=True)
-        sph_ao_loc = _sorted_mol.ao_loc_nr(cart=False)
-        self.cart_ao_loc = [cart_ao_loc[cp] for cp in l_ctr_offsets]
-        self.sph_ao_loc = [sph_ao_loc[cp] for cp in l_ctr_offsets]
-        self.angular = [l[0] for l in uniq_l_ctr]
-
-        # Sorted AO indices
-        ao_loc = mol.ao_loc_nr(cart=original_mol.cart)
-        ao_idx = np.array_split(np.arange(original_mol.nao), ao_loc[1:-1])
-        self._ao_idx = np.hstack([ao_idx[i] for i in sorted_idx])
-        cput1 = log.timer_debug1('AO indices', *cput1)
-
-        ao_loc = cart_ao_loc
-
-        self.pair2bra = pair2bra
-        self.pair2ket = pair2ket
-        self.l_ctr_offsets = l_ctr_offsets
-        bas_pair2shls = np.hstack(pair2bra + pair2ket).astype(np.int32).reshape(2,-1)
-        bas_pairs_locs = np.append(0, np.cumsum([x.size for x in pair2bra])).astype(np.int32)
-        self.bas_pair2shls = bas_pair2shls
-        self.bas_pairs_locs = bas_pairs_locs
-        ncptype = len(log_qs)
-
-        cp_idx, cp_jdx = np.tril_indices(len(uniq_l_ctr))
-        l_ij = list(zip(uniq_l_ctr[cp_idx, 0], uniq_l_ctr[cp_jdx, 0]))
-        self.l_ij = np.asarray(l_ij)
-        def get_n_hermite_density_of_angular_pair(l):
-            return (l + 1) * (l + 2) * (l + 3) // 6
-        n_density_per_pair = np.array([ get_n_hermite_density_of_angular_pair(li + lj) for (li, lj) in l_ij ])
-        n_density_per_angular_pair = (bas_pairs_locs[1:] - bas_pairs_locs[:-1]) * n_density_per_pair
-        self.density_offset = np.append(0, np.cumsum(n_density_per_angular_pair)).astype(np.int32)
-
-        self._bpcache = {}
-        for n in range(_num_devices):
-            with cp.cuda.Device(n), _streams[n]:
-                bpcache = ctypes.POINTER(BasisProdCache)()
-                scale_shellpair_diag = 1.0
-                libgint.GINTinit_basis_prod(
-                    ctypes.byref(bpcache), ctypes.c_double(scale_shellpair_diag),
-                    ao_loc.ctypes.data_as(ctypes.c_void_p),
-                    bas_pair2shls.ctypes.data_as(ctypes.c_void_p),
-                    bas_pairs_locs.ctypes.data_as(ctypes.c_void_p), ctypes.c_int(ncptype),
-                    _sorted_mol._atm.ctypes.data_as(ctypes.c_void_p), ctypes.c_int(_sorted_mol.natm),
-                    _sorted_mol._bas.ctypes.data_as(ctypes.c_void_p), ctypes.c_int(_sorted_mol.nbas),
-                    _sorted_mol._env.ctypes.data_as(ctypes.c_void_p))
-                self._bpcache[n] = bpcache
-
-        cput1 = log.timer_debug1('Initialize GPU cache', *cput1)
-        ncptype = len(self.log_qs)
-        self.aosym = aosym
-        if aosym:
-            self.cp_idx, self.cp_jdx = np.tril_indices(ncptype)
-        else:
-            nl = int(round(np.sqrt(ncptype)))
-            self.cp_idx, self.cp_jdx = np.unravel_index(np.arange(ncptype), (nl, nl))
-
-        if original_mol.cart:
-            self.ao_loc = self.cart_ao_loc
-        else:
-            self.ao_loc = self.sph_ao_loc
-
-    def sort_orbitals(self, mat, axis=[]):
-        ''' Transform given axis of a matrix into sorted AO,
-        and transform given auxiliary axis of a matrix into sorted auxiliary AO
-        '''
-        idx = self._ao_idx
-        shape_ones = (1,) * mat.ndim
-        fancy_index = []
-        for dim, n in enumerate(mat.shape):
-            if dim in axis:
-                assert n == len(idx)
-                indices = idx
-            else:
-                indices = np.arange(n)
-            idx_shape = shape_ones[:dim] + (-1,) + shape_ones[dim+1:]
-            fancy_index.append(indices.reshape(idx_shape))
-        return mat[tuple(fancy_index)]
-
-    @property
-    def bpcache(self):
-        device_id = cp.cuda.Device().id
-        bpcache = self._bpcache[device_id]
-        return bpcache
-
-    @property
-    def cart2sph(self):
-        return block_c2s_diag(self.angular, self.l_ctr_counts)
-# end of class VHFOpt
-
-
-def get_int3c1e(mol, grids, charge_exponents, intopt):
-    omega = mol.omega
-    assert omega >= 0.0, "Short-range one electron integrals with GPU acceleration is not implemented."
-
-    nao = mol.nao
-    ngrids = grids.shape[0]
-    total_double_number = ngrids * nao * nao
-    cp.get_default_memory_pool().free_all_blocks()
-    avail_mem = get_avail_mem()
-    reserved_available_memory = avail_mem // 4 # Leave space for further allocations
-    allowed_double_number = reserved_available_memory // 8
-    n_grid_split = int(np.ceil(total_double_number / allowed_double_number))
-    if (n_grid_split > 100):
-        raise Exception(f"Available GPU memory ({avail_mem / 1e9 : .1f} GB) is too small for the 3 center integral, "
-                        "which requires {total_double_number * 8 / 1e9 : .1f} GB of memory")
-    ngrids_per_split = (ngrids + n_grid_split - 1) // n_grid_split
-
-    int3c_pinned_memory_pool = cp.cuda.alloc_pinned_memory(ngrids * nao * nao * np.array([1.0]).nbytes)
-    int3c = np.frombuffer(int3c_pinned_memory_pool, np.float64, ngrids * nao * nao).reshape([ngrids, nao, nao], order='C')
-    # int3c = np.zeros([ngrids, nao, nao], order='C') # Using unpinned (pageable) memory, each memcpy is much slower, but there's no initialization time
-
-    grids = cp.asarray(grids, order='C')
-    if charge_exponents is not None:
-        charge_exponents = cp.asarray(charge_exponents, order='C')
-
-    for i_grid_split in range(0, ngrids, ngrids_per_split):
-        ngrids_of_split = np.min([ngrids_per_split, ngrids - i_grid_split])
-        int3c_grid_slice = cp.zeros([ngrids_of_split, nao, nao], order='C')
-        for cp_ij_id, _ in enumerate(intopt.log_qs):
-            cpi = intopt.cp_idx[cp_ij_id]
-            cpj = intopt.cp_jdx[cp_ij_id]
-            li = intopt.angular[cpi]
-            lj = intopt.angular[cpj]
-
-            stream = cp.cuda.get_current_stream()
-            nao_cart = intopt._sorted_mol.nao
-
-            log_q_ij = intopt.log_qs[cp_ij_id]
-
-            nbins = 1
-            bins_locs_ij = np.array([0, len(log_q_ij)], dtype=np.int32)
-
-            i0, i1 = intopt.cart_ao_loc[cpi], intopt.cart_ao_loc[cpi+1]
-            j0, j1 = intopt.cart_ao_loc[cpj], intopt.cart_ao_loc[cpj+1]
-            ni = i1 - i0
-            nj = j1 - j0
-
-            ao_offsets = np.array([i0, j0], dtype=np.int32)
-            strides = np.array([ni, ni*nj], dtype=np.int32)
-
-            int3c_angular_slice = cp.zeros([ngrids_of_split, j1-j0, i1-i0], order='C')
-
-            charge_exponents_pointer = c_null_ptr()
-            if charge_exponents is not None:
-                charge_exponents_pointer = charge_exponents[i_grid_split : i_grid_split + ngrids_of_split].data.ptr
-
-            err = libgint.GINTfill_int3c1e(
-                ctypes.cast(stream.ptr, ctypes.c_void_p),
-                intopt.bpcache,
-                ctypes.cast(grids[i_grid_split : i_grid_split + ngrids_of_split, :].data.ptr, ctypes.c_void_p),
-                ctypes.cast(charge_exponents_pointer, ctypes.c_void_p),
-                ctypes.c_int(ngrids_of_split),
-                ctypes.cast(int3c_angular_slice.data.ptr, ctypes.c_void_p),
-                ctypes.c_int(nao_cart),
-                strides.ctypes.data_as(ctypes.c_void_p),
-                ao_offsets.ctypes.data_as(ctypes.c_void_p),
-                bins_locs_ij.ctypes.data_as(ctypes.c_void_p),
-                ctypes.c_int(nbins),
-                ctypes.c_int(cp_ij_id),
-                ctypes.c_double(omega))
-
-            if err != 0:
-                raise RuntimeError('GINTfill_int3c1e failed')
-
-            i0, i1 = intopt.ao_loc[cpi], intopt.ao_loc[cpi+1]
-            j0, j1 = intopt.ao_loc[cpj], intopt.ao_loc[cpj+1]
-            if not mol.cart:
-                int3c_angular_slice = cart2sph(int3c_angular_slice, axis=1, ang=lj)
-                int3c_angular_slice = cart2sph(int3c_angular_slice, axis=2, ang=li)
-
-            int3c_grid_slice[:, j0:j1, i0:i1] = int3c_angular_slice
-
-        row, col = np.tril_indices(nao)
-        int3c_grid_slice[:, row, col] = int3c_grid_slice[:, col, row]
-        ao_idx = np.argsort(intopt._ao_idx)
-        grid_idx = np.arange(ngrids_of_split)
-        int3c_grid_slice = int3c_grid_slice[np.ix_(grid_idx, ao_idx, ao_idx)]
-
-        int3c_grid_slice.get(out = int3c[i_grid_split : i_grid_split + ngrids_of_split, :, :])
-
-    return int3c
-
-def get_int3c1e_charge_contracted(mol, grids, charge_exponents, charges, intopt):
-    omega = mol.omega
-    assert omega >= 0.0, "Short-range one electron integrals with GPU acceleration is not implemented."
-
-    nao = mol.nao
-
-    assert charges.ndim == 1 and charges.shape[0] == grids.shape[0]
-
-    grids = cp.asarray(grids, order='C')
-    charges = cp.asarray(charges).reshape([-1, 1], order='C')
-    grids = cp.concatenate([grids, charges], axis=1)
-    if charge_exponents is not None:
-        charge_exponents = cp.asarray(charge_exponents, order='C')
-
-    int1e = cp.zeros([mol.nao, mol.nao], order='C')
-    for cp_ij_id, _ in enumerate(intopt.log_qs):
-        cpi = intopt.cp_idx[cp_ij_id]
-        cpj = intopt.cp_jdx[cp_ij_id]
-        li = intopt.angular[cpi]
-        lj = intopt.angular[cpj]
-
-        stream = cp.cuda.get_current_stream()
-        nao_cart = intopt._sorted_mol.nao
-
-        log_q_ij = intopt.log_qs[cp_ij_id]
-
-        nbins = 1
-        bins_locs_ij = np.array([0, len(log_q_ij)], dtype=np.int32)
-
-        i0, i1 = intopt.cart_ao_loc[cpi], intopt.cart_ao_loc[cpi+1]
-        j0, j1 = intopt.cart_ao_loc[cpj], intopt.cart_ao_loc[cpj+1]
-        ni = i1 - i0
-        nj = j1 - j0
-
-        ao_offsets = np.array([i0, j0], dtype=np.int32)
-        strides = np.array([ni, ni*nj], dtype=np.int32)
-
-        charge_exponents_pointer = c_null_ptr()
-        if charge_exponents is not None:
-            charge_exponents_pointer = charge_exponents.data.ptr
-
-        ngrids = grids.shape[0]
-        # n_charge_sum_per_thread = 1 # means every thread processes one pair and one grid
-        # n_charge_sum_per_thread = ngrids # or larger number gaurantees one thread processes one pair and all grid points
-        n_charge_sum_per_thread = 10
-
-        int1e_angular_slice = cp.zeros([j1-j0, i1-i0], order='C')
-
-        err = libgint.GINTfill_int3c1e_charge_contracted(
-            ctypes.cast(stream.ptr, ctypes.c_void_p),
-            intopt.bpcache,
-            ctypes.cast(grids.data.ptr, ctypes.c_void_p),
-            ctypes.cast(charge_exponents_pointer, ctypes.c_void_p),
-            ctypes.c_int(ngrids),
-            ctypes.cast(int1e_angular_slice.data.ptr, ctypes.c_void_p),
-            ctypes.c_int(nao_cart),
-            strides.ctypes.data_as(ctypes.c_void_p),
-            ao_offsets.ctypes.data_as(ctypes.c_void_p),
-            bins_locs_ij.ctypes.data_as(ctypes.c_void_p),
-            ctypes.c_int(nbins),
-            ctypes.c_int(cp_ij_id),
-            ctypes.c_double(omega),
-            ctypes.c_int(n_charge_sum_per_thread))
-
-        if err != 0:
-            raise RuntimeError('GINTfill_int3c1e_charge_contracted failed')
-
-        i0, i1 = intopt.ao_loc[cpi], intopt.ao_loc[cpi+1]
-        j0, j1 = intopt.ao_loc[cpj], intopt.ao_loc[cpj+1]
-        if not mol.cart:
-            int1e_angular_slice = cart2sph(int1e_angular_slice, axis=0, ang=lj)
-            int1e_angular_slice = cart2sph(int1e_angular_slice, axis=1, ang=li)
-
-        int1e[j0:j1, i0:i1] = int1e_angular_slice
-
-    row, col = np.tril_indices(nao)
-    int1e[row, col] = int1e[col, row]
-    ao_idx = np.argsort(intopt._ao_idx)
-    int1e = int1e[np.ix_(ao_idx, ao_idx)]
-
-    return int1e
-
-def get_int3c1e_density_contracted(mol, grids, charge_exponents, dm, intopt):
-    omega = mol.omega
-    assert omega >= 0.0, "Short-range one electron integrals with GPU acceleration is not implemented."
-
-    dm = cp.asarray(dm)
-    if dm.ndim == 3:
-        if dm.shape[0] > 2:
-            print("Warning: There are more than two density matrices to contract with one electron integrals, "
-                  "it's not from an unrestricted calculation, and we're unsure about your purpose. "
-                  "We sum the density matrices up, please check if that's expected.")
-        dm = cp.einsum("ijk->jk", dm)
-
-    assert dm.ndim == 2
-    assert dm.shape[0] == dm.shape[1] and dm.shape[0] == mol.nao
-
-    nao_cart = intopt._sorted_mol.nao
-    ngrids = grids.shape[0]
-
-    dm = intopt.sort_orbitals(dm, [0,1])
-    if not mol.cart:
-        cart2sph_transformation_matrix = intopt.cart2sph
-        # TODO: This part is inefficient (O(N^3)), should be changed to the O(N^2) algorithm
-        dm = cart2sph_transformation_matrix @ dm @ cart2sph_transformation_matrix.T
-    dm = dm.flatten(order='F') # Column major order matches (i + j * n_ao) access pattern in the C function
-
-    dm = cp.asnumpy(dm)
-
-    ao_loc_sorted_order = intopt._sorted_mol.ao_loc_nr(cart = True)
-    l_ij = intopt.l_ij.T.flatten()
-    bas_coords = intopt._sorted_mol.atom_coords()[intopt._sorted_mol._bas[:, ATOM_OF]].flatten()
-
-    n_total_hermite_density = intopt.density_offset[-1]
-    dm_pair_ordered = np.zeros(n_total_hermite_density)
-    libgvhf.GINTinit_J_density_rys_preprocess(dm.ctypes.data_as(ctypes.c_void_p),
-                                              dm_pair_ordered.ctypes.data_as(ctypes.c_void_p),
-                                              ctypes.c_int(1), ctypes.c_int(nao_cart), ctypes.c_int(len(intopt.bas_pairs_locs) - 1),
-                                              intopt.bas_pair2shls.ctypes.data_as(ctypes.c_void_p),
-                                              intopt.bas_pairs_locs.ctypes.data_as(ctypes.c_void_p),
-                                              l_ij.ctypes.data_as(ctypes.c_void_p),
-                                              intopt.density_offset.ctypes.data_as(ctypes.c_void_p),
-                                              ao_loc_sorted_order.ctypes.data_as(ctypes.c_void_p),
-                                              bas_coords.ctypes.data_as(ctypes.c_void_p))
-
-    dm_pair_ordered = cp.asarray(dm_pair_ordered)
-
-    n_threads_per_block_1d = 16
-    n_max_blocks_per_grid_1d = 65535
-    n_max_threads_1d = n_threads_per_block_1d * n_max_blocks_per_grid_1d
-    n_grid_split = int(np.ceil(ngrids / n_max_threads_1d))
-    if (n_grid_split > 100):
-        print(f"Grid dimension = {ngrids} is too large, more than 100 kernels for one electron integral will be launched.")
-    ngrids_per_split = (ngrids + n_grid_split - 1) // n_grid_split
-
-    grids = cp.asarray(grids, order='C')
-    if charge_exponents is not None:
-        charge_exponents = cp.asarray(charge_exponents, order='C')
-
-    int3c_density_contracted = cp.zeros(ngrids)
-
-    for i_grid_split in range(0, ngrids, ngrids_per_split):
-        ngrids_of_split = np.min([ngrids_per_split, ngrids - i_grid_split])
-        for cp_ij_id, _ in enumerate(intopt.log_qs):
-            stream = cp.cuda.get_current_stream()
-
-            log_q_ij = intopt.log_qs[cp_ij_id]
-
-            nbins = 1
-            bins_locs_ij = np.array([0, len(log_q_ij)], dtype=np.int32)
-
-            charge_exponents_pointer = c_null_ptr()
-            if charge_exponents is not None:
-                charge_exponents_pointer = charge_exponents[i_grid_split : i_grid_split + ngrids_of_split].data.ptr
-
-            # n_pair_sum_per_thread = 1 # means every thread processes one pair and one grid
-            # n_pair_sum_per_thread = nao_cart # or larger number gaurantees one thread processes one grid and all pairs of the same type
-            n_pair_sum_per_thread = nao_cart
-
-            err = libgint.GINTfill_int3c1e_density_contracted(
-                ctypes.cast(stream.ptr, ctypes.c_void_p),
-                intopt.bpcache,
-                ctypes.cast(grids[i_grid_split : i_grid_split + ngrids_of_split, :].data.ptr, ctypes.c_void_p),
-                ctypes.cast(charge_exponents_pointer, ctypes.c_void_p),
-                ctypes.c_int(ngrids_of_split),
-                ctypes.cast(dm_pair_ordered.data.ptr, ctypes.c_void_p),
-                intopt.density_offset.ctypes.data_as(ctypes.c_void_p),
-                ctypes.cast(int3c_density_contracted[i_grid_split : i_grid_split + ngrids_of_split].data.ptr, ctypes.c_void_p),
-                bins_locs_ij.ctypes.data_as(ctypes.c_void_p),
-                ctypes.c_int(nbins),
-                ctypes.c_int(cp_ij_id),
-                ctypes.c_double(omega),
-                ctypes.c_int(n_pair_sum_per_thread))
-
-            if err != 0:
-                raise RuntimeError('GINTfill_int3c1e_density_contracted failed')
-
-    return int3c_density_contracted
-=======
 from gpu4pyscf.gto.int3c1e import VHFOpt, get_int3c1e, get_int3c1e_density_contracted, get_int3c1e_charge_contracted
 from gpu4pyscf.gto.int3c1e_ip import get_int3c1e_ip, get_int3c1e_ip_contracted
->>>>>>> 97427ba8
 
 def intor(mol, intor, grids, charge_exponents=None, dm=None, charges=None, direct_scf_tol=1e-13, intopt=None):
     assert grids is not None
