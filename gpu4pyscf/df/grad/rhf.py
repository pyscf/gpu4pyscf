# Copyright 2023 The GPU4PySCF Authors. All Rights Reserved.
#
# This program is free software: you can redistribute it and/or modify
# it under the terms of the GNU General Public License as published by
# the Free Software Foundation, either version 3 of the License, or
# (at your option) any later version.
#
# This program is distributed in the hope that it will be useful,
# but WITHOUT ANY WARRANTY; without even the implied warranty of
# MERCHANTABILITY or FITNESS FOR A PARTICULAR PURPOSE.  See the
# GNU General Public License for more details.
#
# You should have received a copy of the GNU General Public License
# along with this program.  If not, see <http://www.gnu.org/licenses/>.

import copy
import numpy
import cupy
from cupyx.scipy.linalg import solve_triangular
from pyscf.df.grad import rhf
from pyscf import lib, scf, gto
from gpu4pyscf.df import int3c2e
from gpu4pyscf.lib.cupy_helper import print_mem_info, tag_array, unpack_tril, contract, load_library, take_last2d
from gpu4pyscf.grad import rhf as rhf_grad
from gpu4pyscf import __config__
from gpu4pyscf.lib import logger

libcupy_helper = load_library('libcupy_helper')

MIN_BLK_SIZE = getattr(__config__, 'min_ao_blksize', 128)
ALIGNED = getattr(__config__, 'ao_aligned', 64)

def get_jk(mf_grad, mol=None, dm0=None, hermi=0, with_j=True, with_k=True, omega=None):
    if mol is None: mol = mf_grad.mol
    #TODO: dm has to be the SCF density matrix in this version.  dm should be
    # extended to any 1-particle density matrix

    if(dm0 is None): dm0 = mf_grad.base.make_rdm1()
    mf = mf_grad.base
    if omega is None:
        with_df = mf_grad.base.with_df
    else:
        key = '%.6f' % omega
        if key in mf_grad.base.with_df._rsh_df:
            with_df = mf_grad.base.with_df._rsh_df[key]
        else:
            dfobj = mf_grad.base.with_df
            with_df = dfobj._rsh_df[key] = copy.copy(dfobj).reset()

    auxmol = with_df.auxmol
    if not hasattr(with_df, 'intopt') or with_df._cderi is None:
        with_df.build(omega=omega)
    intopt = with_df.intopt

    naux = with_df.naux

    log = logger.new_logger(mol, mol.verbose)
    t0 = (logger.process_clock(), logger.perf_counter())

    if isinstance(mf_grad.base, scf.rohf.ROHF):
        raise NotImplementedError()
    mo_coeff = cupy.asarray(mf_grad.base.mo_coeff)
    mo_occ = cupy.asarray(mf_grad.base.mo_occ)
    ao_idx = intopt.ao_idx

    dm = take_last2d(dm0, ao_idx)
    orbo = mo_coeff[:,mo_occ>0] * mo_occ[mo_occ>0] ** 0.5
    orbo = orbo[ao_idx, :]
    nocc = orbo.shape[-1]

    # (L|ij) -> rhoj: (L), rhok: (L|oo)
    low = with_df.cd_low
    rows = with_df.intopt.cderi_row
    cols = with_df.intopt.cderi_col
    dm_sparse = dm[rows, cols]
    dm_sparse[with_df.intopt.cderi_diag] *= .5

    blksize = with_df.get_blksize()
    if with_j:
        rhoj = cupy.empty([naux])
    if with_k:
        rhok = cupy.empty([naux, nocc, nocc], order='C')
    p0 = p1 = 0

    for cderi, cderi_sparse in with_df.loop(blksize=blksize):
        p1 = p0 + cderi.shape[0]
        if with_j:
            rhoj[p0:p1] = 2.0*dm_sparse.dot(cderi_sparse)
        if with_k:
            tmp = contract('Lij,jk->Lki', cderi, orbo)
            contract('Lki,il->Lkl', tmp, orbo, out=rhok[p0:p1])
        p0 = p1
    tmp = dm_sparse = cderi_sparse = cderi = None

    # (d/dX P|Q) contributions
    if omega and omega > 1e-10:
        with auxmol.with_range_coulomb(omega):
            int2c_e1 = auxmol.intor('int2c2e_ip1')
    else:
        int2c_e1 = auxmol.intor('int2c2e_ip1')
    int2c_e1 = cupy.asarray(int2c_e1)
    aux_ao_idx = intopt.aux_ao_idx
    rev_aux_idx = numpy.argsort(aux_ao_idx)
    auxslices = auxmol.aoslice_by_atom()
    aux_cart2sph = intopt.aux_cart2sph
    low_t = low.T.copy()
    if with_j:
        if low.tag == 'eig':
            rhoj = cupy.dot(low_t.T, rhoj)
        elif low.tag == 'cd':
            #rhoj = solve_triangular(low_t, rhoj, lower=False)
            rhoj = solve_triangular(low_t, rhoj, lower=False, overwrite_b=True)
        if not auxmol.cart:
            rhoj_cart = contract('pq,q->p', aux_cart2sph, rhoj)
        else:
            rhoj_cart = rhoj
        rhoj = rhoj[rev_aux_idx]
        tmp = contract('xpq,q->xp', int2c_e1, rhoj)
        vjaux = -contract('xp,p->xp', tmp, rhoj)
        vjaux_2c = cupy.array([-vjaux[:,p0:p1].sum(axis=1) for p0, p1 in auxslices[:,2:]])
        rhoj = vjaux = tmp = None
    if with_k:
        if low.tag == 'eig':
            rhok = contract('pq,qij->pij', low_t.T, rhok)
        elif low.tag == 'cd':
            #rhok = solve_triangular(low_t, rhok, lower=False)
            rhok = solve_triangular(low_t, rhok.reshape(naux, -1), lower=False, overwrite_b=True).reshape(naux, nocc, nocc)
        tmp = contract('pij,qij->pq', rhok, rhok)
        tmp = take_last2d(tmp, rev_aux_idx)
        vkaux = -contract('xpq,pq->xp', int2c_e1, tmp)
        vkaux_2c = cupy.array([-vkaux[:,p0:p1].sum(axis=1) for p0, p1 in auxslices[:,2:]])
        vkaux = tmp = None
        if not auxmol.cart:
            rhok_cart = contract('pq,qkl->pkl', aux_cart2sph, rhok)
        else:
            rhok_cart = rhok
        rhok = None
    low_t = None
    t0 = log.timer_debug1('rhoj and rhok', *t0)
    int2c_e1 = None

    nao_cart = intopt.mol.nao
    block_size = with_df.get_blksize(nao=nao_cart)
    intopt.clear()
    # rebuild with aosym
    intopt.build(mf.direct_scf_tol, diag_block_with_triu=True, aosym=False,
                 group_size_aux=block_size)#, group_size=block_size)

    if not intopt._mol.cart:
        # sph2cart for ao
        cart2sph = intopt.cart2sph
        orbo_cart = cart2sph @ orbo
        dm_cart = cart2sph @ dm @ cart2sph.T
    else:
        dm_cart = dm
        orbo_cart = orbo
    dm = orbo = None

    vj = vk = rhoj_tmp = rhok_tmp = None
    vjaux = vkaux = None

    naux_cart = intopt.auxmol.nao
    if with_j:
        vj = cupy.zeros((3,nao_cart), order='C')
        vjaux = cupy.zeros((3,naux_cart))
    if with_k:
        vk = cupy.zeros((3,nao_cart), order='C')
        vkaux = cupy.zeros((3,naux_cart))
    cupy.get_default_memory_pool().free_all_blocks()
    for cp_kl_id in range(len(intopt.aux_log_qs)):
        t1 = log.init_timer()
        k0, k1 = intopt.cart_aux_loc[cp_kl_id], intopt.cart_aux_loc[cp_kl_id+1]
        assert k1-k0 <= block_size
        if with_j:
            rhoj_tmp = rhoj_cart[k0:k1]
        if with_k:
            rhok_tmp = contract('por,ir->pio', rhok_cart[k0:k1], orbo_cart)
            rhok_tmp = contract('pio,jo->pji', rhok_tmp, orbo_cart)
        '''
        if(rhoj_tmp.flags['C_CONTIGUOUS'] == False):
            rhoj_tmp = rhoj_tmp.astype(cupy.float64, order='C')

        if(rhok_tmp.flags['C_CONTIGUOUS'] == False):
            rhok_tmp = rhok_tmp.astype(cupy.float64, order='C')
        '''
        '''
        # outcore implementation
        buf = int3c2e.get_int3c2e_ip_slice(intopt, cp_kl_id, 1)
        size = 3*(k1-k0)*nao_cart*nao_cart
        int3c_ip = buf[:size].reshape([3,k1-k0,nao_cart,nao_cart], order='C')
        rhoj_tmp0 = contract('xpji,ij->xip', int3c_ip, dm_cart)
        vj_outcore = contract('xip,p->xi', rhoj_tmp0, rhoj_cart[k0:k1])
        vk_outcore = contract('pji,xpji->xi', rhok_tmp, int3c_ip)

        buf = int3c2e.get_int3c2e_ip_slice(intopt, cp_kl_id, 2)
        int3c_ip = buf[:size].reshape([3,k1-k0,nao_cart,nao_cart], order='C')
        rhoj_tmp0 = contract('xpji,ji->xp', int3c_ip, dm_cart)
        vjaux_outcore = contract('xp,p->xp', rhoj_tmp0, rhoj_cart[k0:k1])
        vkaux_outcore = contract('xpji,pji->xp', int3c_ip, rhok_tmp)
        '''
        vj_tmp, vk_tmp = int3c2e.get_int3c2e_ip_jk(intopt, cp_kl_id, 'ip1', rhoj_tmp, rhok_tmp, dm_cart, omega=omega)
        if with_j: vj += vj_tmp
        if with_k: vk += vk_tmp
        vj_tmp, vk_tmp = int3c2e.get_int3c2e_ip_jk(intopt, cp_kl_id, 'ip2', rhoj_tmp, rhok_tmp, dm_cart, omega=omega)
        if with_j: vjaux[:, k0:k1] = vj_tmp
        if with_k: vkaux[:, k0:k1] = vk_tmp

        rhoj_tmp = rhok_tmp = vj_tmp = vk_tmp = None
        t1 = log.timer_debug1(f'calculate {cp_kl_id:3d} / {len(intopt.aux_log_qs):3d}, {k1-k0:3d} slices', *t1)

    # vj and vk are still in cartesian
    cart_ao_idx = intopt.cart_ao_idx
    rev_cart_ao_idx = numpy.argsort(cart_ao_idx)
    aoslices = intopt.mol.aoslice_by_atom()
    if with_j:
        vj = vj[:, rev_cart_ao_idx]
        vj = [-vj[:,p0:p1].sum(axis=1) for p0, p1 in aoslices[:,2:]]
        vj = cupy.asarray(vj)
    if with_k:
        vk = vk[:, rev_cart_ao_idx]
        vk = [-vk[:,p0:p1].sum(axis=1) for p0, p1 in aoslices[:,2:]]
        vk = cupy.asarray(vk)
    t0 = log.timer_debug1('(di,j|P) and (i,j|dP)', *t0)
    cart_aux_idx = intopt.cart_aux_idx
    rev_cart_aux_idx = numpy.argsort(cart_aux_idx)
    auxslices = intopt.auxmol.aoslice_by_atom()

    if with_j:
        vjaux = vjaux[:, rev_cart_aux_idx]
        vjaux_3c = cupy.asarray([-vjaux[:,p0:p1].sum(axis=1) for p0, p1 in auxslices[:,2:]])
        vjaux = vjaux_2c + vjaux_3c

    if with_k:
        vkaux = vkaux[:, rev_cart_aux_idx]
        vkaux_3c = cupy.asarray([-vkaux[:,p0:p1].sum(axis=1) for p0, p1 in auxslices[:,2:]])
        vkaux = vkaux_2c + vkaux_3c
    return vj, vk, vjaux, vkaux


class Gradients(rhf_grad.Gradients):
<<<<<<< HEAD
    from gpu4pyscf.lib.utils import to_cpu, to_gpu, device
=======
    from gpu4pyscf.lib.utils import to_gpu, device

    _keys = {'with_df', 'auxbasis_response'}
    def __init__(self, mf):
        # Whether to include the response of DF auxiliary basis when computing
        # nuclear gradients of J/K matrices
        self.auxbasis_response = True
        rhf_grad.Gradients.__init__(self, mf)
>>>>>>> 4e389d10

    _keys = {'with_df', 'auxbasis_response'}
    def __init__(self, mf):
        # Whether to include the response of DF auxiliary basis when computing
        # nuclear gradients of J/K matrices
        self.auxbasis_response = True
        rhf_grad.Gradients.__init__(self, mf)

    get_jk = get_jk
    grad_elec = rhf_grad.grad_elec
    check_sanity = NotImplemented

    def get_j(self, mol=None, dm=None, hermi=0):
        vj, _, vjaux, _ = self.get_jk(mol, dm, with_k=False)
        return vj, vjaux

    def get_k(self, mol=None, dm=None, hermi=0):
        _, vk, _, vkaux = self.get_jk(mol, dm, with_j=False)
        return vk, vkaux

    def get_veff(self, mol=None, dm=None):
        vj, vk, vjaux, vkaux = self.get_jk(mol, dm)
        vhf = vj - vk*.5
        if self.auxbasis_response:
            e1_aux = vjaux - vkaux*.5
            logger.debug1(self, 'sum(auxbasis response) %s', e1_aux.sum(axis=0))
        else:
            e1_aux = None
        vhf = tag_array(vhf, aux=e1_aux)
        return vhf

    def extra_force(self, atom_id, envs):
        if self.auxbasis_response:
            return envs['dvhf'].aux[atom_id]
        else:
            return 0

Grad = Gradients<|MERGE_RESOLUTION|>--- conflicted
+++ resolved
@@ -238,9 +238,7 @@
 
 
 class Gradients(rhf_grad.Gradients):
-<<<<<<< HEAD
-    from gpu4pyscf.lib.utils import to_cpu, to_gpu, device
-=======
+
     from gpu4pyscf.lib.utils import to_gpu, device
 
     _keys = {'with_df', 'auxbasis_response'}
@@ -249,7 +247,6 @@
         # nuclear gradients of J/K matrices
         self.auxbasis_response = True
         rhf_grad.Gradients.__init__(self, mf)
->>>>>>> 4e389d10
 
     _keys = {'with_df', 'auxbasis_response'}
     def __init__(self, mf):
