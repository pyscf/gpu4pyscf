# Copyright 2023 The GPU4PySCF Authors. All Rights Reserved.
#
# This program is free software: you can redistribute it and/or modify
# it under the terms of the GNU General Public License as published by
# the Free Software Foundation, either version 3 of the License, or
# (at your option) any later version.
#
# This program is distributed in the hope that it will be useful,
# but WITHOUT ANY WARRANTY; without even the implied warranty of
# MERCHANTABILITY or FITNESS FOR A PARTICULAR PURPOSE.  See the
# GNU General Public License for more details.
#
# You should have received a copy of the GNU General Public License
# along with this program.  If not, see <http://www.gnu.org/licenses/>.


import ctypes
import copy
import numpy as np
import cupy
from pyscf import gto, df, lib
from pyscf.scf import _vhf
from gpu4pyscf.scf.hf import BasisProdCache, _make_s_index_offsets
from gpu4pyscf.lib.cupy_helper import block_c2s_diag, cart2sph, block_diag, contract, load_library, c2s_l
from gpu4pyscf.lib import logger

LMAX_ON_GPU = 8
FREE_CUPY_CACHE = True
STACK_SIZE_PER_THREAD = 8192 * 4
BLKSIZE = 256

libgvhf = load_library('libgvhf')
libgint = load_library('libgint')
libcupy_helper = load_library('libcupy_helper')

def basis_seg_contraction(mol, allow_replica=False):
    '''transform generally contracted basis to segment contracted basis
    Kwargs:
        allow_replica:
            transform the generally contracted basis to replicated
            segment-contracted basis
    '''
    bas_templates = {}
    _bas = []
    _env = mol._env.copy()
    
    aoslices = mol.aoslice_by_atom()
    for ia, (ib0, ib1) in enumerate(aoslices[:,:2]):
        key = tuple(mol._bas[ib0:ib1,gto.PTR_EXP])
        if key in bas_templates:
            bas_of_ia = bas_templates[key]
            bas_of_ia = bas_of_ia.copy()
            bas_of_ia[:,gto.ATOM_OF] = ia
        else:
            # Generate the template for decontracted basis
            bas_of_ia = []
            for shell in mol._bas[ib0:ib1]:
                l = shell[gto.ANG_OF]
                nctr = shell[gto.NCTR_OF]
                if nctr == 1:
                    bas_of_ia.append(shell)
                    continue
                
                # Only basis with nctr > 1 needs to be decontracted
                nprim = shell[gto.NPRIM_OF]
                pcoeff = shell[gto.PTR_COEFF]
                if allow_replica:
                    bs = np.repeat(shell[np.newaxis], nctr, axis=0)
                    bs[:,gto.NCTR_OF] = 1
                    bs[:,gto.PTR_COEFF] = np.arange(pcoeff, pcoeff+nprim*nctr, nprim)
                    bas_of_ia.append(bs)
                else:
                    pexp = shell[gto.PTR_EXP]
                    exps = _env[pexp:pexp+nprim]
                    norm = gto.gto_norm(l, exps)
                    # remove normalization from contraction coefficients
                    _env[pcoeff:pcoeff+nprim] = norm
                    bs = np.repeat(shell[np.newaxis], nprim, axis=0)
                    bs[:,gto.NPRIM_OF] = 1
                    bs[:,gto.NCTR_OF] = 1
                    bs[:,gto.PTR_EXP] = np.arange(pexp, pexp+nprim)
                    bs[:,gto.PTR_COEFF] = np.arange(pcoeff, pcoeff+nprim)
                    bas_of_ia.append(bs)

            bas_of_ia = np.vstack(bas_of_ia)
            bas_templates[key] = bas_of_ia
        _bas.append(bas_of_ia)

    pmol = copy.copy(mol)
    pmol.cart = True
    pmol._bas = np.asarray(np.vstack(_bas), dtype=np.int32)
    pmol._env = _env
    return pmol

def make_fake_mol():
    '''
    fake mol for pairing with auxiliary basis
    '''
    fakemol = gto.mole.Mole()
    fakemol._atm = np.zeros((1,gto.ATM_SLOTS), dtype=np.int32)
    fakemol._atm[0][[0,1,2,3]] = np.array([2,20,1,23])
    
    ptr = gto.mole.PTR_ENV_START
    fakemol._bas = np.zeros((1,gto.BAS_SLOTS), dtype=np.int32)
    fakemol._bas[0,gto.NPRIM_OF ] = 1
    fakemol._bas[0,gto.NCTR_OF  ] = 1
    fakemol._bas[0,gto.PTR_EXP  ] = ptr+4
    fakemol._bas[0,gto.PTR_COEFF] = ptr+5
    
    fakemol._env = np.zeros(ptr+6)
    ptr_coeff = fakemol._bas[0,gto.PTR_COEFF]
    ptr_exp = fakemol._bas[0,gto.PTR_EXP]
    '''
    due to the common factor of normalization 
    https://github.com/sunqm/libcint/blob/be610546b935049d0cf65c1099244d45b2ff4e5e/src/g1e.c
    '''
    fakemol._env[ptr_coeff] = 1.0/0.282094791773878143
    fakemol._env[ptr_exp] = 0.0
    fakemol._built = True

    return fakemol

class VHFOpt(_vhf.VHFOpt):
    def __init__(self, mol, auxmol, intor, prescreen='CVHFnoscreen',
                 qcondname='CVHFsetnr_direct_scf', dmcondname=None):
        # use local basis_seg_contraction for efficiency
        self.mol = basis_seg_contraction(mol,allow_replica=True)
        self.auxmol = basis_seg_contraction(auxmol, allow_replica=True)
        '''
        # Note mol._bas will be sorted in .build() method. VHFOpt should be
        # initialized after mol._bas updated.
        '''
        self.nao = self.mol.nao
        self.naux = self.auxmol.nao

        self._intor = intor
        self._prescreen = prescreen
        self._qcondname = qcondname
        self._dmcondname = dmcondname

        self.bpcache = None

        self.sorted_auxmol = None
        self.sorted_mol = None
        
        self.cart_ao_idx = None
        self.sph_ao_idx = None
        self.cart_aux_idx = None
        self.sph_aux_idx = None

        self.cart_ao_loc = []
        self.cart_aux_loc = []
        self.sph_ao_loc = []
        self.sph_aux_loc = []

        self.cart2sph = None    
        self.aux_cart2sph = None

        self.angular = None
        self.aux_angular = None

        self.cp_idx = None
        self.cp_jdx = None

        self.log_qs = None
        self.aux_log_qs = None

    def clear(self):
        _vhf.VHFOpt.__del__(self)
        libgvhf.GINTdel_basis_prod(ctypes.byref(self.bpcache))
        return self

    def __del__(self):
        try:
            self.clear()
        except AttributeError:
            pass
    
    def build(self, cutoff=1e-14, group_size=None, \
        group_size_aux=None, diag_block_with_triu=False, aosym=False):
        '''
        int3c2e is based on int2e with (ao,ao|aux,1)
        a tot_mol is created with concatenating [mol, fake_mol, aux_mol]
        we will pair (ao,ao) and (aux,1) separately.
        '''
        cput0 = (logger.process_clock(), logger.perf_counter())
        sorted_mol, sorted_idx, uniq_l_ctr, l_ctr_counts = sort_mol(self.mol)
        if group_size is not None :
            uniq_l_ctr, l_ctr_counts = _split_l_ctr_groups(uniq_l_ctr, l_ctr_counts, group_size)
        self.sorted_mol = sorted_mol
        
        # sort fake mol
        fake_mol = make_fake_mol()
        _, _, fake_uniq_l_ctr, fake_l_ctr_counts = sort_mol(fake_mol)
        
        # sort auxiliary mol
        sorted_auxmol, sorted_aux_idx, aux_uniq_l_ctr, aux_l_ctr_counts = sort_mol(self.auxmol)
        if group_size_aux is not None:
            aux_uniq_l_ctr, aux_l_ctr_counts = _split_l_ctr_groups(aux_uniq_l_ctr, aux_l_ctr_counts, group_size_aux)
        self.sorted_auxmol = sorted_auxmol
        tmp_mol = gto.mole.conc_mol(fake_mol, sorted_auxmol)
        tot_mol = gto.mole.conc_mol(sorted_mol, tmp_mol)
        
        # Initialize vhfopt after reordering mol._bas
        _vhf.VHFOpt.__init__(self, sorted_mol, self._intor, self._prescreen,
                             self._qcondname, self._dmcondname)
        self.direct_scf_tol = cutoff
        
        # TODO: is it more accurate to filter with overlap_cond (or exp_cond)?
        q_cond = self.get_q_cond()
        cput1 = logger.timer_debug1(sorted_mol, 'Initialize q_cond', *cput0)
        l_ctr_offsets = np.append(0, np.cumsum(l_ctr_counts))
        log_qs, pair2bra, pair2ket = get_pairing(
            l_ctr_offsets, l_ctr_offsets, q_cond,
            diag_block_with_triu=diag_block_with_triu, aosym=aosym)
        self.log_qs = log_qs.copy()

        # contraction coefficient for ao basis
        cart_ao_loc = self.sorted_mol.ao_loc_nr(cart=True)
        sph_ao_loc = self.sorted_mol.ao_loc_nr(cart=False)
        self.cart_ao_loc = [cart_ao_loc[cp] for cp in l_ctr_offsets]
        self.sph_ao_loc = [sph_ao_loc[cp] for cp in l_ctr_offsets]
        self.angular = [l[0] for l in uniq_l_ctr]

        cart_ao_loc = self.mol.ao_loc_nr(cart=True)
        sph_ao_loc = self.mol.ao_loc_nr(cart=False)
        nao = sph_ao_loc[-1]
        ao_idx = np.array_split(np.arange(nao), sph_ao_loc[1:-1])
        self.sph_ao_idx = np.hstack([ao_idx[i] for i in sorted_idx])

        # cartesian ao index
        nao = cart_ao_loc[-1]
        ao_idx = np.array_split(np.arange(nao), cart_ao_loc[1:-1])
        self.cart_ao_idx = np.hstack([ao_idx[i] for i in sorted_idx])
        ncart = cart_ao_loc[-1]
        nsph = sph_ao_loc[-1]
        self.cart2sph = block_c2s_diag(ncart, nsph, self.angular, l_ctr_counts)
        inv_idx = np.argsort(self.sph_ao_idx, kind='stable').astype(np.int32)
        self.coeff = self.cart2sph[:, inv_idx]
        
        # pairing auxiliary basis with fake basis set
        fake_l_ctr_offsets = np.append(0, np.cumsum(fake_l_ctr_counts))
        fake_l_ctr_offsets += l_ctr_offsets[-1]
        aux_l_ctr_offsets = np.append(0, np.cumsum(aux_l_ctr_counts))

        # contraction coefficient for auxiliary basis
        cart_aux_loc = self.sorted_auxmol.ao_loc_nr(cart=True)
        sph_aux_loc = self.sorted_auxmol.ao_loc_nr(cart=False)
        self.cart_aux_loc = [cart_aux_loc[cp] for cp in aux_l_ctr_offsets]
        self.sph_aux_loc = [sph_aux_loc[cp] for cp in aux_l_ctr_offsets]
        self.aux_angular = [l[0] for l in aux_uniq_l_ctr]

        cart_aux_loc = self.auxmol.ao_loc_nr(cart=True)
        sph_aux_loc = self.auxmol.ao_loc_nr(cart=False)
        naux = sph_aux_loc[-1]
        ao_idx = np.array_split(np.arange(naux), sph_aux_loc[1:-1])
        self.sph_aux_idx = np.hstack([ao_idx[i] for i in sorted_aux_idx])
        
        # cartesian aux index
        naux = cart_aux_loc[-1]
        ao_idx = np.array_split(np.arange(naux), cart_aux_loc[1:-1])
        self.cart_aux_idx = np.hstack([ao_idx[i] for i in sorted_aux_idx])
        ncart = cart_aux_loc[-1]
        nsph = sph_aux_loc[-1]
        self.aux_cart2sph = block_c2s_diag(ncart, nsph, self.aux_angular, aux_l_ctr_counts)
        inv_idx = np.argsort(self.sph_aux_idx, kind='stable').astype(np.int32)
        self.aux_coeff = self.aux_cart2sph[:, inv_idx]
        aux_l_ctr_offsets += fake_l_ctr_offsets[-1]

        ao_loc = self.sorted_mol.ao_loc_nr(cart=False)
        self.ao_pairs_row, self.ao_pairs_col = get_ao_pairs(pair2bra, pair2ket, ao_loc)
        cderi_row = cupy.hstack(self.ao_pairs_row)
        cderi_col = cupy.hstack(self.ao_pairs_col)
        self.cderi_row = cderi_row
        self.cderi_col = cderi_col
        self.cderi_diag = cupy.argwhere(cderi_row == cderi_col)[:,0]

        aux_pair2bra = []
        aux_pair2ket = []
        aux_log_qs = []
        for p0, p1 in zip(aux_l_ctr_offsets[:-1], aux_l_ctr_offsets[1:]):
            aux_pair2bra.append(np.arange(p0,p1))
            aux_pair2ket.append(fake_l_ctr_offsets[0] * np.ones(p1-p0))
            aux_log_qs.append(np.ones(p1-p0))
        
        self.aux_log_qs = aux_log_qs.copy()
        pair2bra += aux_pair2bra
        pair2ket += aux_pair2ket

        uniq_l_ctr = np.concatenate([uniq_l_ctr, fake_uniq_l_ctr, aux_uniq_l_ctr])
        l_ctr_offsets = np.concatenate([
            l_ctr_offsets, 
            fake_l_ctr_offsets[1:],
            aux_l_ctr_offsets[1:]]) 

        bas_pair2shls = np.hstack(pair2bra + pair2ket).astype(np.int32).reshape(2,-1)
        bas_pairs_locs = np.append(0, np.cumsum([x.size for x in pair2bra])).astype(np.int32)
        log_qs = log_qs + aux_log_qs
        ao_loc = tot_mol.ao_loc_nr(cart=True)
        ncptype = len(log_qs)
        
        self.bpcache = ctypes.POINTER(BasisProdCache)()
        if diag_block_with_triu:
            scale_shellpair_diag = 1.
        else:
            scale_shellpair_diag = 0.5
        libgint.GINTinit_basis_prod(
            ctypes.byref(self.bpcache), ctypes.c_double(scale_shellpair_diag),
            ao_loc.ctypes.data_as(ctypes.c_void_p),
            bas_pair2shls.ctypes.data_as(ctypes.c_void_p),
            bas_pairs_locs.ctypes.data_as(ctypes.c_void_p), ctypes.c_int(ncptype),
            tot_mol._atm.ctypes.data_as(ctypes.c_void_p), ctypes.c_int(tot_mol.natm),
            tot_mol._bas.ctypes.data_as(ctypes.c_void_p), ctypes.c_int(tot_mol.nbas),
            tot_mol._env.ctypes.data_as(ctypes.c_void_p))
        cput1 = logger.timer_debug1(tot_mol, 'Initialize GPU cache', *cput1)
        self.bas_pairs_locs = bas_pairs_locs
        ncptype = len(self.log_qs)
        if aosym:
            self.cp_idx, self.cp_jdx = np.tril_indices(ncptype)
        else:
            nl = int(round(np.sqrt(ncptype)))
            self.cp_idx, self.cp_jdx = np.unravel_index(np.arange(ncptype), (nl, nl)) 
    
def get_int3c2e_wjk(mol, auxmol, dm0_tag, thred=1e-12, omega=None):
    intopt = VHFOpt(mol, auxmol, 'int2e')
    intopt.build(thred, diag_block_with_triu=True, aosym=True, group_size_aux=64)
    orbo = dm0_tag.occ_coeff
    nao = mol.nao
    naux = auxmol.nao
    nocc = orbo.shape[1]
    row, col = np.tril_indices(nao)
    wj = cupy.zeros([naux])
    wk = cupy.zeros([naux,nao,nocc])
    nq = len(intopt.log_qs)
    for cp_kl_id, _ in enumerate(intopt.aux_log_qs):
        k0 = intopt.sph_aux_loc[cp_kl_id]
        k1 = intopt.sph_aux_loc[cp_kl_id+1]
        ints_slices = cupy.zeros([k1-k0, nao, nao], order='C')
        for cp_ij_id, _ in enumerate(intopt.log_qs):
            cpi = intopt.cp_idx[cp_ij_id]
            cpj = intopt.cp_jdx[cp_ij_id]
            li = intopt.angular[cpi]
            lj = intopt.angular[cpj]
            int3c_blk = get_int3c2e_slice(intopt, cp_ij_id, cp_kl_id, omega=omega)
            int3c_blk = cart2sph(int3c_blk, axis=1, ang=lj)
            int3c_blk = cart2sph(int3c_blk, axis=2, ang=li)
            i0, i1 = intopt.sph_ao_loc[cpi], intopt.sph_ao_loc[cpi+1]
            j0, j1 = intopt.sph_ao_loc[cpj], intopt.sph_ao_loc[cpj+1]
            ints_slices[:,j0:j1,i0:i1] = int3c_blk
        ints_slices[:, row, col] = ints_slices[:, col, row]
        wj[k0:k1] = contract('Lij,ij->L', ints_slices, dm0_tag)
        wk[k0:k1] = contract('Lij,jo->Lio', ints_slices, orbo)
    return wj, wk

def get_int3c2e_ip_jk(intopt, cp_aux_id, ip_type, rhoj, rhok, dm, omega=None):
    '''
    build jk with int3c2e slice (sliced in k dimension)
    '''
    fn = getattr(libgvhf, 'GINTbuild_int3c2e_' + ip_type + '_jk')
    if omega is None: omega = 0.0
    nao = intopt.mol.nao
    n_dm = 1

    cp_kl_id = cp_aux_id + len(intopt.log_qs)
    log_q_kl = intopt.aux_log_qs[cp_aux_id]
    
    k0, k1 = intopt.cart_aux_loc[cp_aux_id], intopt.cart_aux_loc[cp_aux_id+1]
    ao_offsets = np.array([0,0,nao+1+k0,nao], dtype=np.int32) 
    nk = k1 - k0

    vj_ptr = vk_ptr = lib.c_null_ptr()
    rhoj_ptr = rhok_ptr = lib.c_null_ptr()
    vj = vk = None
    if rhoj is not None:
        assert(rhoj.flags['C_CONTIGUOUS'])
        rhoj_ptr = ctypes.cast(rhoj.data.ptr, ctypes.c_void_p)
        if ip_type == 'ip1':
            vj = cupy.zeros([3, nao], order='C')
        elif ip_type == 'ip2':
            vj = cupy.zeros([3, nk], order='C')
        vj_ptr = ctypes.cast(vj.data.ptr, ctypes.c_void_p)
    if rhok is not None:
        assert(rhok.flags['C_CONTIGUOUS'])
        rhok_ptr = ctypes.cast(rhok.data.ptr, ctypes.c_void_p)
        if ip_type == 'ip1':
            vk = cupy.zeros([3, nao], order='C')
        elif ip_type == 'ip2':
            vk = cupy.zeros([3, nk], order='C')
        vk_ptr = ctypes.cast(vk.data.ptr, ctypes.c_void_p)
    num_cp_ij = [len(log_qs) for log_qs in intopt.log_qs]
    bins_locs_ij = np.append(0, np.cumsum(num_cp_ij)).astype(np.int32)
    ntasks_kl = len(log_q_kl)
    ncp_ij = len(intopt.log_qs)
    err = fn(
        intopt.bpcache,
        vj_ptr,
        vk_ptr,
        ctypes.cast(dm.data.ptr, ctypes.c_void_p),
        rhoj_ptr,
        rhok_ptr,
        ao_offsets.ctypes.data_as(ctypes.c_void_p),
        ctypes.c_int(nao),
        ctypes.c_int(nk),
        ctypes.c_int(n_dm),
        bins_locs_ij.ctypes.data_as(ctypes.c_void_p),
        ctypes.c_int(ntasks_kl),
        ctypes.c_int(ncp_ij),
        ctypes.c_int(cp_kl_id),
        ctypes.c_double(omega))
    if err != 0: 
        raise RuntimeError(f'GINT_getjk_int2e_ip failed, err={err}')
    
    return vj, vk


def loop_int3c2e_general(intopt, ip_type='', omega=None, stream=None):
    '''
    loop over all int3c2e blocks
    - outer loop for k
    - inner loop for ij pair
    '''
    fn = getattr(libgint, 'GINTfill_int3c2e_' + ip_type)
    if ip_type == '':       order = 0
    if ip_type == 'ip1':    order = 1
    if ip_type == 'ip2':    order = 1
    if ip_type == 'ipip1':  order = 2
    if ip_type == 'ip1ip2': order = 2
    if ip_type == 'ipvip1': order = 2
    if ip_type == 'ipip2':  order = 2
    
    if omega is None: omega = 0.0
    if stream is None: stream = cupy.cuda.get_current_stream()
    
    nao_sph = len(intopt.sph_ao_idx)
    nao = intopt.mol.nao
    naux = intopt.auxmol.nao
    norb = nao + naux + 1

    comp = 3**order
    
    nbins = 1
    for aux_id, log_q_kl in enumerate(intopt.aux_log_qs):
        cp_kl_id = aux_id + len(intopt.log_qs)
        lk = intopt.aux_angular[aux_id]

        for cp_ij_id, log_q_ij in enumerate(intopt.log_qs):
            cpi = intopt.cp_idx[cp_ij_id]
            cpj = intopt.cp_jdx[cp_ij_id]
            li = intopt.angular[cpi]
            lj = intopt.angular[cpj]

            i0, i1 = intopt.cart_ao_loc[cpi], intopt.cart_ao_loc[cpi+1]
            j0, j1 = intopt.cart_ao_loc[cpj], intopt.cart_ao_loc[cpj+1]
            k0, k1 = intopt.cart_aux_loc[aux_id], intopt.cart_aux_loc[aux_id+1]
            ni = i1 - i0; nj = j1 - j0; nk = k1 - k0

            bins_locs_ij = np.array([0, len(log_q_ij)], dtype=np.int32)
            bins_locs_kl = np.array([0, len(log_q_kl)], dtype=np.int32)

            ao_offsets = np.array([i0,j0,nao+1+k0,nao], dtype=np.int32)
            strides = np.array([1, ni, ni*nj, ni*nj*nk], dtype=np.int32)

            int3c_blk = cupy.zeros([comp, nk, nj, ni], order='C', dtype=np.float64)
            err = fn(
                ctypes.cast(stream.ptr, ctypes.c_void_p),
                intopt.bpcache,
                ctypes.cast(int3c_blk.data.ptr, ctypes.c_void_p), 
                ctypes.c_int(norb), 
                strides.ctypes.data_as(ctypes.c_void_p), 
                ao_offsets.ctypes.data_as(ctypes.c_void_p),
                bins_locs_ij.ctypes.data_as(ctypes.c_void_p),
                bins_locs_kl.ctypes.data_as(ctypes.c_void_p),
                ctypes.c_int(nbins),
                ctypes.c_int(cp_ij_id),
                ctypes.c_int(cp_kl_id),
                ctypes.c_double(omega))
            if err != 0:
                raise RuntimeError(f'GINT_fill_int3c2e general failed, err={err}')
            
            int3c_blk = cart2sph(int3c_blk, axis=1, ang=lk)
            int3c_blk = cart2sph(int3c_blk, axis=2, ang=lj)
            int3c_blk = cart2sph(int3c_blk, axis=3, ang=li)

            i0, i1 = intopt.sph_ao_loc[cpi], intopt.sph_ao_loc[cpi+1]
            j0, j1 = intopt.sph_ao_loc[cpj], intopt.sph_ao_loc[cpj+1]
            k0, k1 = intopt.sph_aux_loc[aux_id], intopt.sph_aux_loc[aux_id+1]
            
            yield i0,i1,j0,j1,k0,k1,int3c_blk

def loop_aux_jk(intopt, ip_type='', omega=None, stream=None):
    '''
    loop over all int3c2e blocks
    - outer loop for k
    - inner loop for ij pair
    '''
    fn = getattr(libgint, 'GINTfill_int3c2e_' + ip_type)
    if ip_type == '':       order = 0
    if ip_type == 'ip1':    order = 1
    if ip_type == 'ip2':    order = 1
    if ip_type == 'ipip1':  order = 2
    if ip_type == 'ip1ip2': order = 2
    if ip_type == 'ipvip1': order = 2
    if ip_type == 'ipip2':  order = 2

    if omega is None: omega = 0.0
    if stream is None: stream = cupy.cuda.get_current_stream()

    nao_sph = len(intopt.sph_ao_idx)
    nao = intopt.mol.nao
    naux = intopt.auxmol.nao
    norb = nao + naux + 1

    comp = 3**order
    
    nbins = 1
    for aux_id, log_q_kl in enumerate(intopt.aux_log_qs):
        cp_kl_id = aux_id + len(intopt.log_qs)
        k0_sph, k1_sph = intopt.sph_aux_loc[aux_id], intopt.sph_aux_loc[aux_id+1]
        lk = intopt.aux_angular[aux_id]

        ints_slices = cupy.zeros([comp, k1_sph-k0_sph, nao_sph, nao_sph])
        for cp_ij_id, log_q_ij in enumerate(intopt.log_qs):
            cpi = intopt.cp_idx[cp_ij_id]
            cpj = intopt.cp_jdx[cp_ij_id]
            li = intopt.angular[cpi]
            lj = intopt.angular[cpj]

            i0, i1 = intopt.cart_ao_loc[cpi], intopt.cart_ao_loc[cpi+1]
            j0, j1 = intopt.cart_ao_loc[cpj], intopt.cart_ao_loc[cpj+1]
            k0, k1 = intopt.cart_aux_loc[aux_id], intopt.cart_aux_loc[aux_id+1]
            ni = i1 - i0; nj = j1 - j0; nk = k1 - k0

            bins_locs_ij = np.array([0, len(log_q_ij)], dtype=np.int32)
            bins_locs_kl = np.array([0, len(log_q_kl)], dtype=np.int32)

            ao_offsets = np.array([i0,j0,nao+1+k0,nao], dtype=np.int32)
            strides = np.array([1, ni, ni*nj, ni*nj*nk], dtype=np.int32)

            int3c_blk = cupy.zeros([comp, nk, nj, ni], order='C', dtype=np.float64)
            err = fn(
                ctypes.cast(stream.ptr, ctypes.c_void_p),
                intopt.bpcache,
                ctypes.cast(int3c_blk.data.ptr, ctypes.c_void_p), 
                ctypes.c_int(norb), 
                strides.ctypes.data_as(ctypes.c_void_p), 
                ao_offsets.ctypes.data_as(ctypes.c_void_p),
                bins_locs_ij.ctypes.data_as(ctypes.c_void_p),
                bins_locs_kl.ctypes.data_as(ctypes.c_void_p),
                ctypes.c_int(nbins),
                ctypes.c_int(cp_ij_id),
                ctypes.c_int(cp_kl_id),
                ctypes.c_double(omega))
            if err != 0:
                raise RuntimeError(f'GINT_fill_int3c2e general failed, err={err}')
            
            int3c_blk = cart2sph(int3c_blk, axis=1, ang=lk)
            int3c_blk = cart2sph(int3c_blk, axis=2, ang=lj)
            int3c_blk = cart2sph(int3c_blk, axis=3, ang=li)

            i0, i1 = intopt.sph_ao_loc[cpi], intopt.sph_ao_loc[cpi+1]
            j0, j1 = intopt.sph_ao_loc[cpj], intopt.sph_ao_loc[cpj+1]
            k0, k1 = intopt.sph_aux_loc[aux_id], intopt.sph_aux_loc[aux_id+1]
            ints_slices[:, :, j0:j1, i0:i1] = int3c_blk
        int3c_blk = None
        yield aux_id, ints_slices

def get_ao2atom(intopt, aoslices):
    sph_ao_idx = intopt.sph_ao_idx
    ao2atom = cupy.zeros([len(sph_ao_idx), len(aoslices)])
    for ia, aoslice in enumerate(aoslices):
        _, _, p0, p1 = aoslice
        ao2atom[p0:p1,ia] = 1.0
    return ao2atom[sph_ao_idx,:]

def get_aux2atom(intopt, auxslices):
    sph_aux_idx = intopt.sph_aux_idx
    aux2atom = cupy.zeros([len(sph_aux_idx), len(auxslices)])
    for ia, auxslice in enumerate(auxslices):
        _, _, p0, p1 = auxslice
        aux2atom[p0:p1,ia] = 1.0
    return aux2atom[sph_aux_idx,:]

def get_j_int3c2e_pass1(intopt, dm0):
    '''
    get rhoj pass1 for int3c2e
    '''
    n_dm = 1
    
    naux = len(intopt.cart_aux_idx)
    rhoj = cupy.zeros([naux])
    coeff = intopt.coeff
    dm_cart = cupy.einsum('pi,ij,qj->pq', coeff, dm0, coeff)

    num_cp_ij = [len(log_qs) for log_qs in intopt.log_qs]
    num_cp_kl = [len(log_qs) for log_qs in intopt.aux_log_qs]

    bins_locs_ij = np.append(0, np.cumsum(num_cp_ij)).astype(np.int32)
    bins_locs_kl = np.append(0, np.cumsum(num_cp_kl)).astype(np.int32)
    
    ncp_ij = len(intopt.log_qs)
    ncp_kl = len(intopt.aux_log_qs)
    norb = dm_cart.shape[0]
    err = libgvhf.GINTbuild_j_int3c2e_pass1(
        intopt.bpcache,
        ctypes.cast(dm_cart.data.ptr, ctypes.c_void_p),
        ctypes.cast(rhoj.data.ptr, ctypes.c_void_p),
        ctypes.c_int(norb), 
        ctypes.c_int(naux),
        ctypes.c_int(n_dm),
        bins_locs_ij.ctypes.data_as(ctypes.c_void_p),
        bins_locs_kl.ctypes.data_as(ctypes.c_void_p),
        ctypes.c_int(ncp_ij),
        ctypes.c_int(ncp_kl))
    if err != 0:
        raise RuntimeError('CUDA error in get_j_pass1')
    
    aux_coeff = intopt.aux_coeff
    rhoj = cupy.dot(rhoj, aux_coeff)
    return rhoj

def get_j_int3c2e_pass2(intopt, rhoj):
    '''
    get vj pass2 for int3c2e
    '''
    n_dm = 1
    norb = len(intopt.cart_ao_idx)
    naux = len(intopt.cart_aux_idx)
    vj = cupy.zeros([norb, norb])

    num_cp_ij = [len(log_qs) for log_qs in intopt.log_qs]
    num_cp_kl = [len(log_qs) for log_qs in intopt.aux_log_qs]

    bins_locs_ij = np.append(0, np.cumsum(num_cp_ij)).astype(np.int32)
    bins_locs_kl = np.append(0, np.cumsum(num_cp_kl)).astype(np.int32)
    
    ncp_ij = len(intopt.log_qs)
    ncp_kl = len(intopt.aux_log_qs)

    aux_coeff = intopt.aux_coeff
    rhoj = cupy.dot(aux_coeff, rhoj)

    err = libgvhf.GINTbuild_j_int3c2e_pass2(
        intopt.bpcache,
        ctypes.cast(vj.data.ptr, ctypes.c_void_p),
        ctypes.cast(rhoj.data.ptr, ctypes.c_void_p),
        ctypes.c_int(norb), 
        ctypes.c_int(naux),
        ctypes.c_int(n_dm),
        bins_locs_ij.ctypes.data_as(ctypes.c_void_p),
        bins_locs_kl.ctypes.data_as(ctypes.c_void_p),
        ctypes.c_int(ncp_ij), 
        ctypes.c_int(ncp_kl))
    
    if err != 0:
        raise RuntimeError('CUDA error in get_j_pass2')
    coeff = intopt.coeff
    vj = cupy.einsum('pi,pq,qj->ij', coeff, vj, coeff)
    vj = vj + vj.T
    return vj

def get_int3c2e_jk(intopt, dm0_tag, with_k=True, omega=None):
    '''
    get rhoj and rhok for int3c2e
    '''
    if omega is None: omega = 0.0
    nao_sph = len(intopt.sph_ao_idx)
    naux_sph = len(intopt.sph_aux_idx)
    orbo = cupy.asarray(dm0_tag.occ_coeff, order='C')
    nocc = orbo.shape[1]
    rhoj = cupy.zeros([naux_sph])
    rhok = cupy.zeros([naux_sph,nocc,nocc])

    for cp_kl_id, _ in enumerate(intopt.aux_log_qs):
        k0 = intopt.sph_aux_loc[cp_kl_id]
        k1 = intopt.sph_aux_loc[cp_kl_id+1]
        ints_slices = cupy.zeros([k1-k0, nao_sph, nao_sph], order='C')
        for cp_ij_id, _ in enumerate(intopt.log_qs):
            cpi = intopt.cp_idx[cp_ij_id]
            cpj = intopt.cp_jdx[cp_ij_id]
            li = intopt.angular[cpi]
            lj = intopt.angular[cpj]
            int3c_blk = get_int3c2e_slice(intopt, cp_ij_id, cp_kl_id, omega=omega)
            int3c_blk = cart2sph(int3c_blk, axis=1, ang=lj)
            int3c_blk = cart2sph(int3c_blk, axis=2, ang=li)
            i0, i1 = intopt.sph_ao_loc[cpi], intopt.sph_ao_loc[cpi+1]
            j0, j1 = intopt.sph_ao_loc[cpj], intopt.sph_ao_loc[cpj+1]
            ints_slices[:,j0:j1,i0:i1] = int3c_blk
            if cpi != cpj:
                ints_slices[:,i0:i1,j0:j1] = int3c_blk.transpose([0,2,1])

        rhoj[k0:k1] += cupy.einsum('pji,ij->p', ints_slices, dm0_tag)
        rhok_tmp = cupy.einsum('pji,jo->poi', ints_slices, orbo)
        rhok[k0:k1] += cupy.einsum('poi,ir->por', rhok_tmp, orbo)

    return rhoj, rhok

def get_int3c2e_ip1_vjk(intopt, rhoj, rhok, dm0_tag, aoslices, with_k=True, omega=None):
    '''
    # vj and vk responses (due to int3c2e_ip1) to changes in atomic positions
    '''
    ao2atom = get_ao2atom(intopt, aoslices)
    natom = len(aoslices)
    nao_sph = len(intopt.sph_ao_idx)
    orbo = cupy.asarray(dm0_tag.occ_coeff, order='C')
    nocc = orbo.shape[1]
    vj1_buf = cupy.zeros([3,nao_sph,nao_sph])
    vk1_buf = cupy.zeros([3,nao_sph,nao_sph])
    vj1 = cupy.zeros([natom,3,nao_sph,nocc])
    vk1 = cupy.zeros([natom,3,nao_sph,nocc])
    
    for aux_id, int3c_blk in loop_aux_jk(intopt, ip_type='ip1', omega=omega):
        k0, k1 = intopt.sph_aux_loc[aux_id], intopt.sph_aux_loc[aux_id+1]
        vj1_buf += cupy.einsum('xpji,p->xij', int3c_blk, rhoj[k0:k1])
        
        if with_k:
            rhok0_slice = cupy.einsum('pio,Jo->piJ', rhok[k0:k1], orbo) * 2
            vk1_buf += cupy.einsum('xpji,plj->xil', int3c_blk, rhok0_slice)
        
        rhoj0 = cupy.einsum('xpji,ij->xpi', int3c_blk, dm0_tag)
        vj1_ao = cupy.einsum('pjo,xpi->xijo', rhok[k0:k1], rhoj0)
        vj1 += 2.0*cupy.einsum('xiko,ia->axko', vj1_ao, ao2atom)
        if with_k:
            int3c_ip1_occ = cupy.einsum('xpji,jo->xpio', int3c_blk, orbo)
            vk1_ao = cupy.einsum('xpio,pki->xiko', int3c_ip1_occ, rhok0_slice)
            vk1 += cupy.einsum('xiko,ia->axko', vk1_ao, ao2atom)
            
            rhok0 = cupy.einsum('pli,lo->poi', rhok0_slice, orbo)
            vk1_ao = cupy.einsum('xpji,poi->xijo', int3c_blk, rhok0)
            vk1 += cupy.einsum('xiko,ia->axko', vk1_ao, ao2atom)
    return vj1_buf, vk1_buf, vj1, vk1

def get_int3c2e_ip2_vjk(intopt, rhoj, rhok, dm0_tag, auxslices, with_k=True, omega=None):
    '''
    vj and vk responses (due to int3c2e_ip2) to changes in atomic positions
    '''
    aux2atom = get_aux2atom(intopt, auxslices)
    natom = len(auxslices)
    nao_sph = len(intopt.sph_ao_idx)
    naux_sph = len(intopt.sph_aux_idx)
    orbo = cupy.asarray(dm0_tag.occ_coeff, order='C')
    nocc = orbo.shape[1]
    vj1 = cupy.zeros([natom,3,nao_sph,nocc])
    vk1 = cupy.zeros([natom,3,nao_sph,nocc])
    for aux_id, int3c_blk in loop_aux_jk(intopt, ip_type='ip2', omega=omega):
        k0, k1 = intopt.sph_aux_loc[aux_id], intopt.sph_aux_loc[aux_id+1]
        wj2 = cupy.einsum('xpji,ji->xp', int3c_blk, dm0_tag)
        wk2_P__ = cupy.einsum('xpji,jo->xpio', int3c_blk, orbo)

        vj1_tmp = -cupy.einsum('pio,xp->xpio', rhok[k0:k1], wj2)
        vj1_tmp -= cupy.einsum('xpio,p->xpio', wk2_P__, rhoj[k0:k1])

        vj1 += cupy.einsum('xpio,pa->axio', vj1_tmp, aux2atom[k0:k1])
        if with_k:
            rhok0_slice = cupy.einsum('pio,jo->pij', rhok[k0:k1], orbo)
            vk1_tmp = -cupy.einsum('xpjo,pij->xpio', wk2_P__, rhok0_slice) * 2
            
            rhok0_oo = cupy.einsum('pio,ir->pro', rhok[k0:k1], orbo)
            vk1_tmp -= cupy.einsum('xpio,pro->xpir', wk2_P__, rhok0_oo) * 2

            vk1 += cupy.einsum('xpir,pa->axir', vk1_tmp, aux2atom[k0:k1])
        wj2 = wk2_P__ = rhok0_slice = rhok0_oo = None
    return vj1, vk1

def get_int3c2e_ip1_wjk(intopt, dm0_tag, with_k=True, omega=None):
    '''
    get wj and wk for int3c2e_ip1
    '''
    nao_sph = len(intopt.sph_ao_idx)
    naux_sph = len(intopt.sph_aux_idx)
    orbo = cupy.asarray(dm0_tag.occ_coeff, order='C')
    nocc = orbo.shape[1]
    wj = cupy.empty([nao_sph,naux_sph,3])
    wk = cupy.empty([nao_sph,naux_sph,nocc,3])
    for aux_id, int3c_blk in loop_aux_jk(intopt, ip_type='ip1', omega=omega):
        k0, k1 = intopt.sph_aux_loc[aux_id], intopt.sph_aux_loc[aux_id+1]
        wj[:,k0:k1] = cupy.einsum('xpji,ij->ipx', int3c_blk, dm0_tag)
        wk[:,k0:k1] = cupy.einsum('xpji,jo->ipox', int3c_blk, orbo)
    return wj, wk

def get_int3c2e_ip2_wjk(intopt, dm0_tag, with_k=True, omega=None):
    '''
    get wj and wk for int3c2e_ip2
    '''
    naux_sph = len(intopt.sph_aux_idx)
    orbo = cupy.asarray(dm0_tag.occ_coeff, order='C')
    nocc = orbo.shape[1]
    wj = cupy.empty([naux_sph,3])
    wk = cupy.empty([naux_sph,nocc,nocc,3])
    for aux_id, int3c_blk in loop_aux_jk(intopt, ip_type='ip2', omega=omega):
        k0, k1 = intopt.sph_aux_loc[aux_id], intopt.sph_aux_loc[aux_id+1]
        wj[k0:k1] = cupy.einsum('xpji,ij->px', int3c_blk, dm0_tag)
        tmp = cupy.einsum('xpji,jo->piox', int3c_blk, orbo)
        wk[k0:k1] = cupy.einsum('piox,ir->prox', tmp, orbo)
    return wj, wk

def get_int3c2e_ipip1_hjk(intopt, rhoj, rhok, dm0_tag, with_k=True, omega=None):
    '''
    get hj and hk with int3c2e_ipip1
    '''
    nao_sph = dm0_tag.shape[0]
    orbo = cupy.asarray(dm0_tag.occ_coeff, order='C')
    hj = cupy.zeros([nao_sph,9])
    hk = cupy.zeros([nao_sph,9])
    for i0,i1,j0,j1,k0,k1,int3c_blk in loop_int3c2e_general(intopt, ip_type='ipip1', omega=omega):
        rhok_tmp = cupy.einsum('por,ir->pio', rhok[k0:k1], orbo[i0:i1])
        rhok_tmp = cupy.einsum('pio,jo->pij', rhok_tmp, orbo[j0:j1])
        tmp = cupy.einsum('xpji,ij->xpi', int3c_blk, dm0_tag[i0:i1,j0:j1])
        hj[i0:i1] += cupy.einsum('xpi,p->ix', tmp, rhoj[k0:k1])
        hk[i0:i1] += cupy.einsum('xpji,pij->ix', int3c_blk, rhok_tmp)
    hj = hj.reshape([nao_sph,3,3])
    hk = hk.reshape([nao_sph,3,3])
    return hj, hk

def get_int3c2e_ipvip1_hjk(intopt, rhoj, rhok, dm0_tag, with_k=True, omega=None):
    '''
    # get hj and hk with int3c2e_ipvip1
    '''
    nao_sph = dm0_tag.shape[0]
    orbo = cupy.asarray(dm0_tag.occ_coeff, order='C')
    hj = cupy.zeros([nao_sph,nao_sph,9])
    hk = cupy.zeros([nao_sph,nao_sph,9])
    for i0,i1,j0,j1,k0,k1,int3c_blk in loop_int3c2e_general(intopt, ip_type='ipvip1', omega=omega):
        rhok_tmp = cupy.einsum('por,ir->pio', rhok[k0:k1], orbo[i0:i1])
        rhok_tmp = cupy.einsum('pio,jo->pji', rhok_tmp, orbo[j0:j1])
        tmp = cupy.einsum('xpji,ij->xpij', int3c_blk, dm0_tag[i0:i1,j0:j1])
        hj[i0:i1,j0:j1] += cupy.einsum('xpij,p->ijx', tmp, rhoj[k0:k1])
        hk[i0:i1,j0:j1] += cupy.einsum('xpji,pji->ijx', int3c_blk, rhok_tmp)
    hj = hj.reshape([nao_sph,nao_sph,3,3])
    hk = hk.reshape([nao_sph,nao_sph,3,3])
    return hj, hk

def get_int3c2e_ip1ip2_hjk(intopt, rhoj, rhok, dm0_tag, with_k=True, omega=None):
    '''
    # get hj and hk with int3c2e_ip1ip2
    '''
    nao_sph = dm0_tag.shape[0]
    naux_sph = rhok.shape[0]
    orbo = cupy.asarray(dm0_tag.occ_coeff, order='C')
    hj = cupy.zeros([nao_sph,naux_sph,9])
    hk = cupy.zeros([nao_sph,naux_sph,9])
    for i0,i1,j0,j1,k0,k1,int3c_blk in loop_int3c2e_general(intopt, ip_type='ip1ip2', omega=omega):
        rhok_tmp = cupy.einsum('por,ir->pio', rhok[k0:k1], orbo[i0:i1])
        rhok_tmp = cupy.einsum('pio,jo->pij', rhok_tmp, orbo[j0:j1])
        tmp = cupy.einsum('xpji,ij->xpi', int3c_blk, dm0_tag[i0:i1,j0:j1])
        hj[i0:i1,k0:k1] += cupy.einsum('xpi,p->ipx', tmp, rhoj[k0:k1])
        hk[i0:i1,k0:k1] += cupy.einsum('xpji,pij->ipx', int3c_blk, rhok_tmp)
    hj = hj.reshape([nao_sph,naux_sph,3,3])
    hk = hk.reshape([nao_sph,naux_sph,3,3])
    return hj, hk

def get_int3c2e_ipip2_hjk(intopt, rhoj, rhok, dm0_tag, with_k=True, omega=None):
    '''
    # get hj and hk with int3c2e_ipip2
    '''
    naux_sph = rhok.shape[0]
    orbo = cupy.asarray(dm0_tag.occ_coeff, order='C')
    hj = cupy.zeros([naux_sph,9])
    hk = cupy.zeros([naux_sph,9])
    for i0,i1,j0,j1,k0,k1,int3c_blk in loop_int3c2e_general(intopt, ip_type='ipip2', omega=omega):
        rhok_tmp = cupy.einsum('por,jr->pjo', rhok[k0:k1], orbo[j0:j1])
        rhok_tmp = cupy.einsum('pjo,io->pji', rhok_tmp, orbo[i0:i1])
        tmp = cupy.einsum('xpji,ij->xp', int3c_blk, dm0_tag[i0:i1,j0:j1])
        hj[k0:k1] += cupy.einsum('xp,p->px', tmp, rhoj[k0:k1])
        hk[k0:k1] += cupy.einsum('xpji,pji->px', int3c_blk, rhok_tmp)
    hj = hj.reshape([naux_sph,3,3])
    hk = hk.reshape([naux_sph,3,3])
    return hj, hk

def get_int3c2e_ip_slice(intopt, cp_aux_id, ip_type, out=None, omega=None, stream=None):
    '''
    Generate int3c2e_ip slice along k, full dimension in ij
    '''
    if omega is None: omega = 0.0
    if stream is None: stream = cupy.cuda.get_current_stream()
    nao = intopt.mol.nao
    naux = intopt.auxmol.nao

    norb = nao + naux + 1    
    nbins = 1

    cp_kl_id = cp_aux_id + len(intopt.log_qs)
    log_q_kl = intopt.aux_log_qs[cp_aux_id]
    
    bins_locs_kl = np.array([0, len(log_q_kl)], dtype=np.int32)
    k0, k1 = intopt.cart_aux_loc[cp_aux_id], intopt.cart_aux_loc[cp_aux_id+1]
    
    nk = k1 - k0

    ao_offsets = np.array([0,0,nao+1+k0,nao], dtype=np.int32) 
    if out is None:
        int3c_blk = cupy.zeros([3, nk, nao, nao], order='C', dtype=np.float64)
        strides = np.array([1, nao, nao*nao, nao*nao*nk], dtype=np.int32)
    else:
        int3c_blk = out
        # will be filled in f-contiguous
        strides = np.array([1, nao, nao*nao, nao*nao*nk], dtype=np.int32)

    for cp_ij_id, log_q_ij in enumerate(intopt.log_qs):
        bins_locs_ij = np.array([0, len(log_q_ij)], dtype=np.int32)
        err = libgint.GINTfill_int3c2e_ip(
            ctypes.cast(stream.ptr, ctypes.c_void_p),
            intopt.bpcache,
            ctypes.cast(int3c_blk.data.ptr, ctypes.c_void_p), 
            ctypes.c_int(norb), 
            strides.ctypes.data_as(ctypes.c_void_p), 
            ao_offsets.ctypes.data_as(ctypes.c_void_p),
            bins_locs_ij.ctypes.data_as(ctypes.c_void_p),
            bins_locs_kl.ctypes.data_as(ctypes.c_void_p),
            ctypes.c_int(nbins),
            ctypes.c_int(cp_ij_id), 
            ctypes.c_int(cp_kl_id),
            ctypes.c_int(ip_type),
            ctypes.c_double(omega))

        if err != 0: 
            raise RuntimeError(f'GINT_fill_int2e_ip failed, err={err}')
    
    return int3c_blk
    
def get_int3c2e_ip(mol, auxmol=None, ip_type=1, auxbasis='weigend+etb', direct_scf_tol=1e-13, omega=None, stream=None):
    '''
    Generate full int3c2e_ip tensor on GPU
    ip_type == 1: int3c2e_ip1
    ip_type == 2: int3c2e_ip2
    '''
    fn = getattr(libgint, 'GINTfill_int3c2e_' + ip_type)
    if omega is None: omega = 0.0
    if stream is None: stream = cupy.cuda.get_current_stream()
    if auxmol is None: 
        auxmol = df.addons.make_auxmol(mol, auxbasis)
    
    nao_sph = mol.nao
    naux_sph = auxmol.nao

    intopt = VHFOpt(mol, auxmol, 'int2e')
    intopt.build(direct_scf_tol, diag_block_with_triu=True, aosym=False, group_size=BLKSIZE, group_size_aux=BLKSIZE)
    
    nao = intopt.mol.nao
    naux = intopt.auxmol.nao
    norb = nao + naux + 1

    int3c = cupy.zeros([3, naux_sph, nao_sph, nao_sph], order='C')
    nbins = 1
    for cp_ij_id, log_q_ij in enumerate(intopt.log_qs):
        cpi = intopt.cp_idx[cp_ij_id]
        cpj = intopt.cp_jdx[cp_ij_id]
        li = intopt.angular[cpi]
        lj = intopt.angular[cpj]
        
        for aux_id, log_q_kl in enumerate(intopt.aux_log_qs):
            cp_kl_id = aux_id + len(intopt.log_qs)
            i0, i1 = intopt.cart_ao_loc[cpi], intopt.cart_ao_loc[cpi+1]
            j0, j1 = intopt.cart_ao_loc[cpj], intopt.cart_ao_loc[cpj+1]
            k0, k1 = intopt.cart_aux_loc[aux_id], intopt.cart_aux_loc[aux_id+1]
            ni = i1 - i0; nj = j1 - j0; nk = k1 - k0
            lk = intopt.aux_angular[aux_id]

            bins_locs_ij = np.array([0, len(log_q_ij)], dtype=np.int32)
            bins_locs_kl = np.array([0, len(log_q_kl)], dtype=np.int32)

            ao_offsets = np.array([i0,j0,nao+1+k0,nao], dtype=np.int32)
            strides = np.array([1, ni, ni*nj, ni*nj*nk], dtype=np.int32)

            int3c_blk = cupy.zeros([3, nk, nj, ni], order='C', dtype=np.float64)
            err = fn(
                ctypes.cast(stream.ptr, ctypes.c_void_p),
                intopt.bpcache,
                ctypes.cast(int3c_blk.data.ptr, ctypes.c_void_p), 
                ctypes.c_int(norb), 
                strides.ctypes.data_as(ctypes.c_void_p), 
                ao_offsets.ctypes.data_as(ctypes.c_void_p),
                bins_locs_ij.ctypes.data_as(ctypes.c_void_p),
                bins_locs_kl.ctypes.data_as(ctypes.c_void_p),
                ctypes.c_int(nbins),
                ctypes.c_int(cp_ij_id),
                ctypes.c_int(cp_kl_id),
                ctypes.c_double(omega))

            int3c_blk = cart2sph(int3c_blk, axis=1, ang=lk)
            int3c_blk = cart2sph(int3c_blk, axis=2, ang=lj)
            int3c_blk = cart2sph(int3c_blk, axis=3, ang=li)

            i0, i1 = intopt.sph_ao_loc[cpi], intopt.sph_ao_loc[cpi+1]
            j0, j1 = intopt.sph_ao_loc[cpj], intopt.sph_ao_loc[cpj+1]
            k0, k1 = intopt.sph_aux_loc[aux_id], intopt.sph_aux_loc[aux_id+1]

            int3c[:, k0:k1, j0:j1, i0:i1] = int3c_blk
    ao_idx = np.argsort(intopt.sph_ao_idx)
    aux_idx = np.argsort(intopt.sph_aux_idx)
    int3c = int3c[cupy.ix_(np.arange(3), aux_idx, ao_idx, ao_idx)]
    
    return int3c.transpose([0,3,2,1])

  
def get_int3c2e_general(mol, auxmol=None, ip_type='', auxbasis='weigend+etb', direct_scf_tol=1e-13, omega=None, stream=None):
    '''
    Generate full int3c2e type tensor on GPU
    '''
    fn = getattr(libgint, 'GINTfill_int3c2e_' + ip_type)
    if ip_type == '':       order = 0
    if ip_type == 'ip1':    order = 1
    if ip_type == 'ip2':    order = 1
    if ip_type == 'ipip1':  order = 2
    if ip_type == 'ip1ip2': order = 2
    if ip_type == 'ipvip1': order = 2
    if ip_type == 'ipip2':  order = 2

    if omega is None: omega = 0.0
    if stream is None: stream = cupy.cuda.get_current_stream()
    if auxmol is None: 
        auxmol = df.addons.make_auxmol(mol, auxbasis)
    
    nao_sph = mol.nao
    naux_sph = auxmol.nao

    intopt = VHFOpt(mol, auxmol, 'int2e')
    intopt.build(direct_scf_tol, diag_block_with_triu=True, aosym=False, group_size=BLKSIZE, group_size_aux=BLKSIZE)
    
    nao = intopt.mol.nao
    naux = intopt.auxmol.nao
    norb = nao + naux + 1

    comp = 3**order
    int3c = cupy.zeros([comp, naux_sph, nao_sph, nao_sph], order='C')
    nbins = 1
    for cp_ij_id, log_q_ij in enumerate(intopt.log_qs):
        cpi = intopt.cp_idx[cp_ij_id]
        cpj = intopt.cp_jdx[cp_ij_id]
        li = intopt.angular[cpi]
        lj = intopt.angular[cpj]
        
        for aux_id, log_q_kl in enumerate(intopt.aux_log_qs):
            cp_kl_id = aux_id + len(intopt.log_qs)
            i0, i1 = intopt.cart_ao_loc[cpi], intopt.cart_ao_loc[cpi+1]
            j0, j1 = intopt.cart_ao_loc[cpj], intopt.cart_ao_loc[cpj+1]
            k0, k1 = intopt.cart_aux_loc[aux_id], intopt.cart_aux_loc[aux_id+1]
            ni = i1 - i0; nj = j1 - j0; nk = k1 - k0
            lk = intopt.aux_angular[aux_id]

            bins_locs_ij = np.array([0, len(log_q_ij)], dtype=np.int32)
            bins_locs_kl = np.array([0, len(log_q_kl)], dtype=np.int32)

            ao_offsets = np.array([i0,j0,nao+1+k0,nao], dtype=np.int32)
            strides = np.array([1, ni, ni*nj, ni*nj*nk], dtype=np.int32)

            int3c_blk = cupy.zeros([comp, nk, nj, ni], order='C', dtype=np.float64)
            err = fn(
                ctypes.cast(stream.ptr, ctypes.c_void_p),
                intopt.bpcache,
                ctypes.cast(int3c_blk.data.ptr, ctypes.c_void_p), 
                ctypes.c_int(norb), 
                strides.ctypes.data_as(ctypes.c_void_p), 
                ao_offsets.ctypes.data_as(ctypes.c_void_p),
                bins_locs_ij.ctypes.data_as(ctypes.c_void_p),
                bins_locs_kl.ctypes.data_as(ctypes.c_void_p),
                ctypes.c_int(nbins),
                ctypes.c_int(cp_ij_id),
                ctypes.c_int(cp_kl_id),
                ctypes.c_double(omega))
            
            int3c_blk = cart2sph(int3c_blk, axis=1, ang=lk)
            int3c_blk = cart2sph(int3c_blk, axis=2, ang=lj)
            int3c_blk = cart2sph(int3c_blk, axis=3, ang=li)
            
            i0, i1 = intopt.sph_ao_loc[cpi], intopt.sph_ao_loc[cpi+1]
            j0, j1 = intopt.sph_ao_loc[cpj], intopt.sph_ao_loc[cpj+1]
            k0, k1 = intopt.sph_aux_loc[aux_id], intopt.sph_aux_loc[aux_id+1]
            
            int3c[:, k0:k1, j0:j1, i0:i1] = int3c_blk

    ao_idx = np.argsort(intopt.sph_ao_idx)
    aux_idx = np.argsort(intopt.sph_aux_idx)
    int3c = int3c[cupy.ix_(np.arange(comp), aux_idx, ao_idx, ao_idx)]
    
    return int3c.transpose([0,3,2,1])

def get_dh1e(mol, dm0):
    '''
    contract 'int1e_iprinv', with density matrix
    xijk,ij->kx
    '''
    natm = mol.natm
    coords = mol.atom_coords()
    charges = mol.atom_charges()
    fakemol = gto.fakemol_for_charges(coords)
    intopt = VHFOpt(mol, fakemol, 'int2e')
<<<<<<< HEAD
    intopt.build(1e-14, diag_block_with_triu=True, aosym=False, group_size=256, group_size_aux=256)
=======
    intopt.build(1e-14, diag_block_with_triu=True, aosym=False, group_size=BLKSIZE, group_size_aux=BLKSIZE)
>>>>>>> 69804733
    dm0_sorted = dm0[cupy.ix_(intopt.sph_ao_idx, intopt.sph_ao_idx)]
    dh1e = cupy.zeros([natm,3])
    for i0,i1,j0,j1,k0,k1,int3c_blk in loop_int3c2e_general(intopt, ip_type='ip1'):
        dh1e[k0:k1,:3] += cupy.einsum('xkji,ij->kx', int3c_blk, dm0_sorted[i0:i1,j0:j1])
    return 2.0 * cupy.einsum('kx,k->kx', dh1e, -charges)

def get_int3c2e_slice(intopt, cp_ij_id, cp_aux_id, aosym=None, out=None, omega=None, stream=None):
    '''
    Generate one int3c2e block for given ij, k
    '''
    if stream is None: stream = cupy.cuda.get_current_stream()
    if omega is None: omega = 0.0
    nao = intopt.nao
    naux = intopt.nao
    
    norb = nao + naux + 1
    
    cpi = intopt.cp_idx[cp_ij_id]
    cpj = intopt.cp_jdx[cp_ij_id]
    cp_kl_id = cp_aux_id + len(intopt.log_qs)
    
    log_q_ij = intopt.log_qs[cp_ij_id]
    log_q_kl = intopt.aux_log_qs[cp_aux_id]

    nbins = 1
    bins_locs_ij = np.array([0, len(log_q_ij)], dtype=np.int32)
    bins_locs_kl = np.array([0, len(log_q_kl)], dtype=np.int32)

    i0, i1 = intopt.cart_ao_loc[cpi], intopt.cart_ao_loc[cpi+1]
    j0, j1 = intopt.cart_ao_loc[cpj], intopt.cart_ao_loc[cpj+1]
    k0, k1 = intopt.cart_aux_loc[cp_aux_id], intopt.cart_aux_loc[cp_aux_id+1]
    
    ni = i1 - i0; nj = j1 - j0; nk = k1 - k0
    lk = intopt.aux_angular[cp_aux_id]
    
    ao_offsets = np.array([i0,j0,nao+1+k0,nao], dtype=np.int32)
    '''
    # if possible, write the data into the given allocated space
    # otherwise, need a temporary space for cart2sph
    '''
    if out is None or lk > 1:
        int3c_blk = cupy.zeros([nk,nj,ni], order='C')
        strides = np.array([1, ni, ni*nj, 1], dtype=np.int32)
    else:
        int3c_blk = out
        s = int3c_blk.strides
        # will be filled in F order
        strides = np.array([s[2]//8 ,s[1]//8, s[0]//8, 1], dtype=np.int32)

    err = libgint.GINTfill_int3c2e(
        ctypes.cast(stream.ptr, ctypes.c_void_p),
        intopt.bpcache,
        ctypes.cast(int3c_blk.data.ptr, ctypes.c_void_p), 
        ctypes.c_int(norb), 
        strides.ctypes.data_as(ctypes.c_void_p), 
        ao_offsets.ctypes.data_as(ctypes.c_void_p),
        bins_locs_ij.ctypes.data_as(ctypes.c_void_p),
        bins_locs_kl.ctypes.data_as(ctypes.c_void_p),
        ctypes.c_int(nbins),
        ctypes.c_int(cp_ij_id), 
        ctypes.c_int(cp_kl_id),
        ctypes.c_double(omega))
    
    if err != 0: 
        raise RuntimeError('GINT_fill_int2e failed')
    
    # move this operation to j2c?
    if lk > 1: 
        int3c_blk = cart2sph(int3c_blk, axis=0, ang=lk, out=out)
    
    return int3c_blk
    
def get_int3c2e(mol, auxmol=None, auxbasis='weigend+etb', direct_scf_tol=1e-13, aosym=True, omega=None):
    '''
    Generate full int3c2e tensor on GPU
    '''
    if auxmol is None:
        auxmol = df.addons.make_auxmol(mol, auxbasis)
    assert(aosym)

    nao_sph = mol.nao
    naux_sph = auxmol.nao
    intopt = VHFOpt(mol, auxmol, 'int2e')
    intopt.build(direct_scf_tol, diag_block_with_triu=True, aosym=aosym, group_size=BLKSIZE, group_size_aux=BLKSIZE)
    
    int3c = cupy.zeros([naux_sph, nao_sph, nao_sph], order='C')
    for cp_ij_id, _ in enumerate(intopt.log_qs):
        cpi = intopt.cp_idx[cp_ij_id]
        cpj = intopt.cp_jdx[cp_ij_id]
        li = intopt.angular[cpi]
        lj = intopt.angular[cpj]
        i0, i1 = intopt.cart_ao_loc[cpi], intopt.cart_ao_loc[cpi+1]
        j0, j1 = intopt.cart_ao_loc[cpj], intopt.cart_ao_loc[cpj+1]

        int3c_slice = cupy.zeros([naux_sph, j1-j0, i1-i0], order='C')
        for cp_kl_id, _ in enumerate(intopt.aux_log_qs):
            k0, k1 = intopt.sph_aux_loc[cp_kl_id], intopt.sph_aux_loc[cp_kl_id+1]
            get_int3c2e_slice(intopt, cp_ij_id, cp_kl_id, out=int3c_slice[k0:k1], omega=omega)
        i0, i1 = intopt.sph_ao_loc[cpi], intopt.sph_ao_loc[cpi+1]
        j0, j1 = intopt.sph_ao_loc[cpj], intopt.sph_ao_loc[cpj+1]
        int3c_slice = cart2sph(int3c_slice, axis=1, ang=lj)
        int3c_slice = cart2sph(int3c_slice, axis=2, ang=li)
        int3c[:, j0:j1, i0:i1] = int3c_slice
    row, col = np.tril_indices(nao_sph)
    int3c[:, row, col] = int3c[:, col, row]
    ao_idx = np.argsort(intopt.sph_ao_idx)
    aux_id = np.argsort(intopt.sph_aux_idx)
    int3c = int3c[np.ix_(aux_id, ao_idx, ao_idx)]

    return int3c.transpose([2,1,0])

def get_int2c2e_sorted(mol, auxmol, intopt=None, direct_scf_tol=1e-13, aosym=None, omega=None, stream=None):
    '''
    Generated int2c2e consistent with pyscf
    '''
    if omega is None: omega = 0.0
    if stream is None: stream = cupy.cuda.get_current_stream()
    if intopt is None:
        intopt = VHFOpt(mol, auxmol, 'int2e')
        intopt.build(direct_scf_tol, diag_block_with_triu=True, aosym=False)
    nbins = 1

    nao = intopt.sorted_mol.nao
    naux = intopt.sorted_auxmol.nao
    norb = nao + naux + 1
    rows, cols = np.tril_indices(naux)
    
    int2c = cupy.zeros([naux, naux], order='F')
    ao_offsets = np.array([nao+1, nao, nao+1, nao], dtype=np.int32)
    strides = np.array([1, naux, naux, naux*naux], dtype=np.int32)
    for k_id, log_q_k in enumerate(intopt.aux_log_qs):
        bins_locs_k = _make_s_index_offsets(log_q_k, nbins)
        cp_k_id = k_id + len(intopt.log_qs)
        for l_id, log_q_l in enumerate(intopt.aux_log_qs):
            if k_id > l_id: continue
            bins_locs_l = _make_s_index_offsets(log_q_l, nbins)
            cp_l_id = l_id + len(intopt.log_qs)
            err = libgint.GINTfill_int2e(
                ctypes.cast(stream.ptr, ctypes.c_void_p),
                intopt.bpcache,
                ctypes.cast(int2c.data.ptr, ctypes.c_void_p), 
                ctypes.c_int(norb),
                strides.ctypes.data_as(ctypes.c_void_p), 
                ao_offsets.ctypes.data_as(ctypes.c_void_p),
                bins_locs_k.ctypes.data_as(ctypes.c_void_p),
                bins_locs_l.ctypes.data_as(ctypes.c_void_p),
                ctypes.c_int(nbins),
                ctypes.c_int(cp_k_id),
                ctypes.c_int(cp_l_id),
                ctypes.c_double(omega))

            if err != 0:
                raise RuntimeError("int2c2e failed\n")
    
    int2c[rows, cols] = int2c[cols, rows]
    coeff = intopt.aux_cart2sph
    int2c = coeff.T @ int2c @ coeff
    
    return int2c

def get_int2c2e_ip_sorted(mol, auxmol, intopt=None, direct_scf_tol=1e-13, intor=None, aosym=None, stream=None):
    '''
    TODO: WIP
    '''
    if stream is None: stream = cupy.cuda.get_current_stream()
    if intopt is None:
        intopt = VHFOpt(mol, auxmol, 'int2e')
        intopt.build(direct_scf_tol, diag_block_with_triu=True, aosym=False)
    nbins = 1

    nao = intopt.sorted_mol.nao
    naux = intopt.sorted_auxmol.nao
    norb = nao + naux + 1
    rows, cols = np.tril_indices(naux)
    
    int2c = cupy.zeros([naux, naux], order='F')
    ao_offsets = np.array([nao+1, nao, nao+1, nao], dtype=np.int32)
    strides = np.array([1, naux, naux, naux*naux], dtype=np.int32)
    for k_id, log_q_k in enumerate(intopt.aux_log_qs):
        bins_locs_k = _make_s_index_offsets(log_q_k, nbins)
        cp_k_id = k_id + len(intopt.log_qs)
        for l_id, log_q_l in enumerate(intopt.aux_log_qs):
            if k_id > l_id: continue
            bins_locs_l = _make_s_index_offsets(log_q_l, nbins)
            cp_l_id = l_id + len(intopt.log_qs)
            err = libgint.GINTfill_int2e(
                ctypes.cast(stream.ptr, ctypes.c_void_p),
                intopt.bpcache,
                ctypes.cast(int2c.data.ptr, ctypes.c_void_p), 
                ctypes.c_int(norb),
                strides.ctypes.data_as(ctypes.c_void_p), 
                ao_offsets.ctypes.data_as(ctypes.c_void_p),
                bins_locs_k.ctypes.data_as(ctypes.c_void_p),
                bins_locs_l.ctypes.data_as(ctypes.c_void_p),
                ctypes.c_int(nbins),
                ctypes.c_int(cp_k_id), 
                ctypes.c_int(cp_l_id))

            if err != 0:
                raise RuntimeError("int2c2e failed\n")
    
    int2c[rows, cols] = int2c[cols, rows]
    coeff = intopt.aux_cart2sph
    int2c = coeff.T @ int2c @ coeff
    
    return int2c

def get_int2c2e(mol, auxmol, direct_scf_tol=1e-13):
    ''' 
    Generate int2c2e on GPU 
    '''
    intopt = VHFOpt(mol, auxmol, 'int2e')
    intopt.build(direct_scf_tol, diag_block_with_triu=True, aosym=True)
    int2c = get_int2c2e_sorted(mol, auxmol, intopt=intopt)
    aux_idx = np.argsort(intopt.sph_aux_idx)
    int2c = int2c[np.ix_(aux_idx, aux_idx)]
    return int2c

def sort_mol(mol0, cart=True):
    '''
    # Sort basis according to angular momentum and contraction patterns so
    # as to group the basis functions to blocks in GPU kernel.
    '''    
    mol = copy.copy(mol0)
    l_ctrs = mol._bas[:,[gto.ANG_OF, gto.NPRIM_OF]]
    
    uniq_l_ctr, _, inv_idx, l_ctr_counts = np.unique(
        l_ctrs, return_index=True, return_inverse=True, return_counts=True, axis=0)
    
    if mol.verbose >= logger.DEBUG:
        logger.debug1(mol, 'Number of shells for each [l, nctr] group')
        for l_ctr, n in zip(uniq_l_ctr, l_ctr_counts):
            logger.debug(mol, '    %s : %s', l_ctr, n)
    
    sorted_idx = np.argsort(inv_idx, kind='stable').astype(np.int32)
    
    # Sort basis inplace
    mol._bas = mol._bas[sorted_idx]
    return mol, sorted_idx, uniq_l_ctr, l_ctr_counts

def get_pairing(p_offsets, q_offsets, q_cond, \
    cutoff=1e-14, diag_block_with_triu=True, aosym=True):
    '''
    pair shells and return pairing indices
    '''
    log_qs = []
    pair2bra = []
    pair2ket = []
    for p0, p1 in zip(p_offsets[:-1], p_offsets[1:]):
        for q0, q1 in zip(q_offsets[:-1], q_offsets[1:]):
            if aosym and q0 < p0 or not aosym:
                q_sub = q_cond[p0:p1,q0:q1].ravel()
                idx = q_sub.argsort(axis=None)[::-1]
                q_sorted = q_sub[idx]
                mask = q_sorted > cutoff
                idx = idx[mask]
                ishs, jshs = np.unravel_index(idx, (p1-p0, q1-q0))
                ishs += p0
                jshs += q0
                pair2bra.append(ishs)
                pair2ket.append(jshs)
                log_q = np.log(q_sorted[mask])
                log_q[log_q > 0] = 0
                log_qs.append(log_q)
            elif aosym and p0 == q0 and p1 == q1:
                q_sub = q_cond[p0:p1,p0:p1].ravel()
                idx = q_sub.argsort(axis=None)[::-1]
                q_sorted = q_sub[idx]
                ishs, jshs = np.unravel_index(idx, (p1-p0, p1-p0))
                mask = q_sorted > cutoff
                if not diag_block_with_triu:
                    # Drop the shell pairs in the upper triangle for diagonal blocks
                    mask &= ishs >= jshs
                
                ishs = ishs[mask]
                jshs = jshs[mask]
                ishs += p0
                jshs += p0
                if len(ishs) == 0 and len(jshs) == 0: continue
                
                pair2bra.append(ishs)
                pair2ket.append(jshs)

                log_q = np.log(q_sorted[mask])
                log_q[log_q > 0] = 0
                log_qs.append(log_q)
    return log_qs, pair2bra, pair2ket

def _split_l_ctr_groups(uniq_l_ctr, l_ctr_counts, group_size):
    '''
    Splits l_ctr patterns into small groups with group_size the maximum
    number of AOs in each group
    '''
    l = uniq_l_ctr[:,0]
    nf = l * (l + 1) // 2
    _l_ctrs = []
    _l_ctr_counts = []
    for l_ctr, counts in zip(uniq_l_ctr, l_ctr_counts):
        l = l_ctr[0]
        nf = (l + 1) * (l + 2) // 2
        max_shells = max(group_size // nf, 2)
        if l > LMAX_ON_GPU or counts <= max_shells:
            _l_ctrs.append(l_ctr)
            _l_ctr_counts.append(counts)
            continue

        nsubs, rests = counts.__divmod__(max_shells)
        _l_ctrs.extend([l_ctr] * nsubs)
        _l_ctr_counts.extend([max_shells] * nsubs)
        if rests > 0:
            _l_ctrs.append(l_ctr)
            _l_ctr_counts.append(rests)
    uniq_l_ctr = np.vstack(_l_ctrs)
    l_ctr_counts = np.hstack(_l_ctr_counts)
    return uniq_l_ctr, l_ctr_counts

def get_ao_pairs(pair2bra, pair2ket, ao_loc):
    """
    Compute the AO-pairs for the given pair2bra and pair2ket
    """
    bra_ctr = []
    ket_ctr = []
    for bra_shl, ket_shl in zip(pair2bra, pair2ket):
        if len(bra_shl) == 0 or len(ket_shl) == 0:
            bra_ctr.append(np.array([], dtype=np.int64))
            ket_ctr.append(np.array([], dtype=np.int64))
            continue
        
        i = bra_shl[0]
        j = ket_shl[0]
        indices = np.mgrid[:ao_loc[i+1]-ao_loc[i], :ao_loc[j+1]-ao_loc[j]]
        ao_bra = indices[0].reshape(-1,1) + ao_loc[bra_shl]
        ao_ket = indices[1].reshape(-1,1) + ao_loc[ket_shl]
        mask = ao_bra >= ao_ket
        bra_ctr.append(ao_bra[mask])
        ket_ctr.append(ao_ket[mask])
    return bra_ctr, ket_ctr<|MERGE_RESOLUTION|>--- conflicted
+++ resolved
@@ -1084,11 +1084,8 @@
     charges = mol.atom_charges()
     fakemol = gto.fakemol_for_charges(coords)
     intopt = VHFOpt(mol, fakemol, 'int2e')
-<<<<<<< HEAD
     intopt.build(1e-14, diag_block_with_triu=True, aosym=False, group_size=256, group_size_aux=256)
-=======
-    intopt.build(1e-14, diag_block_with_triu=True, aosym=False, group_size=BLKSIZE, group_size_aux=BLKSIZE)
->>>>>>> 69804733
+    #intopt.build(1e-14, diag_block_with_triu=True, aosym=False, group_size=BLKSIZE, group_size_aux=BLKSIZE)
     dm0_sorted = dm0[cupy.ix_(intopt.sph_ao_idx, intopt.sph_ao_idx)]
     dh1e = cupy.zeros([natm,3])
     for i0,i1,j0,j1,k0,k1,int3c_blk in loop_int3c2e_general(intopt, ip_type='ip1'):
