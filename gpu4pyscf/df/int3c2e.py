--- conflicted
+++ resolved
@@ -505,10 +505,6 @@
     nroots = (lmax + aux_lmax + order)//2 + 1
     if nroots > NROOT_ON_GPU:
         from pyscf.gto.moleintor import getints, make_cintopt
-<<<<<<< HEAD
-        mol = intopt.mol
-=======
->>>>>>> 4e389d10
         pmol = intopt.tot_mol
         intor = pmol._add_suffix('int3c2e_' + ip_type)
         opt = make_cintopt(pmol._atm, pmol._bas, pmol._env, intor)
