#!/usr/bin/env python
#
# This code was copied from the data generation program of Tencent Alchemy
# project (https://github.com/tencent-alchemy).
#

#
# Copyright 2019 Tencent America LLC. All Rights Reserved.
#
# Licensed under the Apache License, Version 2.0 (the "License");
# you may not use this file except in compliance with the License.
# You may obtain a copy of the License at
#
#     http://www.apache.org/licenses/LICENSE-2.0
#
# Unless required by applicable law or agreed to in writing, software
# distributed under the License is distributed on an "AS IS" BASIS,
# WITHOUT WARRANTIES OR CONDITIONS OF ANY KIND, either express or implied.
# See the License for the specific language governing permissions and
# limitations under the License.
#
# Author: Qiming Sun <osirpt.sun@gmail.com>
#  Modified by:   Xiaojie Wu <wxj6000@gmail.com>

'''
Non-relativistic RHF analytical Hessian with density-fitting approximation
Ref:
[1] Efficient implementation of the analytic second derivatives of
    Hartree-Fock and hybrid DFT energies: a detailed analysis of different
    approximations.  Dmytro Bykov, Taras Petrenko, Robert Izsak, Simone
    Kossmann, Ute Becker, Edward Valeev, Frank Neese. Mol. Phys. 113, 1961 (2015)
'''



import numpy
import cupy
import numpy as np
from pyscf import lib, df
from pyscf.df.grad.rhf import LINEAR_DEP_THRESHOLD
from gpu4pyscf.grad import rhf as rhf_grad
from gpu4pyscf.hessian import rhf as rhf_hess
from gpu4pyscf.lib.cupy_helper import (
    contract, tag_array, release_gpu_stack, print_mem_info, take_last2d, pinv)
from gpu4pyscf.df import int3c2e
from gpu4pyscf.lib import logger

BLKSIZE = 256

def partial_hess_elec(hessobj, mo_energy=None, mo_coeff=None, mo_occ=None,
                      atmlst=None, max_memory=4000, verbose=None):
    e1, ej, ek = _partial_hess_ejk(hessobj, mo_energy, mo_coeff, mo_occ,
                                   atmlst, max_memory, verbose, True)
    return e1 + ej - ek

def _partial_hess_ejk(hessobj, mo_energy=None, mo_coeff=None, mo_occ=None,
                      atmlst=None, max_memory=4000, verbose=None, with_k=True, omega=None):
    '''Partial derivative
    '''
    log = logger.new_logger(hessobj, verbose)
    time0 = t1 = log.init_timer()

    mol = hessobj.mol
    mf = hessobj.base
    mf.with_df._cderi = None
    if mo_energy is None: mo_energy = mf.mo_energy
    if mo_occ is None:    mo_occ = mf.mo_occ
    if mo_coeff is None:  mo_coeff = mf.mo_coeff
    if atmlst is None: atmlst = range(mol.natm)

    mo_coeff = cupy.asarray(mo_coeff, order='C')
    nao, nmo = mo_coeff.shape
    mocc = mo_coeff[:,mo_occ>0]
    mocc_2 = mocc * mo_occ[mo_occ>0]**.5
    dm0 = cupy.dot(mocc, mocc.T) * 2

    auxmol = df.addons.make_auxmol(mol, auxbasis=mf.with_df.auxbasis)
    naux = auxmol.nao
    auxslices = auxmol.aoslice_by_atom()
    aoslices = mol.aoslice_by_atom()

    if omega and omega > 1e-10:
        with auxmol.with_range_coulomb(omega):
            int2c = auxmol.intor('int2c2e', aosym='s1')
            int2c_ip1 = auxmol.intor('int2c2e_ip1', aosym='s1')
    else:
        int2c = auxmol.intor('int2c2e', aosym='s1')
        int2c_ip1 = auxmol.intor('int2c2e_ip1', aosym='s1')
    t1 = log.timer_debug1('intermediate variables with int2c2e and int2c2e_ip1', *t1)

    # ================================ sorted AO begin ===============================================
    intopt = int3c2e.VHFOpt(mol, auxmol, 'int2e')
    intopt.build(mf.direct_scf_tol, diag_block_with_triu=True, aosym=False, group_size=BLKSIZE, group_size_aux=BLKSIZE)
    ao_idx = intopt.ao_idx
    aux_ao_idx = intopt.aux_ao_idx

    mocc_2 = mocc_2[ao_idx, :]
    dm0 = take_last2d(dm0, ao_idx)
    dm0_tag = tag_array(dm0, occ_coeff=mocc_2)

    int2c = cupy.asarray(int2c, order='C')
    int2c = take_last2d(int2c, aux_ao_idx)
    int2c_inv = pinv(int2c, lindep=LINEAR_DEP_THRESHOLD)
    int2c = None

    int2c_ip1 = cupy.asarray(int2c_ip1, order='C')
    int2c_ip1 = take_last2d(int2c_ip1, aux_ao_idx)

    hj_ao_ao = cupy.zeros([nao,nao,3,3])
    hk_ao_ao = cupy.zeros([nao,nao,3,3])
    if hessobj.auxbasis_response:
        hj_ao_aux = cupy.zeros([nao,naux,3,3])
        hk_ao_aux = cupy.zeros([nao,naux,3,3])

    #  int3c contributions
    wj, wk_P__ = int3c2e.get_int3c2e_jk(mol, auxmol, dm0_tag, omega=omega)
    rhoj0_P = contract('pq,q->p', int2c_inv, wj)
    rhok0_P__ = contract('pq,qij->pij', int2c_inv, wk_P__)
    wj = wk_P__ = None
    t1 = log.timer_debug1('intermediate variables with int3c2e', *t1)

    # int3c_ip2 contributions
    wj_ip2, wk_ip2_P__ = int3c2e.get_int3c2e_ip2_wjk(intopt, dm0_tag, omega=omega)
    t1 = log.timer_debug1('interdeidate variables with int3c2e_ip2', *t1)

    #  int3c_ip1 contributions
    wj1_P, wk1_Pko = int3c2e.get_int3c2e_ip1_wjk(intopt, dm0_tag, omega=omega)
    rhoj1_P = contract('pq,ipx->iqx', int2c_inv, wj1_P)

    hj_ao_ao += 4.0*contract('ipx,jpy->ijxy', rhoj1_P, wj1_P)   # (10|0)(0|0)(0|01)
    wj1_P = None
    if hessobj.auxbasis_response:
        wj0_01 = contract('ypq,q->yp', int2c_ip1, rhoj0_P)
        wj1_01 = contract('yqp,ipx->iqxy', int2c_ip1, rhoj1_P)
        hj_ao_aux += contract('ipx,py->ipxy', rhoj1_P, wj_ip2)   # (10|0)(1|00)
        hj_ao_aux -= contract('ipx,yp->ipxy', rhoj1_P, wj0_01)   # (10|0)(1|0)(0|00)
        hj_ao_aux -= contract('q,iqxy->iqxy', rhoj0_P, wj1_01)   # (10|0)(0|1)(0|00)
        wj1_01 = None
    rhoj1_P = None

    int2c_ip1_inv = contract('yqp,pr->yqr', int2c_ip1, int2c_inv)
    if with_k:
        for i0, i1 in lib.prange(0,nao,64):
            wk1_Pko_islice = cupy.asarray(wk1_Pko[i0:i1])
            rhok1_Pko = contract('pq,iqox->ipox', int2c_inv, wk1_Pko_islice)
            for k0, k1 in lib.prange(0,nao,64):
                wk1_Pko_kslice = cupy.asarray(wk1_Pko[k0:k1])

                # (10|0)(0|10) without response of RI basis
                vk2_ip1_ip1 = contract('ipox,kpoy->ikxy', rhok1_Pko, wk1_Pko_kslice)
                hk_ao_ao[i0:i1,k0:k1] += contract('ikxy,ik->ikxy', vk2_ip1_ip1, dm0[i0:i1,k0:k1])
                vk2_ip1_ip1 = None

                # (10|0)(0|01) without response of RI basis
                bra = contract('ipox,ko->ipkx', rhok1_Pko, mocc_2[k0:k1])
                ket = contract('kpoy,io->kpiy', wk1_Pko_kslice, mocc_2[i0:i1])
                hk_ao_ao[i0:i1,k0:k1] += contract('ipkx,kpiy->ikxy', bra, ket)
                bra = ket = None
            wk1_Pko_kslice = None
            if hessobj.auxbasis_response:
                # (10|0)(1|00)
                wk_ip2_Ipo = contract('porx,io->iprx', wk_ip2_P__, mocc_2[i0:i1])
                hk_ao_aux[i0:i1] += contract('ipox,ipoy->ipxy', rhok1_Pko, wk_ip2_Ipo)
                wk_ip2_Ipo = None

                # (10|0)(1|0)(0|00)
                rhok0_P_I = contract('qor,ir->qoi', rhok0_P__, mocc_2[i0:i1])
                wk1_P_I = contract('ypq,qoi->ipoy', int2c_ip1, rhok0_P_I)
                hk_ao_aux[i0:i1] -= contract("ipox,ipoy->ipxy", rhok1_Pko, wk1_P_I)
                wk1_P_I = rhok1_Pko = None

                # (10|0)(0|1)(0|00)
                for q0,q1 in lib.prange(0,naux,64):
                    wk1_I = contract('yqp,ipox->iqoxy', int2c_ip1_inv[:,q0:q1], wk1_Pko_islice)
                    hk_ao_aux[i0:i1,q0:q1] -= contract('qoi,iqoxy->iqxy', rhok0_P_I[q0:q1], wk1_I)
                wk1_I = rhok0_P_I = None
            wk1_Pko_islice = None
    wk1_Pko = None
    t1 = log.timer_debug1('intermediate variables with int3c2e_ip1', *t1)

    cupy.get_default_memory_pool().free_all_blocks()
    #  int3c_ipip1 contributions
    hj_ao_diag, hk_ao_diag = int3c2e.get_int3c2e_ipip1_hjk(intopt, rhoj0_P, rhok0_P__, dm0_tag, omega=omega, with_k=with_k)
    hj_ao_diag *= 2.0
    t1 = log.timer_debug1('intermediate variables with int3c2e_ipip1', *t1)

    #  int3c_ipvip1 contributions
    # (11|0), (0|00) without response of RI basis
    hj, hk = int3c2e.get_int3c2e_ipvip1_hjk(intopt, rhoj0_P, rhok0_P__, dm0_tag, omega=omega, with_k=with_k)
    hj_ao_ao += 2.0*hj
    if with_k:
        hk_ao_ao += hk
    hj = hk = None
    t1 = log.timer_debug1('intermediate variables with int3c2e_ipvip1', *t1)

    #  int3c_ip1ip2 contributions
    # (10|1), (0|0)(0|00)
    if hessobj.auxbasis_response:
        hj, hk = int3c2e.get_int3c2e_ip1ip2_hjk(intopt, rhoj0_P, rhok0_P__, dm0_tag, omega=omega, with_k=with_k)
        hj_ao_aux += hj
        if with_k:
            hk_ao_aux += hk
        hj = hk = None
        t1 = log.timer_debug1('intermediate variables with int3c2e_ip1ip2', *t1)

    #  int3c_ipip2 contributions
    if hessobj.auxbasis_response > 1:
        # (00|2), (0|0)(0|00)
        hj, hk = int3c2e.get_int3c2e_ipip2_hjk(intopt, rhoj0_P, rhok0_P__, dm0_tag, omega=omega, with_k=with_k)
        hj_aux_diag = hj
        if with_k:
            hk_aux_diag = .5*hk
        hj = hk = None
        t1 = log.timer_debug1('intermediate variables with int3c2e_ipip2', *t1)

    # int2c contributions
    if hessobj.auxbasis_response > 1:
        if omega and omega > 1e-10:
            with auxmol.with_range_coulomb(omega):
                int2c_ipip1 = auxmol.intor('int2c2e_ipip1', aosym='s1')
        else:
            int2c_ipip1 = auxmol.intor('int2c2e_ipip1', aosym='s1')
        int2c_ipip1 = cupy.asarray(int2c_ipip1, order='C')
        int2c_ipip1 = take_last2d(int2c_ipip1, aux_ao_idx)
        rhoj2c_P = contract('xpq,q->xp', int2c_ipip1, rhoj0_P)
        # (00|0)(2|0)(0|00)
        # p,xp->px
        hj_aux_diag -= (rhoj0_P*rhoj2c_P).T.reshape(-1,3,3)
        if with_k:
            rho2c_0 = contract('pij,qji->pq', rhok0_P__, rhok0_P__)
            hk_aux_diag -= .5 * contract('pq,xpq->px', rho2c_0, int2c_ipip1).reshape(-1,3,3)
        int2c_ipip1 = None

        if omega and omega > 1e-10:
            with auxmol.with_range_coulomb(omega):
                int2c_ip1ip2 = auxmol.intor('int2c2e_ip1ip2', aosym='s1')
        else:
            int2c_ip1ip2 = auxmol.intor('int2c2e_ip1ip2', aosym='s1')
        int2c_ip1ip2 = cupy.asarray(int2c_ip1ip2, order='C')
        int2c_ip1ip2 = take_last2d(int2c_ip1ip2, aux_ao_idx)
        hj_aux_aux = -.5 * contract('p,xpq->pqx', rhoj0_P, int2c_ip1ip2*rhoj0_P).reshape(naux, naux,3,3)
        if with_k:
            hk_aux_aux = -.5 * contract('xpq,pq->pqx', int2c_ip1ip2, rho2c_0).reshape(naux,naux,3,3)
        t1 = log.timer_debug1('intermediate variables with int2c_*', *t1)
        int2c_ip1ip2 = None

    cupy.get_default_memory_pool().free_all_blocks()
    release_gpu_stack()
    # aux-aux pair
    if hessobj.auxbasis_response > 1:
        wj0_10 = contract('ypq,p->ypq', int2c_ip1, rhoj0_P)

        rhoj0_10 = contract('p,xpq->xpq', rhoj0_P, int2c_ip1_inv)     # (1|0)(0|00)
        hj_aux_aux += .5 * contract('xpr,yqr->pqxy', rhoj0_10, wj0_10)  # (00|0)(1|0), (0|1)(0|00)
        hj_aux_aux +=      contract('xpq,yq->pqxy',  rhoj0_10, wj0_01)  # (00|0)(1|0), (1|0)(0|00)
        rhoj0_10 = rhoj0_P = None

        rhoj1 = contract('px,pq->xpq', wj_ip2, int2c_inv)             # (0|0)(1|00)
        hj_aux_aux -=      contract('xpq,yq->pqxy',  rhoj1,    wj0_01)  # (00|1),      (1|0)(0|00)
        hj_aux_aux += .5 * contract('xpq,qy->pqxy',  rhoj1,    wj_ip2)  # (00|1),      (1|00)
        hj_aux_aux -=      contract('xpr,yqr->pqxy', rhoj1,    wj0_10)  # (00|1),      (0|1)(0|00)
        wj0_10 = rhoj1 = wj_ip2 = None

        rhoj0_01 = contract('xp,pq->xpq', wj0_01, int2c_inv)          # (0|1)(0|00)
        hj_aux_aux += .5 * contract('xpq,yq->pqxy',  rhoj0_01, wj0_01)  # (00|0)(0|1), (1|0)(0|00)
        wj0_01 = rhoj0_01 = None

        if with_k:
            rho2c_10 = contract('rijx,qij->rqx', wk_ip2_P__, rhok0_P__)
            rhok0_P__ = None

            rho2c_11 = contract('pijx,qijy->pqxy', wk_ip2_P__, wk_ip2_P__)
            wk_ip2_P__ = None
            hk_aux_aux += .5 * contract('pqxy,pq->pqxy', rho2c_11, int2c_inv)      # (00|1)(1|00)
            rho2c_11 = None

            rho2c0_10 = contract('xpq,qr->xpr', int2c_ip1, rho2c_0)              # (00|0)(0|1)_(0|00)
            hk_aux_aux +=      contract('xpq,yqp->pqxy', int2c_ip1_inv, rho2c0_10) # (00|0)(1|0)(1|0)(0|00)

            rho2c0_11 = contract('xpr,yqr->pqxy', rho2c0_10, int2c_ip1)          # (00|0)(0|1)_(1|0)(0|00)
            hk_aux_aux += .5 * contract('pqxy,pq->pqxy', rho2c0_11, int2c_inv)     # (00|0)(0|1)(1|0)(0|00)
            rho2c0_11 = rho2c0_10 = None

            rho2c1_10 = contract('xpr,qry->pqxy', int2c_ip1, rho2c_10)           # (00|1)_(1|0)(0|00)
            hk_aux_aux -=      contract('pqxy,pq->pqxy', rho2c1_10, int2c_inv)     # (00|1)(1|0)(0|00)
            rho2c1_10 = None

            int2c_ip_ip = contract('xpr,ysr->xyps', int2c_ip1_inv, int2c_ip1)    # (0|1)(0|0)(1|0)
            hk_aux_aux += .5 * contract('xypq,pq->pqxy', int2c_ip_ip, rho2c_0)     # (00|0)(1|0)(0|1)(0|00)
            int2c_ip_ip = rho2c_0 = None

            hk_aux_aux -=      contract('pqx,yqp->pqxy', rho2c_10, int2c_ip1_inv)  # (00|1)(0|1)(0|00)
            rho2c_10= int2c_ip1_inv = None
    t1 = log.timer_debug1('contract int2c_*', *t1)

    ao_idx = np.argsort(intopt.ao_idx)
    aux_idx = np.argsort(intopt.aux_ao_idx)
    rev_ao_ao = cupy.ix_(ao_idx, ao_idx)
    dm0 = dm0[rev_ao_ao]
    hj_ao_diag = hj_ao_diag[ao_idx]
    hj_ao_ao = hj_ao_ao[rev_ao_ao]
    if hessobj.auxbasis_response:
        rev_ao_aux = cupy.ix_(ao_idx, aux_idx)
        hj_ao_aux = hj_ao_aux[rev_ao_aux]
    if hessobj.auxbasis_response > 1:
        rev_aux_aux = cupy.ix_(aux_idx, aux_idx)
        hj_aux_diag = hj_aux_diag[aux_idx]
        hj_aux_aux = hj_aux_aux[rev_aux_aux]

    if with_k:
        hk_ao_diag = hk_ao_diag[ao_idx]
        hk_ao_ao = hk_ao_ao[rev_ao_ao]
        if hessobj.auxbasis_response:
            hk_ao_aux = hk_ao_aux[rev_ao_aux]
        if hessobj.auxbasis_response > 1:
            hk_aux_diag = hk_aux_diag[aux_idx]
            hk_aux_aux = hk_aux_aux[rev_aux_aux]

    #======================================== sort AO end ===========================================
    # Energy weighted density matrix
    # pi,qi,i->pq
    dme0 = cupy.dot(mocc, (mocc * mo_energy[mo_occ>0] * 2).T)
    hcore_deriv = rhf_hess.hcore_generator(hessobj, mol)
    hess_nuc_elec = rhf_hess.hess_nuc_elec(mol, dm0.get())

    # ------------------------------------
    #      overlap matrix contributions
    # ------------------------------------
    s1aa, s1ab, _ = rhf_hess.get_ovlp(mol)
    s1aa = cupy.asarray(s1aa, order='C')
    s1ab = cupy.asarray(s1ab, order='C')
    h1aa = 2.0*contract('xypq,pq->pxy', s1aa, dme0)
    h1ab = 2.0*contract('xypq,pq->pqxy', s1ab, dme0)
    s1aa = s1ab = dme0 = None
    # -----------------------------------------
    #        collecting all
    # -----------------------------------------
    e1 = cupy.zeros([len(atmlst),len(atmlst),3,3])
    ej = cupy.zeros([len(atmlst),len(atmlst),3,3])
    ek = cupy.zeros([len(atmlst),len(atmlst),3,3])
    for i0, ia in enumerate(atmlst):
        shl0, shl1, p0, p1 = aoslices[ia]
        e1[i0,i0] -= cupy.sum(h1aa[p0:p1], axis=0)
        ej[i0,i0] += cupy.sum(hj_ao_diag[p0:p1,:,:], axis=0)
        if with_k:
            ek[i0,i0] += cupy.sum(hk_ao_diag[p0:p1,:,:], axis=0)
        for j0, ja in enumerate(atmlst[:i0+1]):
            q0, q1 = aoslices[ja][2:]
            ej[i0,j0] += cupy.sum(hj_ao_ao[p0:p1,q0:q1], axis=[0,1])
            e1[i0,j0] -= cupy.sum(h1ab[p0:p1,q0:q1], axis=[0,1])
            if with_k:
                ek[i0,j0] += cupy.sum(hk_ao_ao[p0:p1,q0:q1], axis=[0,1])
            h1ao = hcore_deriv(ia, ja)
            e1[i0,j0] += contract('xypq,pq->xy', h1ao, dm0)
            e1[i0,j0] += hess_nuc_elec[:,:,ia,ja]
        #
        # The first order RI basis response
        #
        if hessobj.auxbasis_response:
            for j0, (q0, q1) in enumerate(auxslices[:,2:]):
                _ej = cupy.sum(hj_ao_aux[p0:p1,q0:q1], axis=[0,1])
                if hessobj.auxbasis_response > 1:
                    ej[i0,j0] += _ej * 2
                    ej[j0,i0] += _ej.T * 2
                else:
                    ej[i0,j0] += _ej
                    ej[j0,i0] += _ej.T
                if with_k:
                    _ek = cupy.sum(hk_ao_aux[p0:p1,q0:q1], axis=[0,1])
                    if hessobj.auxbasis_response > 1:
                        ek[i0,j0] += _ek
                        ek[j0,i0] += _ek.T
                    else:
                        ek[i0,j0] += _ek * .5
                        ek[j0,i0] += _ek.T * .5
        #
        # The second order RI basis response
        #
        if hessobj.auxbasis_response > 1:
            shl0, shl1, p0, p1 = auxslices[ia]
            ej[i0,i0] += cupy.sum(hj_aux_diag[p0:p1], axis=0)
            if with_k:
                ek[i0,i0] += cupy.sum(hk_aux_diag[p0:p1], axis=0)
            for j0, (q0, q1) in enumerate(auxslices[:,2:]):
                _ej = cupy.sum(hj_aux_aux[p0:p1,q0:q1], axis=[0,1])
                ej[i0,j0] += _ej
                ej[j0,i0] += _ej.T
                if with_k:
                    _ek = cupy.sum(hk_aux_aux[p0:p1,q0:q1], axis=[0,1])
                    ek[i0,j0] += _ek * .5
                    ek[j0,i0] += _ek.T * .5
    for i0, ia in enumerate(atmlst):
        for j0 in range(i0):
            e1[j0,i0] = e1[i0,j0].T
            ej[j0,i0] = ej[i0,j0].T
            ek[j0,i0] = ek[i0,j0].T
    t1 = log.timer_debug1('hcore contribution', *t1)
    log.timer('RHF partial hessian', *time0)
    return e1, ej, ek


def make_h1(hessobj, mo_coeff, mo_occ, chkfile=None, atmlst=None, verbose=None):
    mol = hessobj.mol
    h1ao = [None] * mol.natm
    for ia, h1, vj1, vk1 in _gen_jk(hessobj, mo_coeff, mo_occ, chkfile,
                                    atmlst, verbose, True):
        h1 += vj1 - vk1 * .5
        h1ao[ia] = h1
    return h1ao

def _gen_jk(hessobj, mo_coeff, mo_occ, chkfile=None, atmlst=None,
            verbose=None, with_k=True, omega=None):
    log = logger.new_logger(hessobj, verbose)
    t0 = log.init_timer()
    mol = hessobj.mol
    if atmlst is None:
        atmlst = range(mol.natm)
    # FIXME
    with_k = True
    mo_coeff = cupy.asarray(mo_coeff, order='C')
    mo_occ = cupy.asarray(mo_occ, order='C')

    mf = hessobj.base
    #auxmol = hessobj.base.with_df.auxmol
    auxmol = df.addons.make_auxmol(mol, auxbasis=mf.with_df.auxbasis)
    aoslices = mol.aoslice_by_atom()
    auxslices = auxmol.aoslice_by_atom()

    nao, nmo = mo_coeff.shape
    mocc = mo_coeff[:,mo_occ>0]
    dm0 = cupy.dot(mocc, mocc.T) * 2

    if omega and omega > 1e-10:
        with auxmol.with_range_coulomb(omega):
            int2c = auxmol.intor('int2c2e', aosym='s1')
    else:
        int2c = auxmol.intor('int2c2e', aosym='s1')
    int2c = cupy.asarray(int2c, order='C')
    # ======================= sorted AO begin ======================================
    intopt = int3c2e.VHFOpt(mol, auxmol, 'int2e')
    intopt.build(mf.direct_scf_tol, diag_block_with_triu=True, aosym=False, group_size_aux=BLKSIZE, group_size=BLKSIZE)
    ao_idx = intopt.ao_idx
    aux_ao_idx = intopt.aux_ao_idx

    mocc = mocc[ao_idx, :]
    mo_coeff = mo_coeff[ao_idx,:]
    dm0 = take_last2d(dm0, ao_idx)
    dm0_tag = tag_array(dm0, occ_coeff=mocc)

    int2c = take_last2d(int2c, aux_ao_idx)
    int2c_inv = pinv(int2c, lindep=LINEAR_DEP_THRESHOLD)
    int2c = None

    wj, wk_Pl_ = int3c2e.get_int3c2e_wjk(mol, auxmol, dm0_tag, omega=omega)
    rhoj0 = contract('pq,q->p', int2c_inv, wj)
    wj = None
    if isinstance(wk_Pl_, cupy.ndarray):
        rhok0_Pl_ = contract('pq,qio->pio', int2c_inv, wk_Pl_)
    else:
        rhok0_Pl_ = np.empty_like(wk_Pl_)
        for p0, p1 in lib.prange(0,nao,64):
            wk_tmp = cupy.asarray(wk_Pl_[:,p0:p1])
            rhok0_Pl_[:,p0:p1] = contract('pq,qio->pio', int2c_inv, wk_tmp).get()
        wk_tmp = None
    wk_Pl_ = int2c_inv = None

    # -----------------------------
    # int3c_ip1 contributions
    # ------------------------------
    cupy.get_default_memory_pool().free_all_blocks()
    fn = int3c2e.get_int3c2e_ip1_vjk
    vj1_buf, vk1_buf, vj1_ao, vk1_ao = fn(intopt, rhoj0, rhok0_Pl_, dm0_tag, aoslices, omega=omega)
    vk1_ao *= 2.0
    vk1_buf *= 2.0
    rev_ao_idx = np.argsort(ao_idx)
    vj1_buf = take_last2d(vj1_buf, rev_ao_idx)
    vk1_buf = take_last2d(vk1_buf, rev_ao_idx)

    vj1_int3c_ip1 = -contract('nxiq,ip->nxpq', vj1_ao, mo_coeff)
    vk1_int3c_ip1 = -contract('nxiq,ip->nxpq', vk1_ao, mo_coeff)
    vj1_ao = vk1_ao = None
    t0 = log.timer_debug1('Fock matrix due to int3c2e_ip1', *t0)

    # --------------------------
    #  int3c_ip2 contribution
    # --------------------------
    cupy.get_default_memory_pool().free_all_blocks()
    if hessobj.auxbasis_response:
        fn = int3c2e.get_int3c2e_ip2_vjk
        vj1_int3c_ip2, vk1_int3c_ip2 = fn(intopt, rhoj0, rhok0_Pl_, dm0_tag, auxslices, omega=omega)
        vk1_int3c_ip2 *= 2.0
        # Responses due to int2c2e_ip1
        if omega and omega > 1e-10:
            with auxmol.with_range_coulomb(omega):
                int2c_ip1 = auxmol.intor('int2c2e_ip1', aosym='s1')
        else:
            int2c_ip1 = auxmol.intor('int2c2e_ip1', aosym='s1')
        int2c_ip1 = cupy.asarray(int2c_ip1, order='C')
        int2c_ip1 = take_last2d(int2c_ip1, aux_ao_idx)

        # generate rhok0_P__
        if isinstance(rhok0_Pl_, cupy.ndarray):
            rhok0_P__ = contract('pio,ir->pro', rhok0_Pl_, mocc)
        else:
            naux = len(aux_ao_idx)
            nocc = mocc.shape[1]
            rhok0_P__ = cupy.empty([naux,nocc,nocc])
            for p0, p1 in lib.prange(0,naux,64):
                rhok0_Pl_tmp = cupy.asarray(rhok0_Pl_[p0:p1])
                rhok0_P__[p0:p1] = contract('pio,ir->pro', rhok0_Pl_tmp, mocc)
            rhok0_Pl_tmp = None

        wj0_10 = contract('xpq,q->xp', int2c_ip1, rhoj0)
        wk0_10_P__ = contract('xqp,pro->xqro', int2c_ip1, rhok0_P__)

        aux2atom = int3c2e.get_aux2atom(intopt, auxslices)
        for p0, p1 in lib.prange(0,nao,64):
            rhok_tmp = cupy.asarray(rhok0_Pl_[:,p0:p1])
            vj1_tmp = contract('pio,xp->xpio', rhok_tmp, wj0_10)

            wk0_10_Pl_ = contract('xqp,pio->xqio', int2c_ip1, rhok_tmp)
            vj1_tmp += contract('xpio,p->xpio', wk0_10_Pl_, rhoj0)
            vj1_int3c_ip2[:,:,p0:p1] += contract('xpio,pa->axio', vj1_tmp, aux2atom)
            vj1_tmp = None
            if with_k:
                vk1_tmp = contract('xpio,pro->xpir', wk0_10_Pl_, rhok0_P__)
                vk1_tmp += contract('xpro,pir->xpio', wk0_10_P__, rhok_tmp)
                # 2.0 due to spin
                vk1_int3c_ip2[:,:,p0:p1] += 2.0*contract('xpio,pa->axio', vk1_tmp, aux2atom)
                vk1_tmp = None
            wk0_10_Pl_ = rhok_tmp = None
        wj0_10 = wk0_10_P__ = rhok0_P__ = int2c_ip1 = None
        rhoj0 = rhok0_Pl_ = None
        aux2atom = None

        vj1_int3c_ip2 = contract('nxiq,ip->nxpq', vj1_int3c_ip2, mo_coeff)
        vk1_int3c_ip2 = contract('nxiq,ip->nxpq', vk1_int3c_ip2, mo_coeff)
        t0 = log.timer_debug1('Fock matrix due to int3c2e_ip2', *t0)

    mocc = mocc[rev_ao_idx]
    mo_coeff = mo_coeff[rev_ao_idx]
    release_gpu_stack()

    # ========================== sorted AO end ================================
    def _ao2mo(mat):
        tmp = contract('xij,jo->xio', mat, mocc)
        return contract('xik,ip->xpk', tmp, mo_coeff)

    vj1_int3c = vj1_int3c_ip1 + vj1_int3c_ip2
    vj1_int3c_ip1 = vj1_int3c_ip2 = None
    if with_k:
        vk1_int3c = vk1_int3c_ip1 + vk1_int3c_ip2
        vk1_int3c_ip1 = vk1_int3c_ip2 = None

    grad_hcore = rhf_grad.get_grad_hcore(hessobj.base.nuc_grad_method())
    cupy.get_default_memory_pool().free_all_blocks()
    #hcore_deriv = hessobj.base.nuc_grad_method().hcore_generator(mol)
    vk1 = None
    for i0, ia in enumerate(atmlst):
        shl0, shl1, p0, p1 = aoslices[ia]
        vj1_ao = cupy.zeros([3,nao,nao])
        vk1_ao = cupy.zeros([3,nao,nao])

        vj1_ao[:,p0:p1,:] -= vj1_buf[:,p0:p1,:]
        vj1_ao[:,:,p0:p1] -= vj1_buf[:,p0:p1,:].transpose(0,2,1)
        if with_k:
            vk1_ao[:,p0:p1,:] -= vk1_buf[:,p0:p1,:]
            vk1_ao[:,:,p0:p1] -= vk1_buf[:,p0:p1,:].transpose(0,2,1)

        h1 =  grad_hcore[:,i0]
        #h1 = hcore_deriv(ia)
        #h1 = _ao2mo(cupy.asarray(h1, order='C'))
        vj1 = vj1_int3c[ia] + _ao2mo(vj1_ao)
        if with_k:
            vk1 = vk1_int3c[ia] + _ao2mo(vk1_ao)
        yield ia, h1, vj1, vk1

class Hessian(rhf_hess.Hessian):
    '''Non-relativistic restricted Hartree-Fock hessian'''

<<<<<<< HEAD
    from gpu4pyscf.lib.utils import to_cpu, to_gpu, device
=======
    from gpu4pyscf.lib.utils import to_gpu, device
>>>>>>> 4e389d10
    def __init__(self, mf):
        self.auxbasis_response = 1
        rhf_hess.Hessian.__init__(self, mf)

    partial_hess_elec = partial_hess_elec
    make_h1 = make_h1
    kernel = rhf_hess.kernel
    hess = kernel<|MERGE_RESOLUTION|>--- conflicted
+++ resolved
@@ -578,11 +578,8 @@
 class Hessian(rhf_hess.Hessian):
     '''Non-relativistic restricted Hartree-Fock hessian'''
 
-<<<<<<< HEAD
-    from gpu4pyscf.lib.utils import to_cpu, to_gpu, device
-=======
     from gpu4pyscf.lib.utils import to_gpu, device
->>>>>>> 4e389d10
+
     def __init__(self, mf):
         self.auxbasis_response = 1
         rhf_hess.Hessian.__init__(self, mf)
