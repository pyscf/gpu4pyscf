--- conflicted
+++ resolved
@@ -115,10 +115,6 @@
         rks_hess.Hessian.__init__(self, mf)
 
     partial_hess_elec = partial_hess_elec
-<<<<<<< HEAD
-    make_h1 = make_h1
-=======
     make_h1 = make_h1
     kernel = rhf_hess.kernel
     hess = kernel
->>>>>>> 4e389d10
