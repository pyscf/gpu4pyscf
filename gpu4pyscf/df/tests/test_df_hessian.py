--- conflicted
+++ resolved
@@ -41,13 +41,6 @@
     global mol
     del mol
 
-<<<<<<< HEAD
-def _check_rhf_hessian(ix=0, iy=0, tol=1e-3):
-    pmol = mol.copy()
-    pmol.build()
-
-    mf = scf.RHF(pmol).density_fit(auxbasis='ccpvtz-jkfit')
-=======
 def _make_rhf():
     mf = scf.RHF(mol).density_fit(auxbasis='ccpvtz-jkfit')
     mf.conv_tol = 1e-12
@@ -56,7 +49,6 @@
 
 def _make_rks(xc, disp=None):
     mf = dft.rks.RKS(mol, xc=xc).density_fit(auxbasis=auxbasis0)
->>>>>>> 9f98e365
     mf.conv_tol = 1e-12
     mf.disp = disp
     mf.grids.level = grids_level
@@ -71,11 +63,6 @@
     g = mf.nuc_grad_method()
     g.kernel()
     g_scanner = g.as_scanner()
-<<<<<<< HEAD
-    hobj = mf.Hessian()
-    hobj.set(auxbasis_response=2)
-=======
->>>>>>> 9f98e365
 
     coords = pmol.atom_coords()
     v = np.zeros_like(coords)
@@ -96,15 +83,6 @@
     pmol = mf.mol.copy()
     pmol.build()
 
-<<<<<<< HEAD
-    mf = dft.rks.RKS(pmol, xc=xc, disp=disp).density_fit(auxbasis=auxbasis0)
-    mf.conv_tol = 1e-12
-    mf.grids.level = grids_level
-    mf.verbose = 1
-    mf.kernel()
-
-=======
->>>>>>> 9f98e365
     g = mf.nuc_grad_method()
     g.auxbasis_response = True
     g.kernel()
@@ -123,42 +101,12 @@
 
     h_fd = (g0 - g1)/2.0/eps
 
-<<<<<<< HEAD
-    mf = dft.rks.RKS(pmol, xc=xc, disp=disp).density_fit(auxbasis=auxbasis0)
-    mf.grids.level = grids_level
-    mf.kernel()
-    hobj = mf.Hessian()
-    hobj.set(auxbasis_response=2)
-    hobj.verbose=0
-    h = hobj.kernel()
-
-    print(f"analytical Hessian H({ix},{iy})")
-    print(h[ix,:,iy,:])
-    print(f"finite different Hessian H({ix},{iy})")
-    print(h_fd)
-    print('Norm of diff', np.linalg.norm(h[ix,:,iy,:] - h_fd))
-=======
     print(f'Norm of analytical - finite difference Hessian H({ix},{iy})', np.linalg.norm(h[ix,:,iy,:] - h_fd))
->>>>>>> 9f98e365
     assert(np.linalg.norm(h[ix,:,iy,:] - h_fd) < tol)
 
 class KnownValues(unittest.TestCase):
     def test_hessian_rhf(self):
         print('-----testing DF RHF Hessian----')
-<<<<<<< HEAD
-        _check_rhf_hessian(ix=0, iy=0)
-        _check_rhf_hessian(ix=0, iy=1)
-
-    def test_hessian_lda(self):
-        print('-----testing DF LDA Hessian----')
-        _check_dft_hessian(xc='LDA', disp=None, ix=0,iy=0)
-        _check_dft_hessian(xc='LDA', disp=None, ix=0,iy=1)
-
-    def test_hessian_gga(self):
-        print('-----testing DF PBE Hessian----')
-        _check_dft_hessian(xc='PBE', disp=None, ix=0,iy=0)
-        _check_dft_hessian(xc='PBE', disp=None, ix=0,iy=1)
-=======
         mf = _make_rhf()
         hobj = mf.Hessian()
         hobj.set(auxbasis_response=2)
@@ -183,7 +131,6 @@
         h = hobj.kernel()
         _check_dft_hessian(mf, h, ix=0,iy=0)
         _check_dft_hessian(mf, h, ix=0,iy=1)
->>>>>>> 9f98e365
 
     def test_hessian_hybrid(self):
         print('-----testing DF B3LYP Hessian----')
@@ -196,15 +143,6 @@
 
     def test_hessian_mgga(self):
         print('-----testing DF M06 Hessian----')
-<<<<<<< HEAD
-        _check_dft_hessian(xc='m06', disp=None, ix=0,iy=0)
-        _check_dft_hessian(xc='m06', disp=None, ix=0,iy=1)
-
-    def test_hessian_rsh(self):
-        print('-----testing DF wb97 Hessian----')
-        _check_dft_hessian(xc='wb97', disp=None, ix=0,iy=0)
-        _check_dft_hessian(xc='wb97', disp=None, ix=0,iy=1)
-=======
         mf = _make_rks('m06')
         hobj = mf.Hessian()
         hobj.set(auxbasis_response=2)
@@ -220,7 +158,6 @@
         h = hobj.kernel()
         _check_dft_hessian(mf, h, ix=0,iy=0)
         _check_dft_hessian(mf, h, ix=0,iy=1)
->>>>>>> 9f98e365
 
     def test_hessian_D3(self):
         pmol = mol.copy()
