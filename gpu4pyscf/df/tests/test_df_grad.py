--- conflicted
+++ resolved
@@ -106,19 +106,11 @@
 
     def test_grad_with_grids_response(self):
         print("-----testing DF DFT gradient with grids response----")
-<<<<<<< HEAD
         _check_grad(grid_response=True, disp=None)
 
     def test_grad_without_grids_response(self):
         print('-----testing DF DFT gradient without grids response----')
         _check_grad(grid_response=False, disp=None)
-=======
-        _check_grad(mol_sph, grid_response=True)
-
-    def test_grad_without_grids_response(self):
-        print('-----testing DF DFT gradient without grids response----')
-        _check_grad(mol_sph, grid_response=False)
->>>>>>> c64e2b44
 
     def test_grad_lda(self):
         print("-----LDA testing-------")
