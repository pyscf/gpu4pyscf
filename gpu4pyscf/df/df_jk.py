--- conflicted
+++ resolved
@@ -178,7 +178,6 @@
             if isinstance(self, KohnShamDFT):
                 return rks.Hessian(self)
             else:
-<<<<<<< HEAD
                 return rhf.Hessian(self)
         else:
             raise NotImplementedError
@@ -186,81 +185,58 @@
     @property
     def auxbasis(self):
         return getattr(self.with_df, 'auxbasis', None)
-=======
-                vj, vk = mf_class.get_jk(self, mol, dm, hermi, with_j, with_k, omega)
-            return vj, vk
-
-        def get_veff(self, mol=None, dm=None, dm_last=None, vhf_last=0, hermi=1):
-            '''
-            effective potential
-            '''
-            if mol is None: mol = self.mol
-            if dm is None: dm = self.make_rdm1()
-
-            # for DFT
-            if mf_class == rks.RKS:
-                return rks.get_veff(self, dm=dm)
-
-            if self.direct_scf:
-                ddm = cupy.asarray(dm) - dm_last
-                vj, vk = self.get_jk(mol, ddm, hermi=hermi)
-                return vhf_last + vj - vk * .5
-            else:
-                vj, vk = self.get_jk(mol, dm, hermi=hermi)
-                return vj - vk * .5
-
-        def energy_elec(self, dm=None, h1e=None, vhf=None):
-            '''
-            electronic energy
-            '''
-            if dm is None: dm = self.make_rdm1()
-            if h1e is None: h1e = self.get_hcore()
-            if vhf is None: vhf = self.get_veff(self.mol, dm)
-            # for DFT
-            if mf_class == rks.RKS:
-                e1 = cupy.sum(h1e*dm)
-                ecoul = self.ecoul
-                exc = self.exc
-                e2 = ecoul + exc
-                #logger.debug(self, f'E1 = {e1}, Ecoul = {ecoul}, Exc = {exc}')
-                return e1+e2, e2
-
-            e1 = cupy.einsum('ij,ji->', h1e, dm).real
-            e_coul = cupy.einsum('ij,ji->', vhf, dm).real * .5
-            self.scf_summary['e1'] = e1
-            self.scf_summary['e2'] = e_coul
-            #logger.debug(self, 'E1 = %s  E_coul = %s', e1, e_coul)
-            return e1+e_coul, e_coul
-
-        def energy_tot(self, dm, h1e, vhf=None):
-            '''
-            compute tot energy
-            '''
-            nuc = self.energy_nuc()
-            e_tot = self.energy_elec(dm, h1e, vhf)[0] + nuc
-            self.scf_summary['nuc'] = nuc.real
-            return e_tot
-
-        def nuc_grad_method(self):
-            if mf_class == rks.RKS:
-                from gpu4pyscf.df.grad import rks as rks_grad
-                return rks_grad.Gradients(self)
-            if mf_class == hf.RHF:
-                from gpu4pyscf.df.grad import rhf as rhf_grad
-                return rhf_grad.Gradients(self)
-            raise NotImplementedError()
-
-
-        def Hessian(self):
-            from gpu4pyscf.df.hessian import rhf, rks
-            if isinstance(self, scf.rhf.RHF):
-                if isinstance(self, scf.hf.KohnShamDFT):
-                    return rks.Hessian(self)
-                else:
-                    return rhf.Hessian(self)
-            else:
-                raise NotImplementedError
->>>>>>> 3b7b0917
+     
+    def get_veff(self, mol=None, dm=None, dm_last=None, vhf_last=0, hermi=1):
+        '''
+        effective potential
+        '''
+        if mol is None: mol = self.mol
+        if dm is None: dm = self.make_rdm1()
+
+        # for DFT
+        if mf_class == rks.RKS:
+            return rks.get_veff(self, dm=dm)
+
+        if self.direct_scf:
+            ddm = cupy.asarray(dm) - dm_last
+            vj, vk = self.get_jk(mol, ddm, hermi=hermi)
+            return vhf_last + vj - vk * .5
+        else:
+            vj, vk = self.get_jk(mol, dm, hermi=hermi)
+            return vj - vk * .5
+
+    def energy_elec(self, dm=None, h1e=None, vhf=None):
+        '''
+        electronic energy
+        '''
+        if dm is None: dm = self.make_rdm1()
+        if h1e is None: h1e = self.get_hcore()
+        if vhf is None: vhf = self.get_veff(self.mol, dm)
+        # for DFT
+        if mf_class == rks.RKS:
+            e1 = cupy.sum(h1e*dm)
+            ecoul = self.ecoul
+            exc = self.exc
+            e2 = ecoul + exc
+            #logger.debug(self, f'E1 = {e1}, Ecoul = {ecoul}, Exc = {exc}')
+            return e1+e2, e2
+
+        e1 = cupy.einsum('ij,ji->', h1e, dm).real
+        e_coul = cupy.einsum('ij,ji->', vhf, dm).real * .5
+        self.scf_summary['e1'] = e1
+        self.scf_summary['e2'] = e_coul
+        #logger.debug(self, 'E1 = %s  E_coul = %s', e1, e_coul)
+        return e1+e_coul, e_coul
+
+    def energy_tot(self, dm, h1e, vhf=None):
+        '''
+        compute tot energy
+        '''
+        nuc = self.energy_nuc()
+        e_tot = self.energy_elec(dm, h1e, vhf)[0] + nuc
+        self.scf_summary['nuc'] = nuc.real
+        return e_tot
+
 
     def to_cpu(self):
         obj = self.undo_df().to_cpu().density_fit()
