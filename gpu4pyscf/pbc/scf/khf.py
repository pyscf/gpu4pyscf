--- conflicted
+++ resolved
@@ -282,11 +282,6 @@
     mo_occ_kpts = khf_cpu.KSCF.mo_occ_kpts
 
     check_sanity = pbchf.SCF.check_sanity
-<<<<<<< HEAD
-    build = khf_cpu.KSCF.build
-=======
-    dump_flags = khf_cpu.KSCF.dump_flags
->>>>>>> b0298f0d
     reset = pbchf.SCF.reset
 
     def build(self, cell=None):
