--- conflicted
+++ resolved
@@ -931,53 +931,6 @@
             vk += vk1
         return vk
 
-<<<<<<< HEAD
-=======
-class RysIntEnvVars(ctypes.Structure):
-    _fields_ = [
-        ('natm', ctypes.c_int),
-        ('nbas', ctypes.c_int),
-        ('atm', ctypes.c_void_p),
-        ('bas', ctypes.c_void_p),
-        ('env', ctypes.c_void_p),
-        ('ao_loc', ctypes.c_void_p),
-    ]
-
-    @classmethod
-    def new(cls, natm, nbas, atm, bas, env, ao_loc):
-        obj = RysIntEnvVars(natm, nbas, atm.data.ptr, bas.data.ptr,
-                            env.data.ptr, ao_loc.data.ptr)
-        # Keep a reference to these arrays, prevent releasing them upon returning
-        obj._env_ref_holder = (atm, bas, env, ao_loc)
-        return obj
-
-    def copy(self):
-        atm, bas, env, ao_loc = self._env_ref_holder
-        atm = cp.asarray(atm)
-        bas = cp.asarray(bas)
-        env = cp.asarray(env)
-        ao_loc = cp.asarray(ao_loc)
-        return RysIntEnvVars.new(self.natm, self.nbas, atm, bas, env, ao_loc)
-
-    @property
-    def device(self):
-        return self._env_ref_holder[2].device
-
-def _scale_sp_ctr_coeff(mol):
-    # Match normalization factors of s, p functions in libcint
-    _env = mol._env.copy()
-    ls = mol._bas[:,ANG_OF]
-    ptr, idx = np.unique(mol._bas[:,PTR_COEFF], return_index=True)
-    ptr = ptr[ls[idx] < 2]
-    idx = idx[ls[idx] < 2]
-    fac = ((ls[idx]*2+1) / (4*np.pi)) ** .5
-    nprim = mol._bas[idx,NPRIM_OF]
-    nctr = mol._bas[idx,NCTR_OF]
-    for p, n, f in zip(ptr, nprim*nctr, fac):
-        _env[p:p+n] *= f
-    return _env
-
->>>>>>> 59b80aa6
 def iter_cart_xyz(n):
     return [(x, y, n-x-y)
             for x in reversed(range(n+1))
