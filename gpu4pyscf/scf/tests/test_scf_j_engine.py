# Copyright 2021-2024 The PySCF Developers. All Rights Reserved.
#
# Licensed under the Apache License, Version 2.0 (the "License");
# you may not use this file except in compliance with the License.
# You may obtain a copy of the License at
#
#     http://www.apache.org/licenses/LICENSE-2.0
#
# Unless required by applicable law or agreed to in writing, software
# distributed under the License is distributed on an "AS IS" BASIS,
# WITHOUT WARRANTIES OR CONDITIONS OF ANY KIND, either express or implied.
# See the License for the specific language governing permissions and
# limitations under the License.

import unittest
import numpy as np
import pyscf
from pyscf import lib
from gpu4pyscf.scf import j_engine, jk
from pyscf.scf.hf import get_jk

def test_j_engine():
    mol = pyscf.M(
        atom = '''
        O   0.000   -0.    0.1174
        H  -0.757    4.   -0.4696
        H   0.757    4.   -0.4696
        C   1.      1.    0.
        H   4.      0.    3.
        H   0.      1.    .6
        ''',
        basis='def2-tzvp',
        unit='B',)

    np.random.seed(9)
    nao = mol.nao
    dm = np.random.rand(nao, nao)
    dm = dm.dot(dm.T)

    vj1 = j_engine.get_j(mol, dm).get()
    ref = get_jk(mol, dm, with_k=False)[0]
    assert abs(lib.fp(vj1) - -2327.4715195591784) < 1e-9
    assert abs(vj1 - ref).max() < 1e-9

    mol.omega = 0.2
    vj1 = j_engine.get_j(mol, dm).get()
    ref = get_jk(mol, dm, hermi=1, with_k=False)[0]
    assert abs(vj1 - ref).max() < 1e-9
    assert abs(lib.fp(vj1) -  1163.932604635460) < 5e-10

    mol.omega = -0.2
    vj1 = j_engine.get_j(mol, dm).get()
    ref = get_jk(mol, dm, hermi=1, with_k=False)[0]
    assert abs(vj1 - ref).max() < 5e-9
    assert abs(lib.fp(vj1) - -3491.404124194866) < 5e-10

def test_j_engine_8fold_symmetry():
    mol = pyscf.M(
        atom = '''
        O   0.000   -0.    0.1174
        H  -0.757    4.   -0.4696
        H   0.757    4.   -0.4696
        C   1.      1.    0.
        H   4.      0.    3.
        H   0.      1.    .6
        ''',
        basis='def2-tzvp',
        unit='B',)

    np.random.seed(9)
    nao = mol.nao
    dm = np.random.rand(nao, nao)
    dm = dm.dot(dm.T)

    old_scheme = j_engine._md_j_engine_quartets_scheme
    # break alignment between tilex and tiley to test 8-fold symmetry.
    def custom_scheme(*args, **kwargs):
        out = list(old_scheme(*args, **kwargs))
        out[0] = out[0] // 2
        out[2] = out[2] * 2
        out[3] = max(out[3] // 15 * 3 + 1, 5)
        out[4] = max(out[3] - 3, 2)
        return tuple(out)

    try:
        j_engine._md_j_engine_quartets_scheme = custom_scheme
        vj = j_engine.get_j(mol, dm)
    finally:
        j_engine._md_j_engine_quartets_scheme = old_scheme
    vj1 = vj.get()
    ref = get_jk(mol, dm, with_k=False)[0]
    assert abs(lib.fp(vj1) - -2327.4715195591784) < 1e-9
    assert abs(vj1 - ref).max() < 1e-9

def test_j_engine_multiple_dms():
    mol = pyscf.M(
        atom = '''
        O   0.000   -0.    0.1174
        C   1.      1.    0.
        H   4.      0.    3.
        H   0.      1.    .6
        ''',
        basis='def2-tzvp',
        unit='B',)

    np.random.seed(9)
    nao = mol.nao
    for n in range(2, 10):
        dm = np.random.rand(n, nao, nao)
        dm = dm + dm.transpose(0, 2, 1)
        vj = j_engine.get_j(mol, dm)
        vj1 = vj.get()
        ref = get_jk(mol, dm, with_k=False)[0]
        assert abs(vj1 - ref).max() < 1e-9

    mol.omega = 0.2
    dm = np.random.rand(2, nao, nao)
    dm = dm + dm.transpose(0, 2, 1)
    vj = j_engine.get_j(mol, dm)
    vj1 = vj.get()
    ref = get_jk(mol, dm, with_k=False)[0]
    assert abs(vj1 - ref).max() < 1e-9

    mol.omega = -0.2
    dm = np.random.rand(2, nao, nao)
    dm = dm + dm.transpose(0, 2, 1)
    vj = j_engine.get_j(mol, dm)
    vj1 = vj.get()
    ref = get_jk(mol, dm, with_k=False)[0]
    assert abs(vj1 - ref).max() < 1e-9

def test_j_engine_integral_screen():
    basis = ([[0,[2**x,1]] for x in range(-1, 5)] +
             [[1,[2**x,1]] for x in range(-1, 2)] +
             [[3,[2**x,1]] for x in range(-1, 1)]
            )
    mol = pyscf.M(
        atom = '''
O  -9.2037 -0.1259  6.4262 
H -11.7768  0.2184  7.9561 
H -11.7819 -1.0073  7.9636
H -11.2190 -0.1224  5.3389
N  -9.2130 -0.1182  8.6103 
C  -7.7662 -0.1219  8.6103 
C  -7.2447 -0.1180 10.0438 
O  -7.9744 -0.1125 11.0321 
H  -7.4164 -1.0206  8.0911 
H  -7.4110  0.2317  8.0835  
H  -9.6852 -0.1162  9.5099 
N  -5.9251 -0.1205 10.2766 
C  -5.4305 -0.1166 11.6362 
C  -3.9051 -0.1205 11.6362 
O  -3.2258 -0.1262 10.6126 
H  -5.7987  0.2177 12.1423  
H  -5.8042 -1.0067 12.1503 
        ''',
        basis=basis,
        unit='B',)

    np.random.seed(9)
    nao = mol.nao
    dm = np.random.rand(nao, nao)*.1 - .05
    dm = dm.dot(dm.T)
    ref = jk.get_jk(mol, dm)[0].get()

    vj = j_engine.get_j(mol, dm)
    vj1 = vj.get()
    assert abs(vj1 - ref).max() < 1e-9

def test_sparse_dm():
    basis = ([[0,[2**x,1]] for x in range(-1, 5)] +
             [[1,[2**x,1]] for x in range(-1, 3)] +
             [[3,[2**x,1]] for x in range(-1, 3)]
            )
    mol = pyscf.M(
        atom = '''
O  -9.2037 -0.1259  6.4262
H -11.7768  0.2184  7.9561
H -11.7819 -1.0073  7.9636
H -11.2190 -0.1224  5.3389
N  -9.2130 -0.1182  8.6103
C  -7.7662 -0.1219  8.6103
C  -7.2447 -0.1180 10.0438
O  -7.9744 -0.1125 11.0321
H  -7.4164 -1.0206  8.0911
H  -7.4110  0.2317  8.0835
H  -9.6852 -0.1162  9.5099
N  -5.9251 -0.1205 10.2766
C  -5.4305 -0.1166 11.6362
C  -3.9051 -0.1205 11.6362
O  -3.2258 -0.1262 10.6126
H  -5.7987  0.2177 12.1423
H  -5.8042 -1.0067 12.1503
        ''',
        basis=basis,
        unit='B',)

    dm = np.eye(mol.nao)
    ref = jk.get_jk(mol, dm)[0].get()

    vj1 = j_engine.get_j(mol, dm).get()
    assert abs(vj1 - ref).max() < 1e-9

    dm = np.array([dm, dm])
    vj1 = j_engine.get_j(mol, dm).get()
    assert abs(vj1 - ref).max() < 1e-9

    mol.cart = True
    mol.build(0, 0)
    dm = np.eye(mol.nao)
    ref = jk.get_jk(mol, dm)[0].get()

<<<<<<< HEAD
    vj1 = j_engine.get_j(mol, dm).get()
    assert abs(vj1 - ref).max() < 1e-9
=======
    vj = j_engine.get_j(mol, dm)
    vj1 = vj.get()
    assert abs(vj1 - ref).max() < 1e-9

def test_general_contraction():
    mol = pyscf.M(
        atom = '''
        O   0.000   -0.    0.1174
        H  -0.757    4.   -0.4696
        H   0.757    4.   -0.4696
        C   1.      1.    0.
        ''',
        basis=('ccpvdz', [[3, [2., 1., .5], [1., .5, 1.]]]),
        unit='B',)

    np.random.seed(9)
    nao = mol.nao
    dm = np.random.rand(nao, nao)
    dm = dm.dot(dm.T)

    vj = j_engine.get_j(mol, dm)
    ref = jk.get_jk(mol, dm)[0]
    assert abs(vj - ref).max() < 1e-9
>>>>>>> 3556fe73
<|MERGE_RESOLUTION|>--- conflicted
+++ resolved
@@ -210,12 +210,7 @@
     dm = np.eye(mol.nao)
     ref = jk.get_jk(mol, dm)[0].get()
 
-<<<<<<< HEAD
-    vj1 = j_engine.get_j(mol, dm).get()
-    assert abs(vj1 - ref).max() < 1e-9
-=======
-    vj = j_engine.get_j(mol, dm)
-    vj1 = vj.get()
+    vj1 = j_engine.get_j(mol, dm).get()
     assert abs(vj1 - ref).max() < 1e-9
 
 def test_general_contraction():
@@ -236,5 +231,4 @@
 
     vj = j_engine.get_j(mol, dm)
     ref = jk.get_jk(mol, dm)[0]
-    assert abs(vj - ref).max() < 1e-9
->>>>>>> 3556fe73
+    assert abs(vj - ref).max() < 1e-9