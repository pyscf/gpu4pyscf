# Copyright 2021-2024 The PySCF Developers. All Rights Reserved.
#
# Licensed under the Apache License, Version 2.0 (the "License");
# you may not use this file except in compliance with the License.
# You may obtain a copy of the License at
#
#     http://www.apache.org/licenses/LICENSE-2.0
#
# Unless required by applicable law or agreed to in writing, software
# distributed under the License is distributed on an "AS IS" BASIS,
# WITHOUT WARRANTIES OR CONDITIONS OF ANY KIND, either express or implied.
# See the License for the specific language governing permissions and
# limitations under the License.
#
# Author: Qiming Sun <osirpt.sun@gmail.com>
#
# modified by Xiaojie Wu <wxj6000@gmail.com>; Zhichen Pu <hoshishin@163.com>

"""
DIIS
"""

import cupy as cp
import scipy.linalg
import scipy.optimize
import pyscf.scf.diis as cpu_diis
import gpu4pyscf.lib as lib
from gpu4pyscf.lib import logger
from gpu4pyscf.lib.cupy_helper import (
    contract, eigh, sandwich_dot, pack_tril, unpack_tril, get_avail_mem)

# J. Mol. Struct. 114, 31-34 (1984); DOI:10.1016/S0022-2860(84)87198-7
# PCCP, 4, 11 (2002); DOI:10.1039/B108658H
# GEDIIS, JCTC, 2, 835 (2006); DOI:10.1021/ct050275a
# C2DIIS, IJQC, 45, 31 (1993); DOI:10.1002/qua.560450106
# SCF-EDIIS, JCP 116, 8255 (2002); DOI:10.1063/1.1470195

# error vector = SDF-FDS
# error vector = F_ai ~ (S-SDS)*S^{-1}FDS = FDS - SDFDS ~ FDS-SDF in converge
class CDIIS(lib.diis.DIIS):
    incore = None

    def __init__(self, mf=None, filename=None):
        lib.diis.DIIS.__init__(self, mf, filename)
        self.rollback = False
        self.Corth = None
        self.space = 8

    def update(self, s, d, f, *args, **kwargs):
        errvec = self._sdf_err_vec(s, d, f)
        if self.incore is None:
<<<<<<< HEAD
            self.incore = errvec.size*2 < tot_mem // (8*(self.space+30))
            if self.incore:
                logger.debug(self, 'Large system detected. DIIS intermediates '
                             'are saved in the host memory')
=======
            mem_avail = get_avail_mem()
            self.incore = errvec.nbytes*2 * (20+self.space) < mem_avail
>>>>>>> 52f14699
        nao = self.Corth.shape[1]
        errvec = pack_tril(errvec.reshape(-1,nao,nao))
        f_tril = pack_tril(f.reshape(-1,nao,nao))
        xnew = lib.diis.DIIS.update(self, f_tril, xerr=errvec)
        if self.rollback > 0 and len(self._bookkeep) == self.space:
            self._bookkeep = self._bookkeep[-self.rollback:]
        return unpack_tril(xnew).reshape(f.shape)

    def get_num_vec(self):
        if self.rollback:
            return self._head
        else:
            return len(self._bookkeep)

    def _sdf_err_vec(self, s, d, f):
        '''error vector = SDF - FDS'''
        if f.ndim == s.ndim+1: # UHF
            assert len(f) == 2
            if s.ndim == 2: # molecular SCF or single k-point
                if self.Corth is None:
                    self.Corth = eigh(f[0], s)[1]
                sdf = cp.empty_like(f)
                s.dot(d[0]).dot(f[0], out=sdf[0])
                s.dot(d[1]).dot(f[1], out=sdf[1])
                sdf = sandwich_dot(sdf, self.Corth)
                errvec = sdf - sdf.conj().transpose(0,2,1)
            else: # k-points
                if self.Corth is None:
                    self.Corth = cp.empty_like(s)
                    for k, (fk, sk) in enumerate(zip(f[0], s)):
                        self.Corth[k] = eigh(fk, sk)[1]
                Corth = cp.asarray(self.Corth)
                sdf = cp.empty_like(f)
                tmp = None
                tmp = contract('Kij,Kjk->Kik', d[0], f[0], out=tmp)
                contract('Kij,Kjk->Kik', s, tmp, out=sdf[0])
                tmp = contract('Kpq,Kqj->Kpj', sdf[0], Corth, out=tmp)
                contract('Kpj,Kpi->Kij', tmp, Corth.conj(), out=sdf[0])

                tmp = contract('Kij,Kjk->Kik', d[1], f[1], out=tmp)
                contract('Kij,Kjk->Kik', s, tmp, out=sdf[1])
                tmp = contract('Kpq,Kqj->Kpj', sdf[1], Corth, out=tmp)
                contract('Kpj,Kpi->Kij', tmp, Corth.conj(), out=sdf[1])
                errvec = sdf - sdf.conj().transpose(0,1,3,2)
        else: # RHF
            assert f.ndim == s.ndim
            if f.ndim == 2: # molecular SCF or single k-point
                if self.Corth is None:
                    self.Corth = eigh(f, s)[1]
                sdf = s.dot(d).dot(f)
                sdf = sandwich_dot(sdf, self.Corth)
                errvec = sdf - sdf.conj().T
            else: # k-points
                if self.Corth is None:
                    self.Corth = cp.empty_like(s)
                    for k, (fk, sk) in enumerate(zip(f, s)):
                        self.Corth[k] = eigh(fk, sk)[1]
                sd = contract('Kij,Kjk->Kik', s, d)
                sdf = contract('Kij,Kjk->Kik', sd, f)
                Corth = cp.asarray(self.Corth)
                sdf = contract('Kpq,Kqj->Kpj', sdf, Corth)
                sdf = contract('Kpj,Kpi->Kij', sdf, Corth.conj())
                errvec = sdf - sdf.conj().transpose(0,2,1)
        return errvec.ravel()

SCFDIIS = SCF_DIIS = DIIS = CDIIS<|MERGE_RESOLUTION|>--- conflicted
+++ resolved
@@ -49,15 +49,11 @@
     def update(self, s, d, f, *args, **kwargs):
         errvec = self._sdf_err_vec(s, d, f)
         if self.incore is None:
-<<<<<<< HEAD
-            self.incore = errvec.size*2 < tot_mem // (8*(self.space+30))
+            mem_avail = get_avail_mem()
+            self.incore = errvec.nbytes*2 * (20+self.space) < mem_avail
             if self.incore:
                 logger.debug(self, 'Large system detected. DIIS intermediates '
                              'are saved in the host memory')
-=======
-            mem_avail = get_avail_mem()
-            self.incore = errvec.nbytes*2 * (20+self.space) < mem_avail
->>>>>>> 52f14699
         nao = self.Corth.shape[1]
         errvec = pack_tril(errvec.reshape(-1,nao,nao))
         f_tril = pack_tril(f.reshape(-1,nao,nao))
