# gpu4pyscf is a plugin to use Nvidia GPU in PySCF package
#
# Copyright (C) 2022 Qiming Sun
#
# This program is free software: you can redistribute it and/or modify
# it under the terms of the GNU General Public License as published by
# the Free Software Foundation, either version 3 of the License, or
# (at your option) any later version.
#
# This program is distributed in the hope that it will be useful,
# but WITHOUT ANY WARRANTY; without even the implied warranty of
# MERCHANTABILITY or FITNESS FOR A PARTICULAR PURPOSE.  See the
# GNU General Public License for more details.
#
# You should have received a copy of the GNU General Public License
# along with this program.  If not, see <http://www.gnu.org/licenses/>.

import h5py
import numpy as np
import cupy
import scipy.linalg
from functools import reduce
from pyscf import gto
from pyscf import lib as pyscf_lib
from pyscf.scf import hf
from pyscf.scf import chkfile
from gpu4pyscf import lib
from gpu4pyscf.lib import utils
from gpu4pyscf.lib.cupy_helper import eigh, tag_array, return_cupy_array, cond
from gpu4pyscf.scf import diis, jk
from gpu4pyscf.lib import logger

__all__ = [
    'get_jk', 'get_occ', 'get_grad', 'damping', 'level_shift', 'get_fock',
    'energy_elec', 'RHF', 'SCF'
]

def get_jk(mol, dm, hermi=1, vhfopt=None, with_j=True, with_k=True, omega=None,
           verbose=None):
    '''Compute J, K matrices with CPU-GPU hybrid algorithm
    '''
    with mol.with_range_coulomb(omega):
        vj, vk = jk.get_jk(mol, dm, hermi, vhfopt, with_j, with_k, verbose)
    if not isinstance(dm, cupy.ndarray):
        if with_j: vj = vj.get()
        if with_k: vk = vk.get()
    return vj, vk

def _get_jk(mf, mol=None, dm=None, hermi=1, with_j=True, with_k=True,
            omega=None):
    vhfopt = mf._opt_gpu.get(omega)
    if vhfopt is None:
        with mol.with_range_coulomb(omega):
            vhfopt = mf._opt_gpu[omega] = jk._VHFOpt(mol, mf.direct_scf_tol).build()

    vj, vk = get_jk(mol, dm, hermi, vhfopt, with_j, with_k, omega)
    return vj, vk

def make_rdm1(mf, mo_coeff=None, mo_occ=None, **kwargs):
    if mo_occ is None: mo_occ = mf.mo_occ
    if mo_coeff is None: mo_coeff = mf.mo_coeff
    mo_coeff = cupy.asarray(mo_coeff)
    mo_occ = cupy.asarray(mo_occ)
    is_occ = mo_occ > 0
    mocc = mo_coeff[:, is_occ]
    dm = cupy.dot(mocc*mo_occ[is_occ], mocc.conj().T)
    occ_coeff = mo_coeff[:, mo_occ>1.0]
    return tag_array(dm, occ_coeff=occ_coeff, mo_occ=mo_occ, mo_coeff=mo_coeff)

def get_occ(mf, mo_energy=None, mo_coeff=None):
    if mo_energy is None: mo_energy = mf.mo_energy
    e_idx = cupy.argsort(mo_energy)
    nmo = mo_energy.size
    mo_occ = cupy.zeros(nmo)
    nocc = mf.mol.nelectron // 2
    mo_occ[e_idx[:nocc]] = 2
    return mo_occ

def get_veff(mf, mol=None, dm=None, dm_last=None, vhf_last=0, hermi=1, vhfopt=None):
    if dm is None: dm = mf.make_rdm1()
    if dm_last is None or not mf.direct_scf:
        vj, vk = mf.get_jk(mol, dm, hermi)
        return vj - vk * .5
    else:
        ddm = cupy.asarray(dm) - cupy.asarray(dm_last)
        vj, vk = mf.get_jk(mol, ddm, hermi)
        return vj - vk * .5 + vhf_last

def get_grad(mo_coeff, mo_occ, fock_ao):
    occidx = mo_occ > 0
    viridx = ~occidx
    g = reduce(cupy.dot, (mo_coeff[:,viridx].conj().T, fock_ao,
                           mo_coeff[:,occidx])) * 2
    return g.ravel()

def damping(s, d, f, factor):
    dm_vir = cupy.eye(s.shape[0]) - cupy.dot(s, d)
    f0 = reduce(cupy.dot, (dm_vir, f, d, s))
    f0 = (f0+f0.conj().T) * (factor/(factor+1.))
    return f - f0

def level_shift(s, d, f, factor):
    dm_vir = s - reduce(cupy.dot, (s, d, s))
    return f + dm_vir * factor

def get_fock(mf, h1e=None, s1e=None, vhf=None, dm=None, cycle=-1, diis=None,
             diis_start_cycle=None, level_shift_factor=None, damp_factor=None):
    if s1e is None: s1e = mf.get_ovlp()
    if dm is None: dm = mf.make_rdm1()
    if h1e is None: h1e = mf.get_hcore()
    if vhf is None: vhf = mf.get_veff(mf.mol, dm)
    if not isinstance(s1e, cupy.ndarray): s1e = cupy.asarray(s1e)
    if not isinstance(dm, cupy.ndarray): dm = cupy.asarray(dm)
    if not isinstance(h1e, cupy.ndarray): h1e = cupy.asarray(h1e)
    if not isinstance(vhf, cupy.ndarray): vhf = cupy.asarray(vhf)
    f = h1e + vhf
    if cycle < 0 and diis is None:  # Not inside the SCF iteration
        return f

    if diis_start_cycle is None:
        diis_start_cycle = mf.diis_start_cycle
    if level_shift_factor is None:
        level_shift_factor = mf.level_shift
    if damp_factor is None:
        damp_factor = mf.damp

    if 0 <= cycle < diis_start_cycle-1 and abs(damp_factor) > 1e-4:
        f = damping(s1e, dm*.5, f, damp_factor)
    if diis is not None and cycle >= diis_start_cycle:
        f = diis.update(s1e, dm, f, mf, h1e, vhf)
    if abs(level_shift_factor) > 1e-4:
        f = level_shift(s1e, dm*.5, f, level_shift_factor)
    return f

def energy_elec(self, dm=None, h1e=None, vhf=None):
    '''
    electronic energy
    '''
    if dm is None: dm = self.make_rdm1()
    if h1e is None: h1e = self.get_hcore()
    if vhf is None: vhf = self.get_veff(self.mol, dm)
    e1 = cupy.einsum('ij,ji->', h1e, dm).real
    e_coul = cupy.einsum('ij,ji->', vhf, dm).real * .5
    e1 = e1.get()[()]
    e_coul = e_coul.get()[()]
    self.scf_summary['e1'] = e1
    self.scf_summary['e2'] = e_coul
    logger.debug(self, 'E1 = %s  E_coul = %s', e1, e_coul)
    return e1+e_coul, e_coul

def _kernel(mf, conv_tol=1e-10, conv_tol_grad=None,
           dump_chk=True, dm0=None, callback=None, conv_check=True, **kwargs):
    conv_tol = mf.conv_tol
    mol = mf.mol
    verbose = mf.verbose
    log = logger.new_logger(mol, verbose)
    t0 = log.init_timer()
    if(conv_tol_grad is None):
        conv_tol_grad = conv_tol**.5
        logger.info(mf, 'Set gradient conv threshold to %g', conv_tol_grad)

    if(dm0 is None):
        dm0 = mf.get_init_guess(mol, mf.init_guess)

    dm = cupy.asarray(dm0, order='C')
    if hasattr(dm0, 'mo_coeff') and hasattr(dm0, 'mo_occ'):
        if dm0.ndim == 2:
            mo_coeff = cupy.asarray(dm0.mo_coeff)
            mo_occ = cupy.asarray(dm0.mo_occ)
            occ_coeff = cupy.asarray(mo_coeff[:,mo_occ>0])
            dm = tag_array(dm, occ_coeff=occ_coeff, mo_occ=mo_occ, mo_coeff=mo_coeff)

    h1e = cupy.asarray(mf.get_hcore(mol))
    s1e = cupy.asarray(mf.get_ovlp(mol))

    vhf = mf.get_veff(mol, dm)
    e_tot = mf.energy_tot(dm, h1e, vhf)
    logger.info(mf, 'init E= %.15g', e_tot)
    t1 = log.timer_debug1('total prep', *t0)
    scf_conv = False

    # Skip SCF iterations. Compute only the total energy of the initial density
    if mf.max_cycle <= 0:
        fock = mf.get_fock(h1e, s1e, vhf, dm)  # = h1e + vhf, no DIIS
        mo_energy, mo_coeff = mf.eig(fock, s1e)
        mo_occ = mf.get_occ(mo_energy, mo_coeff)
        return scf_conv, e_tot, mo_energy, mo_coeff, mo_occ

    if isinstance(mf.diis, lib.diis.DIIS):
        mf_diis = mf.diis
    elif mf.diis:
        assert issubclass(mf.DIIS, lib.diis.DIIS)
        mf_diis = mf.DIIS(mf, mf.diis_file)
        mf_diis.space = mf.diis_space
        mf_diis.rollback = mf.diis_space_rollback
        fock = mf.get_fock(h1e, s1e, vhf, dm)
        _, mf_diis.Corth = mf.eig(fock, s1e)
    else:
        mf_diis = None

    if dump_chk and mf.chkfile:
        # Explicit overwrite the mol object in chkfile
        # Note in pbc.scf, mf.mol == mf.cell, cell is saved under key "mol"
        chkfile.save_mol(mol, mf.chkfile)

    for cycle in range(mf.max_cycle):
        t0 = log.init_timer()
        dm_last = dm
        last_hf_e = e_tot

        f = mf.get_fock(h1e, s1e, vhf, dm, cycle, mf_diis)
        t1 = log.timer_debug1('DIIS', *t0)
        mo_energy, mo_coeff = mf.eig(f, s1e)
        t1 = log.timer_debug1('eig', *t1)
        mo_occ = mf.get_occ(mo_energy, mo_coeff)
        dm = mf.make_rdm1(mo_coeff, mo_occ)
        t1 = log.timer_debug1('dm', *t1)
        vhf = mf.get_veff(mol, dm, dm_last, vhf)
        t1 = log.timer_debug1('veff', *t1)
        e_tot = mf.energy_tot(dm, h1e, vhf)
        t1 = log.timer_debug1('energy', *t1)

        norm_ddm = cupy.linalg.norm(dm-dm_last)
        t1 = log.timer_debug1('total', *t0)
        logger.info(mf, 'cycle= %d E= %.15g  delta_E= %4.3g  |ddm|= %4.3g',
                    cycle+1, e_tot, e_tot-last_hf_e, norm_ddm)

        if dump_chk:
            local_variables = locals()
            for key in local_variables:
                value = local_variables[key]
                if (type(value) is cupy.ndarray):
                    local_variables[key] = cupy.asnumpy(value)
            mf.dump_chk(local_variables)

        e_diff = abs(e_tot-last_hf_e)
        norm_gorb = cupy.linalg.norm(mf.get_grad(mo_coeff, mo_occ, f))
        if(e_diff < conv_tol and norm_gorb < conv_tol_grad):
            scf_conv = True
            break

    if (cycle + 1 == mf.max_cycle):
        assert not scf_conv
        logger.warn(mf, "SCF failed to converge")

    return scf_conv, e_tot, mo_energy, mo_coeff, mo_occ


def energy_tot(mf, dm=None, h1e=None, vhf=None):
    r'''Total Hartree-Fock energy, electronic part plus nuclear repulstion
    See :func:`scf.hf.energy_elec` for the electron part

    Note this function has side effects which cause mf.scf_summary updated.

    '''
    nuc = mf.energy_nuc()
    e_tot = mf.energy_elec(dm, h1e, vhf)[0] + nuc
    if mf.do_disp():
        if 'dispersion' in mf.scf_summary:
            e_tot += mf.scf_summary['dispersion']
        else:
            e_disp = mf.get_dispersion()
            mf.scf_summary['dispersion'] = e_disp
            e_tot += e_disp
    mf.scf_summary['nuc'] = nuc.real
    if isinstance(e_tot, cupy.ndarray):
        e_tot = e_tot.get()
    return e_tot

def scf(mf, dm0=None, **kwargs):
    cput0 = logger.init_timer(mf)

    mf.dump_flags()
    mf.build(mf.mol)

    if mf.max_cycle > 0 or mf.mo_coeff is None:
        mf.converged, mf.e_tot, \
                mf.mo_energy, mf.mo_coeff, mf.mo_occ = \
                _kernel(mf, mf.conv_tol, mf.conv_tol_grad,
                        dm0=dm0, callback=mf.callback,
                        conv_check=mf.conv_check, **kwargs)
    else:
        # Avoid to update SCF orbitals in the non-SCF initialization
        # (issue #495).  But run regular SCF for initial guess if SCF was
        # not initialized.
        mf.e_tot = _kernel(mf, mf.conv_tol, mf.conv_tol_grad,
                            dm0=dm0, callback=mf.callback,
                            conv_check=mf.conv_check, **kwargs)[1]

    logger.timer(mf, 'SCF', *cput0)
    mf._finalize()
    return mf.e_tot

def canonicalize(mf, mo_coeff, mo_occ, fock=None):
    '''Canonicalization diagonalizes the Fock matrix within occupied, open,
    virtual subspaces separatedly (without change occupancy).
    '''
    if fock is None:
        dm = mf.make_rdm1(mo_coeff, mo_occ)
        fock = mf.get_fock(dm=dm)
    coreidx = mo_occ == 2
    viridx = mo_occ == 0
    openidx = ~(coreidx | viridx)
    mo = cupy.empty_like(mo_coeff)
    mo_e = cupy.empty(mo_occ.size)
    for idx in (coreidx, openidx, viridx):
        if cupy.any(idx) > 0:
            orb = mo_coeff[:,idx]
            f1 = orb.conj().T.dot(fock).dot(orb)
            e, c = cupy.linalg.eigh(f1)
            mo[:,idx] = orb.dot(c)
            mo_e[idx] = e
    return mo_e, mo

def as_scanner(mf):
    if isinstance(mf, pyscf_lib.SinglePointScanner):
        return mf

    logger.info(mf, 'Create scanner for %s', mf.__class__)
    name = mf.__class__.__name__ + SCF_Scanner.__name_mixin__
    return pyscf_lib.set_class(SCF_Scanner(mf), (SCF_Scanner, mf.__class__), name)

class SCF_Scanner(pyscf_lib.SinglePointScanner):
    def __init__(self, mf_obj):
        self.__dict__.update(mf_obj.__dict__)
        self._last_mol_fp = mf_obj.mol.ao_loc

    def __call__(self, mol_or_geom, **kwargs):
        if isinstance(mol_or_geom, gto.MoleBase):
            mol = mol_or_geom
        else:
            mol = self.mol.set_geom_(mol_or_geom, inplace=False)

        # Cleanup intermediates associated to the previous mol object
        self.reset(mol)

        if 'dm0' in kwargs:
            dm0 = kwargs.pop('dm0')
        elif self.mo_coeff is None:
            dm0 = None
        else:
            dm0 = None
            if cupy.array_equal(self._last_mol_fp, mol.ao_loc):
                dm0 = self.make_rdm1()
            elif self.chkfile and h5py.is_hdf5(self.chkfile):
                dm0 = self.from_chk(self.chkfile)
        self.mo_coeff = None  # To avoid last mo_coeff being used by SOSCF
        e_tot = self.kernel(dm0=dm0, **kwargs)
        self._last_mol_fp = mol.ao_loc
        return e_tot

class SCF(pyscf_lib.StreamObject):

    # attributes
    conv_tol            = hf.SCF.conv_tol
    conv_tol_grad       = hf.SCF.conv_tol_grad
    max_cycle           = hf.SCF.max_cycle
    init_guess          = hf.SCF.init_guess
    conv_tol_cpscf      = 1e-4

    disp                = None
    DIIS                = diis.SCF_DIIS
    diis                = hf.SCF.diis
    diis_space          = hf.SCF.diis_space
    diis_damp           = hf.SCF.diis_damp
    diis_start_cycle    = hf.SCF.diis_start_cycle
    diis_file           = hf.SCF.diis_file
    diis_space_rollback = hf.SCF.diis_space_rollback
    damp                = hf.SCF.damp
    level_shift         = hf.SCF.level_shift
    direct_scf          = hf.SCF.direct_scf
    direct_scf_tol      = hf.SCF.direct_scf_tol
    conv_check          = hf.SCF.conv_check
    callback            = hf.SCF.callback
    _keys               = hf.SCF._keys

    # methods
    def __init__(self, mol):
        if not mol._built:
            mol.build()
        self.mol = mol
        self.verbose = mol.verbose
        self.max_memory = mol.max_memory
        self.stdout = mol.stdout

        # The chkfile part is different from pyscf, we turn off chkfile by default.
        self.chkfile = None

##################################################
# don't modify the following attributes, they are not input options
        self.mo_energy = None
        self.mo_coeff = None
        self.mo_occ = None
        self.e_tot = 0
        self.converged = False
        self.scf_summary = {}

        self._opt_gpu = {None: None}
        self._eri = None # Note: self._eri requires large amount of memory

    def check_sanity(self):
        s1e = self.get_ovlp()
        if isinstance(s1e, cupy.ndarray) and s1e.ndim == 2:
            c = cond(s1e)
        else:
            c = cupy.asarray([cond(xi) for xi in s1e])
        logger.debug(self, 'cond(S) = %s', c)
        if cupy.max(c)*1e-17 > self.conv_tol:
            logger.warn(self, 'Singularity detected in overlap matrix (condition number = %4.3g). '
                        'SCF may be inaccurate and hard to converge.', cupy.max(c))
        return super().check_sanity()

    build                    = hf.SCF.build
    opt                      = NotImplemented
    dump_flags               = hf.SCF.dump_flags
    get_hcore                = return_cupy_array(hf.SCF.get_hcore)
    get_ovlp                 = return_cupy_array(hf.SCF.get_ovlp)
    get_fock                 = get_fock
    get_occ                  = get_occ
    get_grad                 = staticmethod(get_grad)
    dump_chk                 = hf.SCF.dump_chk
    init_guess_by_minao      = hf.SCF.init_guess_by_minao
    init_guess_by_atom       = hf.SCF.init_guess_by_atom
    init_guess_by_huckel     = hf.SCF.init_guess_by_huckel
    init_guess_by_mod_huckel = hf.SCF.init_guess_by_mod_huckel
    init_guess_by_1e         = hf.SCF.init_guess_by_1e
    init_guess_by_chkfile    = hf.SCF.init_guess_by_chkfile
    from_chk                 = hf.SCF.from_chk
    get_init_guess           = return_cupy_array(hf.SCF.get_init_guess)
    make_rdm1                = make_rdm1
    make_rdm2                = NotImplemented
    energy_elec              = energy_elec
    energy_tot               = energy_tot
    energy_nuc               = hf.SCF.energy_nuc
    check_convergence        = None
    _eigh                    = staticmethod(eigh)
    eig                      = hf.SCF.eig
    do_disp                  = hf.SCF.do_disp
    get_dispersion           = hf.SCF.get_dispersion
    kernel = scf             = scf
    as_scanner               = hf.SCF.as_scanner
    _finalize                = hf.SCF._finalize
    init_direct_scf          = hf.SCF.init_direct_scf
    get_jk                   = _get_jk
    get_j                    = hf.SCF.get_j
    get_k                    = hf.SCF.get_k
    get_veff                 = NotImplemented
    mulliken_meta            = hf.SCF.mulliken_meta
    pop                      = hf.SCF.pop
    _is_mem_enough           = NotImplemented
    density_fit              = NotImplemented
    newton                   = NotImplemented
    x2c = x2c1e = sfx2c1e    = NotImplemented
    stability                = NotImplemented
    nuc_grad_method          = NotImplemented
    update_                  = NotImplemented
    canonicalize             = NotImplemented
    istype                   = hf.SCF.istype
    to_rhf                   = NotImplemented
    to_uhf                   = NotImplemented
    to_ghf                   = NotImplemented
    to_rks                   = NotImplemented
    to_uks                   = NotImplemented
    to_gks                   = NotImplemented
    to_ks                    = NotImplemented
    canonicalize             = NotImplemented
    mulliken_pop             = NotImplemented
    mulliken_meta            = NotImplemented

    def dip_moment(self, mol=None, dm=None, unit='Debye', origin=None,
                   verbose=logger.NOTE):
        if mol is None: mol = self.mol
        if dm is None: dm = self.make_rdm1()
        return hf.dip_moment(mol, dm.get(), unit, origin, verbose)

    def quad_moment(self, mol=None, dm=None, unit='DebyeAngstrom', origin=None,
                    verbose=logger.NOTE):
        if mol is None: mol = self.mol
        if dm is None: dm = self.make_rdm1()
        return hf.quad_moment(mol, dm.get(), unit, origin, verbose)

    def remove_soscf(self):
        lib.logger.warn('remove_soscf has no effect in current version')
        return self

    def analyze(self, *args, **kwargs):
        return self.to_cpu().analyze()

    def reset(self, mol=None):
        if mol is not None:
            self.mol = mol
        self._opt_gpu = {None: None}
        self.scf_summary = {}
        return self

class KohnShamDFT:
    '''
    A mock DFT base class, to be compatible with PySCF
    '''

class RHF(SCF):

    to_gpu = utils.to_gpu
    device = utils.device

    _keys = {'e_disp', 'h1e', 's1e', 'e_mf', 'conv_tol_cpscf', 'disp_with_3body'}

    get_veff = get_veff
<<<<<<< HEAD
    get_grad = staticmethod(get_grad)
    quad_moment = _quad_moment
    energy_tot = energy_tot

    get_hcore = return_cupy_array(hf.RHF.get_hcore)
    get_ovlp = return_cupy_array(hf.RHF.get_ovlp)
    get_init_guess = return_cupy_array(hf.RHF.get_init_guess)
    init_direct_scf = NotImplemented
    make_rdm2 = NotImplemented
    x2c = x2c1e = sfx2c1e = NotImplemented
    to_rhf = NotImplemented
    to_uhf = NotImplemented
    to_ghf = NotImplemented
    to_rks = NotImplemented
    to_uks = NotImplemented
    to_gks = NotImplemented
    to_ks = NotImplemented
    # TODO: Enable followings after testing
    analyze = NotImplemented
    stability = NotImplemented
    mulliken_pop = NotImplemented
    mulliken_meta = NotImplemented

    scf = scf
    kernel = scf
    canonicalize = canonicalize
=======
>>>>>>> 44a5e6e7

    def check_sanity(self):
        mol = self.mol
        if mol.nelectron != 1 and mol.spin != 0:
            logger.warn(self, 'Invalid number of electrons %d for RHF method.',
                        mol.nelectron)
        return SCF.check_sanity(self)

    def nuc_grad_method(self):
        from gpu4pyscf.grad import rhf
        return rhf.Gradients(self)

    def density_fit(self, auxbasis=None, with_df=None, only_dfj=False):
        import gpu4pyscf.df.df_jk
        return gpu4pyscf.df.df_jk.density_fit(self, auxbasis, with_df, only_dfj)

    def newton(self):
        from gpu4pyscf.scf.soscf import newton
        return newton(self)

    def to_cpu(self):
        mf = hf.RHF(self.mol)
        utils.to_cpu(self, out=mf)
        return mf<|MERGE_RESOLUTION|>--- conflicted
+++ resolved
@@ -506,35 +506,7 @@
     _keys = {'e_disp', 'h1e', 's1e', 'e_mf', 'conv_tol_cpscf', 'disp_with_3body'}
 
     get_veff = get_veff
-<<<<<<< HEAD
-    get_grad = staticmethod(get_grad)
-    quad_moment = _quad_moment
-    energy_tot = energy_tot
-
-    get_hcore = return_cupy_array(hf.RHF.get_hcore)
-    get_ovlp = return_cupy_array(hf.RHF.get_ovlp)
-    get_init_guess = return_cupy_array(hf.RHF.get_init_guess)
-    init_direct_scf = NotImplemented
-    make_rdm2 = NotImplemented
-    x2c = x2c1e = sfx2c1e = NotImplemented
-    to_rhf = NotImplemented
-    to_uhf = NotImplemented
-    to_ghf = NotImplemented
-    to_rks = NotImplemented
-    to_uks = NotImplemented
-    to_gks = NotImplemented
-    to_ks = NotImplemented
-    # TODO: Enable followings after testing
-    analyze = NotImplemented
-    stability = NotImplemented
-    mulliken_pop = NotImplemented
-    mulliken_meta = NotImplemented
-
-    scf = scf
-    kernel = scf
     canonicalize = canonicalize
-=======
->>>>>>> 44a5e6e7
 
     def check_sanity(self):
         mol = self.mol
