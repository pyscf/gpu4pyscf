# gpu4pyscf is a plugin to use Nvidia GPU in PySCF package
#
# Copyright (C) 2022 Qiming Sun
#
# This program is free software: you can redistribute it and/or modify
# it under the terms of the GNU General Public License as published by
# the Free Software Foundation, either version 3 of the License, or
# (at your option) any later version.
#
# This program is distributed in the hope that it will be useful,
# but WITHOUT ANY WARRANTY; without even the implied warranty of
# MERCHANTABILITY or FITNESS FOR A PARTICULAR PURPOSE.  See the
# GNU General Public License for more details.
#
# You should have received a copy of the GNU General Public License
# along with this program.  If not, see <http://www.gnu.org/licenses/>.

from functools import reduce
import numpy as np
import cupy
from pyscf.scf import uhf
from pyscf import lib as pyscf_lib
from gpu4pyscf.scf.hf import _get_jk, eigh, damping, level_shift, _kernel
from gpu4pyscf.scf import hf
from gpu4pyscf.lib import logger
from gpu4pyscf.lib.cupy_helper import tag_array
from gpu4pyscf import lib
from gpu4pyscf.scf import diis

def make_rdm1(mo_coeff, mo_occ, **kwargs):
    '''One-particle density matrix in AO representation

    Args:
        mo_coeff : tuple of 2D ndarrays
            Orbital coefficients for alpha and beta spins. Each column is one orbital.
        mo_occ : tuple of 1D ndarrays
            Occupancies for alpha and beta spins.
    Returns:
        A list of 2D ndarrays for alpha and beta spins
    '''
    mo_a = mo_coeff[0]
    mo_b = mo_coeff[1]
    dm_a = cupy.dot(mo_a*mo_occ[0], mo_a.conj().T)
    dm_b = cupy.dot(mo_b*mo_occ[1], mo_b.conj().T)
# DO NOT make tag_array for DM here because the DM arrays may be modified and
# passed to functions like get_jk, get_vxc.  These functions may take the tags
# (mo_coeff, mo_occ) to compute the potential if tags were found in the DM
# arrays and modifications to DM arrays may be ignored.
    return tag_array((dm_a, dm_b), mo_coeff=mo_coeff, mo_occ=mo_occ)


def spin_square(mo, s=1):
    r'''Spin square and multiplicity of UHF determinant

    Detailed derivataion please refers to the cpu pyscf.

    '''
    mo_a, mo_b = mo
    nocc_a = mo_a.shape[1]
    nocc_b = mo_b.shape[1]
    s = reduce(cupy.dot, (mo_a.conj().T, cupy.asarray(s), mo_b))
    ssxy = (nocc_a+nocc_b) * .5 - cupy.einsum('ij,ij->', s.conj(), s)
    ssz = (nocc_b-nocc_a)**2 * .25
    ss = (ssxy + ssz).real
    s = cupy.sqrt(ss+.25) - .5
    return ss, s*2+1


def get_fock(mf, h1e=None, s1e=None, vhf=None, dm=None, cycle=-1, diis=None,
             diis_start_cycle=None, level_shift_factor=None, damp_factor=None):
    if dm is None: dm = mf.make_rdm1()
    if h1e is None: h1e = cupy.asarray(mf.get_hcore())
    if vhf is None: vhf = mf.get_veff(mf.mol, dm)
    if not isinstance(s1e, cupy.ndarray): s1e = cupy.asarray(s1e)
    if not isinstance(dm, cupy.ndarray): dm = cupy.asarray(dm)
    if not isinstance(h1e, cupy.ndarray): h1e = cupy.asarray(h1e)
    if not isinstance(vhf, cupy.ndarray): vhf = cupy.asarray(vhf)
    f = h1e + vhf
    if f.ndim == 2:
        f = (f, f)
    if cycle < 0 and diis is None:  # Not inside the SCF iteration
        return f

    if diis_start_cycle is None:
        diis_start_cycle = mf.diis_start_cycle
    if level_shift_factor is None:
        level_shift_factor = mf.level_shift
    if damp_factor is None:
        damp_factor = mf.damp
    if s1e is None: s1e = mf.get_ovlp()
    if dm is None: dm = mf.make_rdm1()

    if isinstance(level_shift_factor, (tuple, list, np.ndarray)):
        shifta, shiftb = level_shift_factor
    else:
        shifta = shiftb = level_shift_factor
    if isinstance(damp_factor, (tuple, list, np.ndarray)):
        dampa, dampb = damp_factor
    else:
        dampa = dampb = damp_factor

    if 0 <= cycle < diis_start_cycle-1 and abs(dampa)+abs(dampb) > 1e-4:
        f = (damping(s1e, dm[0], f[0], dampa),
             damping(s1e, dm[1], f[1], dampb))
    if diis and cycle >= diis_start_cycle:
        f = diis.update(s1e, dm, f, mf, h1e, vhf)
    if abs(shifta)+abs(shiftb) > 1e-4:
        f = (level_shift(s1e, dm[0], f[0], shifta),
             level_shift(s1e, dm[1], f[1], shiftb))
    return f

<<<<<<< HEAD
def get_grad(mo_coeff, mo_occ, fock_ao):
    '''UHF Gradients'''
    occidxa = mo_occ[0] > 0
    occidxb = mo_occ[1] > 0
    viridxa = ~occidxa
    viridxb = ~occidxb
=======
def energy_elec(mf, dm=None, h1e=None, vhf=None):
    '''Electronic energy of Unrestricted Hartree-Fock

    Note this function has side effects which cause mf.scf_summary updated.

    Returns:
        Hartree-Fock electronic energy and the 2-electron part contribution
    '''
    if dm is None: dm = mf.make_rdm1()
    if h1e is None:
        h1e = mf.get_hcore()
    if isinstance(dm, cupy.ndarray) and dm.ndim == 2:
        dm = cupy.array((dm*.5, dm*.5))
    if vhf is None:
        vhf = mf.get_veff(mf.mol, dm)
    if h1e[0].ndim < dm[0].ndim:  # get [0] because h1e and dm may not be ndarrays
        h1e = (h1e, h1e)
    e1 = cupy.einsum('ij,ji->', h1e[0], dm[0])
    e1+= cupy.einsum('ij,ji->', h1e[1], dm[1])
    e_coul =(cupy.einsum('ij,ji->', vhf[0], dm[0]) +
             cupy.einsum('ij,ji->', vhf[1], dm[1])) * .5
    e1 = e1.get()[()]
    e_coul = e_coul.get()[()]
    e_elec = (e1 + e_coul).real
    mf.scf_summary['e1'] = e1.real
    mf.scf_summary['e2'] = e_coul.real
    logger.debug(mf, 'E1 = %s  Ecoul = %s', e1, e_coul.real)
    return e_elec, e_coul
>>>>>>> 65bc6a9c

    ga = mo_coeff[0][:,viridxa].conj().T.dot(fock_ao[0].dot(mo_coeff[0][:,occidxa]))
    gb = mo_coeff[1][:,viridxb].conj().T.dot(fock_ao[1].dot(mo_coeff[1][:,occidxb]))
    return cupy.hstack((ga.ravel(), gb.ravel()))

def energy_elec(mf, dm=None, h1e=None, vhf=None):
    '''Electronic energy of Unrestricted Hartree-Fock

    Note this function has side effects which cause mf.scf_summary updated.

    Returns:
        Hartree-Fock electronic energy and the 2-electron part contribution
    '''
    if dm is None: dm = mf.make_rdm1()
    if h1e is None:
        h1e = mf.get_hcore()
    if isinstance(dm, cupy.ndarray) and dm.ndim == 2:
        dm = cupy.array((dm*.5, dm*.5))
    if vhf is None:
        vhf = mf.get_veff(mf.mol, dm)
    if h1e[0].ndim < dm[0].ndim:  # get [0] because h1e and dm may not be ndarrays
        h1e = (h1e, h1e)
    e1 = cupy.einsum('ij,ji->', h1e[0], dm[0])
    e1+= cupy.einsum('ij,ji->', h1e[1], dm[1])
    e_coul =(cupy.einsum('ij,ji->', vhf[0], dm[0]) +
             cupy.einsum('ij,ji->', vhf[1], dm[1])) * .5
    e1 = e1.get()[()]
    e_coul = e_coul.get()[()]
    e_elec = (e1 + e_coul).real
    mf.scf_summary['e1'] = e1.real
    mf.scf_summary['e2'] = e_coul.real
    logger.debug(mf, 'E1 = %s  Ecoul = %s', e1, e_coul.real)
    return e_elec, e_coul

class UHF(hf.SCF):
    from gpu4pyscf.lib.utils import to_gpu, device

    _keys = {'e_disp', 'screen_tol', 'conv_tol_cpscf', 'h1e', 's1e'}
    def __init__(self, mol):
        hf.SCF.__init__(self, mol)
        self.nelec = None

    @property
    def nelec(self):
        if self._nelec is not None:
            return self._nelec
        else:
            return self.mol.nelec
    @nelec.setter
    def nelec(self, x):
        self._nelec = x

    @property
    def nelectron_alpha(self):
        return self.nelec[0]
    @nelectron_alpha.setter
    def nelectron_alpha(self, x):
        logger.warn(self, 'WARN: Attribute .nelectron_alpha is deprecated. '
                    'Set .nelec instead')
        #raise RuntimeError('API updates')
        self.nelec = (x, self.mol.nelectron-x)

    def dump_flags(self, verbose=None):
        return

    get_jk = hf._get_jk
    _eigh = staticmethod(eigh)
    get_fock = get_fock
    get_occ = uhf.get_occ

    def get_grad(self, mo_coeff, mo_occ, fock=None):
        if fock is None:
            dm1 = self.make_rdm1(mo_coeff, mo_occ)
            fock = self.get_hcore(self.mol) + self.get_veff(self.mol, dm1)
        return get_grad(mo_coeff, mo_occ, fock)

    make_rdm2                = NotImplemented
    energy_elec              = energy_elec
    get_init_guess           = hf.return_cupy_array(uhf.UHF.get_init_guess)
    init_guess_by_minao      = uhf.UHF.init_guess_by_minao
    init_guess_by_atom       = uhf.UHF.init_guess_by_atom
    init_guess_by_huckel     = uhf.UHF.init_guess_by_huckel
    init_guess_by_mod_huckel = uhf.UHF.init_guess_by_mod_huckel
    init_guess_by_1e         = uhf.UHF.init_guess_by_1e
    init_guess_by_chkfile    = NotImplemented

    analyze            = NotImplemented
    mulliken_pop       = NotImplemented
    mulliken_spin_pop  = NotImplemented
    mulliken_meta      = NotImplemented
    mulliken_meta_spin = NotImplemented
    canonicalize       = NotImplemented
    det_ovlp           = NotImplemented
    make_asym_dm       = NotImplemented
    _finalize          = uhf.UHF._finalize
    #screen_tol = 1e-14
    #conv_tol_cpscf = 1e-3
    DIIS = diis.SCF_DIIS
    #get_jk = _get_jk

    get_hcore = hf.RHF.get_hcore
    get_ovlp = hf.RHF.get_ovlp
    get_init_guess = hf.return_cupy_array(uhf.UHF.get_init_guess)
    density_fit = hf.RHF.density_fit
    energy_tot = hf.RHF.energy_tot
    energy_elec = energy_elec
    
    make_rdm2 = NotImplemented
    dump_chk = NotImplemented
    newton = NotImplemented
    x2c = x2c1e = sfx2c1e = NotImplemented
    to_rhf = NotImplemented
    to_uhf = NotImplemented
    to_ghf = NotImplemented
    to_rks = NotImplemented
    to_uks = NotImplemented
    to_gks = NotImplemented
    to_ks = NotImplemented
    canonicalize = NotImplemented
    # TODO: Enable followings after testing
    analyze = NotImplemented
    stability = NotImplemented
    mulliken_pop = NotImplemented
    mulliken_spin_pop = NotImplemented
    mulliken_meta = NotImplemented
    mulliken_meta_spin = NotImplemented
    det_ovlp = NotImplemented

    def make_rdm1(self, mo_coeff=None, mo_occ=None, **kwargs):
        if mo_coeff is None:
            mo_coeff = self.mo_coeff
        if mo_occ is None:
            mo_occ = self.mo_occ
        return make_rdm1(mo_coeff, mo_occ, **kwargs)

    def eig(self, fock, s):
        e_a, c_a = self._eigh(fock[0], s)
        e_b, c_b = self._eigh(fock[1], s)
        return cupy.array((e_a,e_b)), cupy.array((c_a,c_b))

    def get_veff(self, mol=None, dm=None, dm_last=0, vhf_last=0, hermi=1):
        if mol is None: mol = self.mol
        if dm is None: dm = self.make_rdm1()

        if isinstance(dm, cupy.ndarray) and dm.ndim == 2:
            dm = cupy.asarray((dm*.5,dm*.5))

        if self._eri is not None or not self.direct_scf:
            vj, vk = self.get_jk(mol, cupy.asarray(dm), hermi)
            vhf = vj[0] + vj[1] - vk
        else:
            ddm = cupy.asarray(dm) - cupy.asarray(dm_last)
            vj, vk = self.get_jk(mol, ddm, hermi)
            vhf = vj[0] + vj[1] - vk
            vhf += cupy.asarray(vhf_last)
        return vhf

    scf = hf.scf
    kernel = pyscf_lib.alias(scf, alias_name='kernel')

    def spin_square(self, mo_coeff=None, s=None):
        if mo_coeff is None:
            mo_coeff = (self.mo_coeff[0][:,self.mo_occ[0]>0],
                        self.mo_coeff[1][:,self.mo_occ[1]>0])
        if s is None:
            s = self.get_ovlp()
        return spin_square(mo_coeff, s)

    def nuc_grad_method(self):
        from gpu4pyscf.grad import uhf
        return uhf.Gradients(self)

    def to_cpu(self):
        from gpu4pyscf.lib import utils
        mf = uhf.UHF(self.mol)
        utils.to_cpu(self, mf)
        return mf<|MERGE_RESOLUTION|>--- conflicted
+++ resolved
@@ -109,43 +109,12 @@
              level_shift(s1e, dm[1], f[1], shiftb))
     return f
 
-<<<<<<< HEAD
 def get_grad(mo_coeff, mo_occ, fock_ao):
     '''UHF Gradients'''
     occidxa = mo_occ[0] > 0
     occidxb = mo_occ[1] > 0
     viridxa = ~occidxa
     viridxb = ~occidxb
-=======
-def energy_elec(mf, dm=None, h1e=None, vhf=None):
-    '''Electronic energy of Unrestricted Hartree-Fock
-
-    Note this function has side effects which cause mf.scf_summary updated.
-
-    Returns:
-        Hartree-Fock electronic energy and the 2-electron part contribution
-    '''
-    if dm is None: dm = mf.make_rdm1()
-    if h1e is None:
-        h1e = mf.get_hcore()
-    if isinstance(dm, cupy.ndarray) and dm.ndim == 2:
-        dm = cupy.array((dm*.5, dm*.5))
-    if vhf is None:
-        vhf = mf.get_veff(mf.mol, dm)
-    if h1e[0].ndim < dm[0].ndim:  # get [0] because h1e and dm may not be ndarrays
-        h1e = (h1e, h1e)
-    e1 = cupy.einsum('ij,ji->', h1e[0], dm[0])
-    e1+= cupy.einsum('ij,ji->', h1e[1], dm[1])
-    e_coul =(cupy.einsum('ij,ji->', vhf[0], dm[0]) +
-             cupy.einsum('ij,ji->', vhf[1], dm[1])) * .5
-    e1 = e1.get()[()]
-    e_coul = e_coul.get()[()]
-    e_elec = (e1 + e_coul).real
-    mf.scf_summary['e1'] = e1.real
-    mf.scf_summary['e2'] = e_coul.real
-    logger.debug(mf, 'E1 = %s  Ecoul = %s', e1, e_coul.real)
-    return e_elec, e_coul
->>>>>>> 65bc6a9c
 
     ga = mo_coeff[0][:,viridxa].conj().T.dot(fock_ao[0].dot(mo_coeff[0][:,occidxa]))
     gb = mo_coeff[1][:,viridxb].conj().T.dot(fock_ao[1].dot(mo_coeff[1][:,occidxb]))
