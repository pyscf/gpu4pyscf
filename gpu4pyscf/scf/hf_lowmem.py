--- conflicted
+++ resolved
@@ -21,12 +21,8 @@
 import cupy as cp
 from pyscf.scf import hf as hf_cpu
 from pyscf.scf import chkfile
-<<<<<<< HEAD
 from gpu4pyscf.lib.cupy_helper import (
-    asarray, pack_tril, unpack_tril, ConditionalMemoryPool)
-=======
-from gpu4pyscf.lib.cupy_helper import asarray, pack_tril, unpack_tril, get_avail_mem
->>>>>>> 5569290f
+    asarray, pack_tril, unpack_tril, get_avail_mem, ConditionalMemoryPool)
 from gpu4pyscf.scf import diis, jk, hf
 from gpu4pyscf.lib import logger
 
