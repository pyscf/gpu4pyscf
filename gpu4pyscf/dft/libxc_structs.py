--- conflicted
+++ resolved
@@ -188,7 +188,6 @@
         ("dens_threshold", ctypes.c_double),
         ("zeta_threshold", ctypes.c_double),
         ("sigma_threshold", ctypes.c_double),
-<<<<<<< HEAD
         ("tau_threshold", ctypes.c_double)
     ]
 
@@ -305,7 +304,4 @@
         ("v4lapl2tau2", ctypes.c_void_p),
         ("v4lapltau3", ctypes.c_void_p),
         ("v4tau4", ctypes.c_void_p),
-=======
-        ("tau_threshood", ctypes.c_double),
->>>>>>> 2b5a879a
     ]