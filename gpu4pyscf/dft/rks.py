--- conflicted
+++ resolved
@@ -315,12 +315,7 @@
         return mf
 
     energy_elec = energy_elec
-<<<<<<< HEAD
     energy_tot = hf.RHF.energy_tot
-=======
-    energy_tot = RHF.energy_tot
->>>>>>> 65bc6a9c
     get_veff = get_veff
-
     to_hf = NotImplemented
     init_guess_by_vsap = rks.init_guess_by_vsap