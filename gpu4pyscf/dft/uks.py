# Copyright 2021-2024 The PySCF Developers. All Rights Reserved.
#
# Licensed under the Apache License, Version 2.0 (the "License");
# you may not use this file except in compliance with the License.
# You may obtain a copy of the License at
#
#     http://www.apache.org/licenses/LICENSE-2.0
#
# Unless required by applicable law or agreed to in writing, software
# distributed under the License is distributed on an "AS IS" BASIS,
# WITHOUT WARRANTIES OR CONDITIONS OF ANY KIND, either express or implied.
# See the License for the specific language governing permissions and
# limitations under the License.

import cupy
from pyscf.dft import uks as uks_cpu
from pyscf import lib
from gpu4pyscf.lib import logger
from gpu4pyscf.dft import rks
<<<<<<< HEAD
from gpu4pyscf.scf import hf, uhf, j_engine
=======
from gpu4pyscf.scf import hf, uhf
>>>>>>> f805329f
from gpu4pyscf.lib.cupy_helper import tag_array, asarray
from gpu4pyscf.lib import utils


def get_veff(ks, mol=None, dm=None, dm_last=0, vhf_last=0, hermi=1):
    '''Coulomb + XC functional for UKS.  See pyscf/dft/rks.py
    :func:`get_veff` fore more details.
    '''
    if mol is None: mol = ks.mol
    if dm is None: dm = ks.make_rdm1()
    if isinstance(dm, cupy.ndarray) and dm.ndim == 2:
        dm = cupy.asarray((dm*.5,dm*.5))
    else:
        dm = asarray(dm)
    assert dm.ndim == 3
    t0 = logger.init_timer(ks)
    rks.initialize_grids(ks, mol, cupy.asarray(dm[0]+dm[1]))

    if hasattr(ks, 'screen_tol') and ks.screen_tol is not None:
        ks.direct_scf_tol = ks.screen_tol
    ground_state = getattr(dm, 'ndim', 0) == 3

    ni = ks._numint
    if hermi == 2:  # because rho = 0
        n, exc, vxc = (0,0), 0, 0
    else:
        max_memory = ks.max_memory - lib.current_memory()[0]
        n, exc, vxc = ni.nr_uks(mol, ks.grids, ks.xc, dm.view(cupy.ndarray), max_memory=max_memory)
        logger.debug(ks, 'nelec by numeric integration = %s', n)
        if ks.do_nlc():
            if ni.libxc.is_nlc(ks.xc):
                xc = ks.xc
            else:
                assert ni.libxc.is_nlc(ks.nlc)
                xc = ks.nlc
            n, enlc, vnlc = ni.nr_nlc_vxc(mol, ks.nlcgrids, xc, dm[0]+dm[1],
                                          max_memory=max_memory)
            exc += enlc
            vxc += vnlc
            logger.debug(ks, 'nelec with nlc grids = %s', n)
        t0 = logger.timer(ks, 'vxc', *t0)

    dm_orig = dm
    vj_last = getattr(vhf_last, 'vj', None)
    if vj_last is not None:
        dm = asarray(dm) - asarray(dm_last)
    vj = ks.get_j(mol, dm[0]+dm[1], hermi)
    if vj_last is not None:
        vj += asarray(vj_last)
    vxc += vj
    if ground_state:
        ecoul = float(cupy.einsum('nij,ij->', dm_orig, vj).real) * .5
    else:
        ecoul = None

    vk = None
    if ni.libxc.is_hybrid_xc(ks.xc):
        omega, alpha, hyb = ni.rsh_and_hybrid_coeff(ks.xc, spin=mol.spin)
        if omega == 0:
            vk = ks.get_k(mol, dm, hermi)
            vk *= hyb
        elif alpha == 0: # LR=0, only SR exchange
            vk = ks.get_k(mol, dm, hermi, omega=-omega)
            vk *= hyb
        elif hyb == 0: # SR=0, only LR exchange
            vk = ks.get_k(mol, dm, hermi, omega=omega)
            vk *= alpha
        else: # SR and LR exchange with different ratios
            vk = ks.get_k(mol, dm, hermi)
            vk *= hyb
            vklr = ks.get_k(mol, dm, hermi, omega=omega)
            vklr *= (alpha - hyb)
            vk += vklr
        if vj_last is not None:
            vk += asarray(vhf_last.vk)
        vxc -= vk
        if ground_state:
            exc -= float(cupy.einsum('nij,nij', dm_orig, vk).real) * .5
    t0 = logger.timer_debug1(ks, 'veff', *t0)
    vxc = tag_array(vxc, ecoul=ecoul, exc=exc, vj=vj, vk=vk)
    return vxc


def energy_elec(ks, dm=None, h1e=None, vhf=None):
    if dm is None: dm = ks.make_rdm1()
    if h1e is None: h1e = ks.get_hcore()
    if vhf is None or getattr(vhf, 'ecoul', None) is None:
        vhf = ks.get_veff(ks.mol, dm)
    if not (isinstance(dm, cupy.ndarray) and dm.ndim == 2):
        dm = dm[0] + dm[1]
    return rks.energy_elec(ks, dm, h1e, vhf)


class UKS(rks.KohnShamDFT, uhf.UHF):
    def __init__(self, mol, xc='LDA,VWN'):
        uhf.UHF.__init__(self, mol)
        rks.KohnShamDFT.__init__(self, xc)

    get_veff = get_veff
    get_vasp = uks_cpu.get_vsap
    energy_elec = energy_elec
    energy_tot = hf.RHF.energy_tot
    init_guess_by_vsap = uks_cpu.UKS.init_guess_by_vsap

    to_hf = NotImplemented

    def reset(self, mol=None):
        hf.SCF.reset(self, mol)
        self.grids.reset(mol)
        self.nlcgrids.reset(mol)
        self.cphf_grids.reset(mol)
        self._numint.reset()
        return self

    def nuc_grad_method(self):
        from gpu4pyscf.grad import uks as uks_grad
        return uks_grad.Gradients(self)

    to_gpu = utils.to_gpu
    device = utils.device

    def to_cpu(self):
        mf = uks_cpu.UKS(self.mol, xc=self.xc)
        utils.to_cpu(self, mf)
        return mf<|MERGE_RESOLUTION|>--- conflicted
+++ resolved
@@ -17,11 +17,7 @@
 from pyscf import lib
 from gpu4pyscf.lib import logger
 from gpu4pyscf.dft import rks
-<<<<<<< HEAD
 from gpu4pyscf.scf import hf, uhf, j_engine
-=======
-from gpu4pyscf.scf import hf, uhf
->>>>>>> f805329f
 from gpu4pyscf.lib.cupy_helper import tag_array, asarray
 from gpu4pyscf.lib import utils
 
