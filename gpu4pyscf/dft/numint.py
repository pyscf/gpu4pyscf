# Copyright 2021-2024 The PySCF Developers. All Rights Reserved.
#
# Licensed under the Apache License, Version 2.0 (the "License");
# you may not use this file except in compliance with the License.
# You may obtain a copy of the License at
#
#     http://www.apache.org/licenses/LICENSE-2.0
#
# Unless required by applicable law or agreed to in writing, software
# distributed under the License is distributed on an "AS IS" BASIS,
# WITHOUT WARRANTIES OR CONDITIONS OF ANY KIND, either express or implied.
# See the License for the specific language governing permissions and
# limitations under the License.

import ctypes
import itertools
import contextlib
from concurrent.futures import ThreadPoolExecutor
import numpy as np
import cupy
from pyscf import gto, lib, dft
from pyscf.dft import numint
from pyscf.gto.eval_gto import NBINS, CUTOFF
from gpu4pyscf.gto.mole import basis_seg_contraction
from gpu4pyscf.lib.cupy_helper import (
    contract, get_avail_mem, load_library, add_sparse, release_gpu_stack, transpose_sum,
    grouped_dot, grouped_gemm, reduce_to_device, sandwich_dot)
from gpu4pyscf.dft import xc_deriv, xc_alias, libxc
from gpu4pyscf.lib import logger
from gpu4pyscf.lib.multi_gpu import lru_cache
from gpu4pyscf import __config__
from gpu4pyscf.__config__ import _streams, num_devices

LMAX_ON_GPU = 8
BAS_ALIGNED = 1
MIN_BLK_SIZE = getattr(__config__, 'min_grid_blksize', 64*64)
ALIGNED = getattr(__config__, 'grid_aligned', 16*16)
AO_ALIGNMENT = getattr(__config__, 'ao_aligned', 16)
AO_THRESHOLD = 1e-10
GB = 1024*1024*1024

# Should we release the cupy cache?
FREE_CUPY_CACHE = False

libgdft = load_library('libgdft')
libgdft.GDFTeval_gto.restype = ctypes.c_int
libgdft.GDFTcontract_rho.restype = ctypes.c_int
libgdft.GDFTscale_ao.restype = ctypes.c_int
libgdft.GDFTdot_ao_dm_sparse.restype = ctypes.c_int
libgdft.GDFTdot_ao_ao_sparse.restype = ctypes.c_int
libgdft.GDFTdot_aow_ao_sparse.restype = ctypes.c_int

def eval_ao(mol, coords, deriv=0, shls_slice=None, nao_slice=None, ao_loc_slice=None,
            non0tab=None, out=None, verbose=None, ctr_offsets_slice=None, gdftopt=None,
            transpose=True):
    ''' evaluate ao values for given coords and shell indices
    Kwargs:
        shls_slice :       offsets of shell slices to be evaluated
        ao_loc_slice:      offsets of ao slices to be evaluated
        ctr_offsets_slice: offsets of contraction patterns
    Returns:
        ao: comp x nao_slice x ngrids, ao is in C-contiguous.
            comp x ngrids x nao_slice if tranpose, be compatiable with PySCF.
    '''
    if gdftopt is None:
        opt = _GDFTOpt.from_mol(mol)
        with opt.gdft_envs_cache():
            return eval_ao(
                mol, coords, deriv, shls_slice, nao_slice, ao_loc_slice,
                non0tab, out, verbose, ctr_offsets_slice, opt, transpose)

    opt = gdftopt
    _sorted_mol = opt._sorted_mol

    if shls_slice is None:
        shls_slice = cupy.arange(_sorted_mol.nbas, dtype=np.int32)
        ctr_offsets = opt.l_ctr_offsets
        ctr_offsets_slice = opt.l_ctr_offsets
        ao_loc_slice = cupy.asarray(_sorted_mol.ao_loc_nr())
        nao_slice = _sorted_mol.nao
    else:
        assert ao_loc_slice is not None
        assert nao_slice is not None
        assert ctr_offsets_slice is not None
        ctr_offsets = opt.l_ctr_offsets

    nctr = ctr_offsets.size - 1
    ngrids = coords.shape[0]
    coords = cupy.asarray(coords, order='F')
    comp = (deriv+1)*(deriv+2)*(deriv+3)//6
    stream = cupy.cuda.get_current_stream()

    if out is None:
        out = cupy.empty((comp, nao_slice, ngrids), order='C')

    err = libgdft.GDFTeval_gto(
        ctypes.cast(stream.ptr, ctypes.c_void_p),
        ctypes.cast(out.data.ptr, ctypes.c_void_p),
        ctypes.c_int(deriv), ctypes.c_int(_sorted_mol.cart),
        ctypes.cast(coords.data.ptr, ctypes.c_void_p), ctypes.c_int(ngrids),
        ctypes.cast(shls_slice.data.ptr, ctypes.c_void_p),
        ctypes.cast(ao_loc_slice.data.ptr, ctypes.c_void_p),
        ctypes.c_int(nao_slice),
        ctr_offsets.ctypes.data_as(ctypes.c_void_p), ctypes.c_int(nctr),
        ctr_offsets_slice.ctypes.data_as(ctypes.c_void_p),
        _sorted_mol._bas.ctypes.data_as(ctypes.c_void_p))

    if err != 0:
        raise RuntimeError('CUDA Error in evaluating AO')

    if mol is not _sorted_mol:
        # mol is identical _sorted_mol if eval_ao is evaluated within the
        # NumInt.block_loop. AO sorting will be executed either on the density
        # matrix or the final output of the Vxc matrix only.
        # To allow eval_ao working with a general case, AOs are sorted for
        # general mol objects.
        coeff = cupy.asarray(opt.coeff)
        out = contract('nig,ij->njg', out, coeff)

    if transpose:
        out = out.transpose(0,2,1)

    if deriv == 0:
        out = out[0]
    return out

def eval_rho(mol, ao, dm, non0tab=None, xctype='LDA', hermi=0,
             with_lapl=False, verbose=None):
    xctype = xctype.upper()
    if xctype in ('LDA', 'HF'):
        _, ngrids = ao.shape
    else:
        _, ngrids = ao[0].shape

    dm = cupy.asarray(dm)
    if xctype in ('LDA', 'HF'):
        c0 = dm.dot(ao)
        rho = _contract_rho(c0, ao)
    elif xctype in ('GGA', 'NLC'):
        rho = cupy.empty((4,ngrids))
        c0 = dm.dot(ao[0])
        rho[0] = _contract_rho(c0, ao[0])
        for i in range(1, 4):
            rho[i] = _contract_rho(c0, ao[i])
        if hermi:
            rho[1:4] *= 2  # *2 for + einsum('pi,ij,pj->p', ao[i], dm, ao[0])
        else:
            c0 = dm.T.dot(ao[0])
            for i in range(1, 4):
                rho[i] += _contract_rho(ao[i], c0)
    else:  # meta-GGA
        assert not with_lapl
        rho = cupy.empty((5,ngrids))
        tau_idx = 4
        c0 = dm.dot(ao[0])
        rho[0] = _contract_rho(c0, ao[0])

        rho[tau_idx] = 0
        for i in range(1, 4):
            c1 = dm.dot(ao[i])
            rho[tau_idx] += _contract_rho(c1, ao[i])
            rho[i] = _contract_rho(c0, ao[i])
            if hermi:
                rho[i] *= 2
            else:
                rho[i] += _contract_rho(c1, ao[0])
        rho[tau_idx] *= .5  # tau = 1/2 (\nabla f)^2

    return rho

def eval_rho1(mol, ao, mo_coeff, mo_occ, non0tab=None, xctype='LDA',
              with_lapl=False, verbose=None):
    raise NotImplementedError

def eval_rho2(mol, ao, mo_coeff, mo_occ, non0tab=None, xctype='LDA',
              with_lapl=False, verbose=None, out=None):
    xctype = xctype.upper()
    if xctype == 'LDA' or xctype == 'HF':
        _, ngrids = ao.shape
    else:
        _, ngrids = ao[0].shape

    cpos = (mo_coeff * mo_occ**0.5)[:,mo_occ>0]
    if xctype == 'LDA' or xctype == 'HF':
        c0 = cupy.dot(cpos.T, ao)
        rho = _contract_rho(c0, c0)
    elif xctype in ('GGA', 'NLC'):
        rho = cupy.empty((4,ngrids))
        c0 = cupy.dot(cpos.T, ao[0])
        _contract_rho(c0, c0, rho=rho[0])
        for i in range(1, 4):
            c1 = cupy.dot(cpos.T, ao[i])
            _contract_rho(c0, c1, rho=rho[i])
        rho[1:] *= 2
    else: # meta-GGA
        assert not with_lapl
        rho = cupy.empty((5,ngrids))
        tau_idx = 4

        c0 = cupy.dot(cpos.T, ao[0])
        _contract_rho(c0, c0, rho=rho[0])
        rho[tau_idx] = 0
        for i in range(1, 4):
            c1 = cupy.dot(cpos.T, ao[i])
            rho[i] = _contract_rho(c0, c1)
            rho[tau_idx] += _contract_rho(c1, c1)

        rho[1:4] *= 2
        rho[tau_idx] *= .5
    return rho

def eval_rho3(mol, ao, c0, mo1, non0tab=None, xctype='LDA',
              with_lapl=False, verbose=None):
    xctype = xctype.upper()
    if xctype == 'LDA' or xctype == 'HF':
        _, ngrids = ao.shape
    else:
        _, ngrids = ao[0].shape
    shls_slice = (0, mol.nbas)
    ao_loc = None #mol.ao_loc_nr()

    cpos1= mo1
    if xctype == 'LDA' or xctype == 'HF':
        c_0 = _dot_ao_dm(mol, ao, cpos1, non0tab, shls_slice, ao_loc)
        rho = _contract_rho(c0, c_0)
        rho *= 2.0
    elif xctype in ('GGA', 'NLC'):
        rho = cupy.empty((4,ngrids))
        c_0 = contract('nig,io->nog', ao, cpos1)
        _contract_rho(c0[0], c_0[0], rho=rho[0])
        for i in range(1, 4):
            _contract_rho(c_0[0], c0[i], rho=rho[i])
            rho[i] += _contract_rho(c0[0], c_0[i])
        rho *= 2.0
    else: # meta-GGA
        assert not with_lapl
        rho = cupy.empty((5,ngrids))
        tau_idx = 4
        c_0 = contract('nig,io->nog', ao, cpos1)
        #:rho[0] = numpy.einsum('pi,pi->p', c0, c0)
        rho[0] = _contract_rho(c0[0], c_0[0])
        rho[tau_idx] = 0
        for i in range(1, 4):
            #:rho[i] = numpy.einsum('pi,pi->p', c0, c1) * 2 # *2 for +c.c.
            #:rho[5] += numpy.einsum('pi,pi->p', c1, c1)
            rho[i] = _contract_rho(c_0[0], c0[i])
            rho[i]+= _contract_rho(c0[0], c_0[i])
            rho[tau_idx] += _contract_rho(c_0[i], c0[i])
        rho *= 2.0
        rho[tau_idx] *= .5
    return rho

def eval_rho4(mol, ao, mo0, mo1, non0tab=None, xctype='LDA', hermi=0,
              with_lapl=False, verbose=None):
    '''Evaluate density using first order orbitals. This density is typically
    derived from the non-symmetric density matrix (hermi=0) in TDDFT
    dm[i] = mo0.dot(mo1[i].T) and symmetric density matrix (hermi=1) in CPHF
    dm[i] = mo0.dot(mo1[i].T) + mo1[i].dot(mo0.T)

    ao: nd x nao x ng
    mo0: nao x nocc
    mo1: na x nao x nocc
    '''
    log = logger.new_logger(mol, verbose)
    t0 = log.init_timer()
    xctype = xctype.upper()
    if xctype == 'LDA' or xctype == 'HF':
        _, ngrids = ao.shape
    else:
        _, ngrids = ao[0].shape

    na = mo1.shape[0]
    if xctype == 'LDA' or xctype == 'HF':
        c0 = mo0.T.dot(ao)
        rho = cupy.empty([na,ngrids])
        for i in range(na):
            c_0 = contract('io,ig->og', mo1[i], ao)
            rho[i] = _contract_rho(c0, c_0)
    elif xctype in ('GGA', 'NLC'):
        c0 = contract('nig,io->nog', ao, mo0)
        rho = cupy.empty([na, 4, ngrids])
        for i in range(na):
            c_0 = contract('nig,io->nog', ao, mo1[i])
            _contract_rho_gga(c0, c_0, rho=rho[i])
    else: # meta-GGA
        assert not with_lapl
        rho = cupy.empty((na,5,ngrids))
        c0 = contract('nig,io->nog', ao, mo0)
        for i in range(na):
            c_0 = contract('nig,io->nog', ao, mo1[i])
            _contract_rho_mgga(c0, c_0, rho=rho[i])
    if hermi:
        # corresponding to the density of ao * mo1[i].dot(mo0.T) * ao
        rho *= 2.
    t0 = log.timer_debug2('contract rho', *t0)
    return rho

def _vv10nlc(rho, coords, vvrho, vvweight, vvcoords, nlc_pars):
    thresh=1e-10

    #output
    exc=cupy.zeros(rho[0,:].size)
    vxc=cupy.zeros([2,rho[0,:].size])

    #outer grid needs threshing
    threshind=rho[0,:]>=thresh
    coords=coords[threshind]
    R=rho[0,:][threshind]
    Gx=rho[1,:][threshind]
    Gy=rho[2,:][threshind]
    Gz=rho[3,:][threshind]
    G=Gx**2.+Gy**2.+Gz**2.

    #inner grid needs threshing
    innerthreshind=vvrho[0,:]>=thresh
    vvcoords=vvcoords[innerthreshind]
    vvweight=vvweight[innerthreshind]
    Rp=vvrho[0,:][innerthreshind]
    RpW=Rp*vvweight
    Gxp=vvrho[1,:][innerthreshind]
    Gyp=vvrho[2,:][innerthreshind]
    Gzp=vvrho[3,:][innerthreshind]
    Gp=Gxp**2.+Gyp**2.+Gzp**2.

    #constants and parameters
    Pi=cupy.pi
    Pi43=4.*Pi/3.
    Bvv, Cvv = nlc_pars
    Kvv=Bvv*1.5*Pi*((9.*Pi)**(-1./6.))
    Beta=((3./(Bvv*Bvv))**(0.75))/32.

    #inner grid
    W0p=Gp/(Rp*Rp)
    W0p=Cvv*W0p*W0p
    W0p=(W0p+Pi43*Rp)**0.5
    Kp=Kvv*(Rp**(1./6.))

    #outer grid
    W0tmp=G/(R**2)
    W0tmp=Cvv*W0tmp*W0tmp
    W0=(W0tmp+Pi43*R)**0.5
    dW0dR=(0.5*Pi43*R-2.*W0tmp)/W0
    dW0dG=W0tmp*R/(G*W0)
    K=Kvv*(R**(1./6.))
    dKdR=(1./6.)*K

    vvcoords = cupy.asarray(vvcoords, order='F')
    coords = cupy.asarray(coords, order='F')

    F = cupy.empty_like(R)
    U = cupy.empty_like(R)
    W = cupy.empty_like(R)

    #for i in range(R.size):
    #    DX=vvcoords[:,0]-coords[i,0]
    #    DY=vvcoords[:,1]-coords[i,1]
    #    DZ=vvcoords[:,2]-coords[i,2]
    #    R2=DX*DX+DY*DY+DZ*DZ
    #    gp=R2*W0p+Kp
    #    g=R2*W0[i]+K[i]
    #    gt=g+gp
    #    T=RpW/(g*gp*gt)
    #    F=numpy.sum(T)
    #    T*=(1./g+1./gt)
    #    U=numpy.sum(T)
    #    W=numpy.sum(T*R2)
    #    F*=-1.5

    stream = cupy.cuda.get_current_stream()
    err = libgdft.VXC_vv10nlc(ctypes.cast(stream.ptr, ctypes.c_void_p),
                        ctypes.cast(F.data.ptr, ctypes.c_void_p),
                        ctypes.cast(U.data.ptr, ctypes.c_void_p),
                        ctypes.cast(W.data.ptr, ctypes.c_void_p),
                        ctypes.cast(vvcoords.data.ptr, ctypes.c_void_p),
                        ctypes.cast(coords.data.ptr, ctypes.c_void_p),
                        ctypes.cast(W0p.data.ptr, ctypes.c_void_p),
                        ctypes.cast(W0.data.ptr, ctypes.c_void_p),
                        ctypes.cast(K.data.ptr, ctypes.c_void_p),
                        ctypes.cast(Kp.data.ptr, ctypes.c_void_p),
                        ctypes.cast(RpW.data.ptr, ctypes.c_void_p),
                        ctypes.c_int(vvcoords.shape[0]),
                        ctypes.c_int(coords.shape[0]))

    if err != 0:
        raise RuntimeError('CUDA Error')

    #exc is multiplied by Rho later
    exc[threshind] = Beta+0.5*F
    vxc[0,threshind] = Beta+F+1.5*(U*dKdR+W*dW0dR)
    vxc[1,threshind] = 1.5*W*dW0dG
    return exc,vxc

def gen_grid_range(ngrids, device_id, blksize=MIN_BLK_SIZE):
    '''
    Calculate the range of grids assigned the given device
    '''
    ngrids_per_device = (ngrids + num_devices - 1) // num_devices
    ngrids_per_device = (ngrids_per_device + blksize - 1) // blksize * blksize
    grid_start = min(device_id * ngrids_per_device, ngrids)
    grid_end = min((device_id + 1) * ngrids_per_device, ngrids)
    return grid_start, grid_end

def _nr_rks_task(ni, mol, grids, xc_code, dms, mo_coeff, mo_occ,
                 verbose=None, with_lapl=False, device_id=0, hermi=1):
    ''' nr_rks task on given device
    '''
    with cupy.cuda.Device(device_id), _streams[device_id]:
        if isinstance(dms, cupy.ndarray):
            # Ensure dms allocated on each device
            dms = cupy.asarray(dms)
        if mo_coeff is not None: mo_coeff = cupy.asarray(mo_coeff)
        if mo_occ is not None: mo_occ = cupy.asarray(mo_occ)
        assert isinstance(verbose, int)
        log = logger.new_logger(mol, verbose)
        t0 = log.init_timer()
        xctype = ni._xc_type(xc_code)
        nao = mol.nao
        opt = ni.gdftopt
        _sorted_mol = opt._sorted_mol
        if xctype == 'LDA':
            ao_deriv = 0
        else:
            ao_deriv = 1

        ngrids_glob = grids.coords.shape[0]
        grid_start, grid_end = gen_grid_range(ngrids_glob, device_id)
        ngrids_local = grid_end - grid_start
        log.debug1(f"{ngrids_local} grids on Device {device_id}")

        weights = cupy.empty([ngrids_local])
        if xctype == 'LDA':
            rho_tot = cupy.empty([1,ngrids_local])
        elif xctype == 'GGA':
            rho_tot = cupy.empty([4,ngrids_local])
        else:
<<<<<<< HEAD
            rho_tot = cupy.empty([5,ngrids_local])
=======
            rho_tot = cupy.empty([nset,5,ngrids_local])
>>>>>>> ed4d0902

        p0 = p1 = 0
        for ao_mask, idx, weight, _ in ni.block_loop(
                _sorted_mol, grids, nao, ao_deriv, max_memory=None,
                grid_range=(grid_start, grid_end)):
            p1 = p0 + weight.size
            weights[p0:p1] = weight
            # If AO is sparse enough, use density matrix to calculate rho
            if mo_coeff is None:
                dms_mask = dms[idx[:,None],idx]
                rho_tot[:,p0:p1] = eval_rho(_sorted_mol, ao_mask, dms_mask,
                                            xctype=xctype, hermi=hermi, with_lapl=with_lapl)
            else:
                assert hermi == 1
                mo_coeff_mask = mo_coeff[idx,:]
                rho_tot[:,p0:p1] = eval_rho2(_sorted_mol, ao_mask, mo_coeff_mask, mo_occ,
                                             None, xctype, with_lapl)
            p0 = p1
        t0 = log.timer_debug1(f'eval rho on Device {device_id}', *t0)

        # libxc calls are still running on default stream
        exc, vxc = ni.eval_xc_eff(xc_code, rho_tot, deriv=1, xctype=xctype)[:2]
        vxc = cupy.asarray(vxc, order='C')
        exc = cupy.asarray(exc, order='C')
        den = rho_tot[0] * weights
        nelec = float(den.sum())
        excsum = float(cupy.dot(den, exc[:,0]))
        wv = vxc
        wv *= weights
        if xctype == 'GGA':
            wv[0] *= .5
        if xctype == 'MGGA':
            wv[[0,4]] *= .5
        t0 = log.timer_debug1(f'eval vxc on Device {device_id}', *t0)
        exc = den = vxc = rho_tot = None

        vmat = cupy.zeros((nao, nao))
        buf = cupy.empty(MIN_BLK_SIZE * nao)
        p0 = p1 = 0
        for ao_mask, idx, weight, _ in ni.block_loop(
                _sorted_mol, grids, nao, ao_deriv, max_memory=None,
                grid_range=(grid_start, grid_end)):
            p1 = p0 + weight.size
            if xctype == 'LDA':
                aow = _scale_ao(ao_mask, wv[0,p0:p1], out=buf)
                add_sparse(vmat, ao_mask.dot(aow.T), idx)
            elif xctype == 'GGA':
                aow = _scale_ao(ao_mask, wv[:,p0:p1], out=buf)
                add_sparse(vmat, ao_mask[0].dot(aow.T), idx)
            elif xctype == 'NLC':
                raise NotImplementedError('NLC')
            elif xctype == 'MGGA':
                aow = _scale_ao(ao_mask, wv[:4,p0:p1], out=buf)
                vtmp = ao_mask[0].dot(aow.T)
                vtmp+= _tau_dot(ao_mask, ao_mask, wv[4,p0:p1], buf=buf)
                add_sparse(vmat, vtmp, idx)
            elif xctype == 'HF':
                pass
            else:
                raise NotImplementedError(f'numint.nr_rks for functional {xc_code}')
            p0 = p1
        t0 = log.timer_debug1(f'eval integration on {device_id}', *t0)
    return vmat, nelec, excsum

def nr_rks(ni, mol, grids, xc_code, dms, relativity=0, hermi=1,
           max_memory=2000, verbose=None):
    log = logger.new_logger(mol, verbose)
    t0 = log.init_timer()
    xctype = ni._xc_type(xc_code)
    opt = getattr(ni, 'gdftopt', None)
    if opt is None:
        ni.build(mol, grids.coords)
        opt = ni.gdftopt
    nao = mol.nao
    mo_coeff = getattr(dms, 'mo_coeff', None)
    mo_occ = getattr(dms,'mo_occ', None)

    if mo_coeff is not None:
        mo_coeff = opt.sort_orbitals(mo_coeff, axis=[0])
    else:
        dms = cupy.asarray(dms)
        dms = opt.sort_orbitals(dms.reshape(-1,nao,nao), axis=[1,2])
        assert len(dms) == 1
        dms = dms[0]

    release_gpu_stack()
    cupy.cuda.get_current_stream().synchronize()
    futures = []
    with ThreadPoolExecutor(max_workers=num_devices) as executor:
        for device_id in range(num_devices):
            future = executor.submit(
                _nr_rks_task,
                ni, mol, grids, xc_code, dms, mo_coeff, mo_occ,
                verbose=log.verbose, device_id=device_id, hermi=hermi)
            futures.append(future)
    vmat_dist = []
    nelec_dist = []
    excsum_dist = []
    for future in futures:
        v, n, e = future.result()
        vmat_dist.append(v)
        nelec_dist.append(n)
        excsum_dist.append(e)
    vmat = reduce_to_device(vmat_dist, inplace=True)
    vmat_dist = None
    vmat = opt.unsort_orbitals(vmat, axis=[0,1])
    nelec = sum(nelec_dist)
    excsum = sum(excsum_dist)

    if xctype != 'LDA':
        transpose_sum(vmat)

    if FREE_CUPY_CACHE:
        dms = None
        cupy.get_default_memory_pool().free_all_blocks()

    t0 = log.timer_debug1('nr_rks', *t0)
    return nelec, excsum, vmat

def eval_rho_group(mol, ao_group, mo_coeff_group, mo_occ,
                   non0tab=None, xctype='LDA',
                   with_lapl=False, verbose=None, out=None):
    groups = len(ao_group)
    xctype = xctype.upper()
    if xctype == 'LDA' or xctype == 'HF':
        ngrids_group = []
        for ao in ao_group:
            _, ngrids = ao.shape
            ngrids_group.append(ngrids)
    else:
        ngrids_group = []
        for ao in ao_group:
            _, ngrids = ao[0].shape
            ngrids_group.append(ngrids)

    shls_slice = (0, mol.nbas)
    ao_loc = mol.ao_loc_nr()

    cpos_group = []
    for groups_idx in range(groups):
        cpos = (mo_coeff_group[groups_idx] * mo_occ**0.5)[:,mo_occ>0]
        cpos_group.append(cpos)
    if xctype == 'LDA' or xctype == 'HF':
        c0_group = grouped_gemm(cpos_group, ao_group)
        rho_group = []
        for c0 in c0_group:
            rho = _contract_rho(c0, c0)
            rho_group.append(rho)
    elif xctype in ('GGA', 'NLC'):
        c0_group = []
        cpos_group4 = []
        ao_group4 = []
        for ao, cpos in zip(ao_group, cpos_group):
            for i in range(4):
                cpos_group4.append(cpos)
                ao_group4.append(ao[i])
        c0_group = grouped_gemm(cpos_group4, ao_group4)

        rho_group = []
        for groups_idx in range(groups):
            rho = cupy.empty((4, ngrids_group[groups_idx]))
            c0 = c0_group[4*groups_idx:4*(groups_idx+1)]
            _contract_rho(c0[0], c0[0], rho=rho[0])
            for i in range(1, 4):
                _contract_rho(c0[0], c0[i], rho=rho[i])
            rho[1:] *= 2
            rho_group.append(rho)
    else: # meta-GGA
        assert not with_lapl
        c0_group = []
        cpos_group4 = []
        ao_group4 = []
        for ao, cpos in zip(ao_group, cpos_group):
            for i in range(4):
                cpos_group4.append(cpos)
                ao_group4.append(ao[i])
        c0_group = grouped_gemm(cpos_group4, ao_group4)

        rho_group = []
        for groups_idx in range(groups):
            ngrids = ngrids_group[groups_idx]
            c0 = c0_group[4*groups_idx:4*(groups_idx+1)]
            if with_lapl:
                rho = cupy.empty((6, ngrids))
                tau_idx = 5
            else:
                rho = cupy.empty((5, ngrids))
                tau_idx = 4
            _contract_rho(c0[0], c0[0], rho=rho[0])
            rho[tau_idx] = 0
            for i in range(1, 4):
                _contract_rho(c0[0], c0[i], rho[i])
                rho[tau_idx] += _contract_rho(c0[i], c0[i])

            if with_lapl:
                ao = ao_group[groups_idx]
                if ao.shape[0] > 4:
                    XX, YY, ZZ = 4, 7, 9
                    ao2 = ao[XX] + ao[YY] + ao[ZZ]
                    c1 = _dot_ao_dm(mol, ao2, cpos, non0tab, shls_slice, ao_loc)
                    rho[4] = _contract_rho(c0[0], c1)
                    rho[4] += rho[5]
                    rho[4] *= 2
                else:
                    rho[4] = 0
            rho[1:4] *= 2
            rho[tau_idx] *= .5
            rho_group.append(rho)
    return rho_group

def nr_rks_group(ni, mol, grids, xc_code, dms, relativity=0, hermi=1,
           max_memory=2000, verbose=None):
    log = logger.new_logger(mol, verbose)
    xctype = ni._xc_type(xc_code)
    opt = getattr(ni, 'gdftopt', None)
    if opt is None:
        ni.build(mol, grids.coords)
        opt = ni.gdftopt

    mo_coeff = getattr(dms, 'mo_coeff', None)
    mo_occ = getattr(dms,'mo_occ', None)

    _sorted_mol = opt._sorted_mol
    #nao, nao0 = opt.coeff.shape
    nao = nao0 = mol.nao
    mol = None

    if mo_coeff is not None:
        mo_coeff = opt.sort_orbitals(mo_coeff, axis=[0])
    else:
        dms = cupy.asarray(dms)
        dm_shape = dms.shape
        dms = opt.sort_orbitals(dms.reshape(-1,nao0,nao0), axis=[1,2])
        nset = len(dms)

    nelec = cupy.zeros(nset)
    excsum = cupy.zeros(nset)
    vmat = cupy.zeros((nset, nao, nao))

    release_gpu_stack()
    if xctype == 'LDA':
        ao_deriv = 0
    else:
        ao_deriv = 1
    ngrids = grids.weights.size
    if xctype == 'LDA':
        rho_tot = cupy.empty([nset,1,ngrids])
    elif xctype == 'GGA':
        rho_tot = cupy.empty([nset,4,ngrids])
    else:
        rho_tot = cupy.empty([nset,5,ngrids])
    p0 = p1 = 0
    t1 = t0 = log.init_timer()
    for ao_mask, idx, weight, _ in ni.block_loop(_sorted_mol, grids, nao, ao_deriv,
                                                 max_memory=max_memory):
        p1 = p0 + weight.size
        for i in range(nset):
            if mo_coeff is None:
                rho_tot[i,:,p0:p1] = eval_rho(
                    _sorted_mol, ao_mask, dms[i][idx[:,None],idx],
                    xctype=xctype, hermi=1)
            else:
                assert hermi == 1
                mo_coeff_mask = mo_coeff[idx,:]
                rho_tot[i,:,p0:p1] = eval_rho2(_sorted_mol, ao_mask, mo_coeff_mask,
                                               mo_occ, None, xctype)
        p0 = p1
        t1 = log.timer_debug2('eval rho slice', *t1)
    t0 = log.timer_debug1('eval rho', *t0)

    wv = []
    for i in range(nset):
        if xctype == 'LDA':
            exc, vxc = ni.eval_xc_eff(xc_code, rho_tot[i][0], deriv=1, xctype=xctype)[:2]
        else:
            exc, vxc = ni.eval_xc_eff(xc_code, rho_tot[i], deriv=1, xctype=xctype)[:2]
        vxc = cupy.asarray(vxc, order='C')
        exc = cupy.asarray(exc, order='C')
        den = rho_tot[i][0] * grids.weights
        nelec[i] = den.sum()
        excsum[i] = cupy.sum(den * exc[:,0])
        wv.append(vxc * grids.weights)
        if xctype == 'GGA':
            wv[i][0] *= .5
        if xctype == 'MGGA':
            wv[i][[0,4]] *= .5
    t0 = log.timer_debug1('eval vxc', *t0)

    t1 = t0
    p0 = p1 = 0
    for ao_mask_group, idx_group, weight_group, _ in ni.grouped_block_loop(_sorted_mol, grids, nao, ao_deriv):
        p0_raw = p0
        for i in range(nset):
            p0 = p0_raw
            if xctype == 'LDA':
                aow_group = []
                for weight, ao_mask in zip(weight_group, ao_mask_group):
                    p1 = p0 + weight.size
                    aow = _scale_ao(ao_mask, wv[i][0,p0:p1])
                    p0 = p1
                    aow_group.append(aow)
                dot_res_group = grouped_dot(ao_mask_group, aow_group)
                for dot_res, idx in zip(dot_res_group, idx_group):
                    add_sparse(vmat[i], dot_res, idx)
            elif xctype == 'GGA':
                aow_group = []
                ao0_mask_group = []
                for weight, ao_mask in zip(weight_group, ao_mask_group):
                    p1 = p0 + weight.size
                    aow = _scale_ao(ao_mask, wv[i][:,p0:p1])
                    p0 = p1
                    aow_group.append(aow)
                    ao0_mask_group.append(ao_mask[0])
                vmat_group = grouped_dot(ao0_mask_group, aow_group)
                for vmat_tmp, idx in zip(vmat_group, idx_group):
                    add_sparse(vmat[i], vmat_tmp, idx)
            elif xctype == 'NLC':
                raise NotImplementedError('NLC')
            elif xctype == 'MGGA':
                aow_group = []
                ao0_mask_group = []
                p0_tmp = p0
                for weight, ao_mask in zip(weight_group, ao_mask_group):
                    p1 = p0 + weight.size
                    aow = _scale_ao(ao_mask, wv[i][:4,p0:p1])
                    p0 = p1
                    aow_group.append(aow)
                    ao0_mask_group.append(ao_mask[0])
                vmat_group = grouped_dot(ao0_mask_group, aow_group)
                p0 = p0_tmp
                for weight, vmat_tmp, ao_mask, idx in zip(weight_group, vmat_group, ao_mask_group, idx_group):
                    p1 = p0 + weight.size
                    vmat_tmp += _tau_dot(ao_mask, ao_mask, wv[i][4,p0:p1])
                    add_sparse(vmat[i], vmat_tmp, idx)
                    p0 = p1
            elif xctype == 'HF':
                pass
            else:
                raise NotImplementedError(f'numint.nr_rks for functional {xc_code}')
        t1 = log.timer_debug2('integration', *t1)
    t0 = log.timer_debug1('vxc integration', *t0)
    vmat = opt.unsort_orbitals(vmat, axis=[1,2])

    if xctype != 'LDA':
        transpose_sum(vmat)

    if FREE_CUPY_CACHE:
        dms = None
        cupy.get_default_memory_pool().free_all_blocks()

    if len(dm_shape) == 2:
        nelec = nelec[0]
        excsum = excsum[0]
        vmat = vmat[0]

    return nelec, excsum, vmat

def _nr_uks_task(ni, mol, grids, xc_code, dms, mo_coeff, mo_occ,
                verbose=None, with_lapl=False, device_id=0, hermi=1):
    ''' nr_uks task on one device
    '''
    with cupy.cuda.Device(device_id), _streams[device_id]:
        if dms is not None:
            dma, dmb = dms
            dma = cupy.asarray(dma)
            dmb = cupy.asarray(dmb)
        if mo_coeff is not None: mo_coeff = cupy.asarray(mo_coeff)
        if mo_occ is not None: mo_occ = cupy.asarray(mo_occ)
        assert isinstance(verbose, int)
        log = logger.new_logger(mol, verbose)
        t0 = log.init_timer()
        xctype = ni._xc_type(xc_code)
        nao = mol.nao
        opt = ni.gdftopt
        _sorted_mol = opt._sorted_mol

        nset = dma.shape[0]
        nelec = np.zeros((2,nset))
        excsum = np.zeros(nset)
        vmata = cupy.zeros((nset, nao, nao))
        vmatb = cupy.zeros((nset, nao, nao))

        if xctype == 'LDA':
            ao_deriv = 0
        else:
            ao_deriv = 1

        ngrids_glob = grids.coords.shape[0]
        grid_start, grid_end = gen_grid_range(ngrids_glob, device_id)
        ngrids_local = grid_end - grid_start
        log.debug(f"{ngrids_local} grids on Device {device_id}")

        for ao_mask, idx, weight, _ in ni.block_loop(_sorted_mol, grids, nao, ao_deriv,
                                                     max_memory=None,
                                                     grid_range=(grid_start, grid_end)):
            for i in range(nset):
                t0 = log.init_timer()
                if mo_coeff is None:
                    rho_a = eval_rho(_sorted_mol, ao_mask, dma[i][idx[:,None],idx], xctype=xctype, hermi=hermi)
                    rho_b = eval_rho(_sorted_mol, ao_mask, dmb[i][idx[:,None],idx], xctype=xctype, hermi=hermi)
                else:
                    mo_coeff_mask = mo_coeff[:, idx,:]
                    rho_a = eval_rho2(_sorted_mol, ao_mask, mo_coeff_mask[0], mo_occ[0], None, xctype)
                    rho_b = eval_rho2(_sorted_mol, ao_mask, mo_coeff_mask[1], mo_occ[1], None, xctype)

                rho = cupy.stack([rho_a, rho_b], axis=0)
                exc, vxc = ni.eval_xc_eff(xc_code, rho, deriv=1, xctype=xctype)[:2]
                t1 = log.timer_debug1('eval vxc', *t0)
                if xctype == 'LDA':
                    den_a = rho_a * weight
                    den_b = rho_b * weight
                    wv = vxc[:,0] * weight
                    va = ao_mask.dot(_scale_ao(ao_mask, wv[0]).T)
                    vb = ao_mask.dot(_scale_ao(ao_mask, wv[1]).T)
                    add_sparse(vmata[i], va, idx)
                    add_sparse(vmatb[i], vb, idx)

                elif xctype == 'GGA':
                    den_a = rho_a[0] * weight
                    den_b = rho_b[0] * weight
                    wv = vxc * weight
                    wv[:,0] *= .5
                    va = ao_mask[0].dot(_scale_ao(ao_mask, wv[0]).T)
                    vb = ao_mask[0].dot(_scale_ao(ao_mask, wv[1]).T)
                    add_sparse(vmata[i], va, idx)
                    add_sparse(vmatb[i], vb, idx)
                elif xctype == 'NLC':
                    raise NotImplementedError('NLC')
                elif xctype == 'MGGA':
                    den_a = rho_a[0] * weight
                    den_b = rho_b[0] * weight
                    wv = vxc * weight
                    wv[:,[0, 4]] *= .5
                    va = ao_mask[0].dot(_scale_ao(ao_mask[:4], wv[0,:4]).T)
                    vb = ao_mask[0].dot(_scale_ao(ao_mask[:4], wv[1,:4]).T)
                    va += _tau_dot(ao_mask, ao_mask, wv[0,4])
                    vb += _tau_dot(ao_mask, ao_mask, wv[1,4])
                    add_sparse(vmata[i], va, idx)
                    add_sparse(vmatb[i], vb, idx)
                elif xctype == 'HF':
                    pass
                else:
                    raise NotImplementedError(f'numint.nr_uks for functional {xc_code}')
                nelec[0,i] += den_a.sum()
                nelec[1,i] += den_b.sum()
                excsum[i] += cupy.dot(den_a, exc[:,0])
                excsum[i] += cupy.dot(den_b, exc[:,0])
                t1 = log.timer_debug1('integration', *t1)

    return nelec, excsum, (vmata, vmatb)

def nr_uks(ni, mol, grids, xc_code, dms, relativity=0, hermi=1,
           max_memory=2000, verbose=None):
    log = logger.new_logger(mol, verbose)
    t0 = log.init_timer()
    xctype = ni._xc_type(xc_code)
    opt = getattr(ni, 'gdftopt', None)
    if opt is None:
        ni.build(mol, grids.coords)
        opt = ni.gdftopt

    mo_coeff = getattr(dms, 'mo_coeff', None)
    mo_occ = getattr(dms,'mo_occ', None)
    nao = mol.nao
    dma, dmb = dms
    dm_shape = dma.shape
    dma = cupy.asarray(dma).reshape(-1,nao,nao)
    dmb = cupy.asarray(dmb).reshape(-1,nao,nao)
    dma = opt.sort_orbitals(dma, axis=[1,2])
    dmb = opt.sort_orbitals(dmb, axis=[1,2])
    nset = len(dma)

    if mo_coeff is not None:
        mo_coeff = opt.sort_orbitals(mo_coeff, axis=[1])

    release_gpu_stack()
    cupy.cuda.get_current_stream().synchronize()
    futures = []
    with ThreadPoolExecutor(max_workers=num_devices) as executor:
        for device_id in range(num_devices):
            future = executor.submit(
                _nr_uks_task,
                ni, mol, grids, xc_code, (dma,dmb), mo_coeff, mo_occ,
                verbose=log.verbose, device_id=device_id, hermi=hermi)
            futures.append(future)

    vmata_dist = []
    vmatb_dist = []
    nelec_dist = []
    excsum_dist = []
    for future in futures:
        n, e, v = future.result()
        vmata_dist.append(v[0])
        vmatb_dist.append(v[1])
        nelec_dist.append(n)
        excsum_dist.append(e)

    vmata = reduce_to_device(vmata_dist, inplace=True)
    vmatb = reduce_to_device(vmatb_dist, inplace=True)
    vmata = opt.unsort_orbitals(vmata, axis=[1,2])
    vmatb = opt.unsort_orbitals(vmatb, axis=[1,2])
    vmata_dist = vmatb_dist = None

    nelec = np.sum(nelec_dist, axis=0)
    excsum = np.sum(excsum_dist, axis=0)

    if xctype != 'LDA':
        for i in range(nset):
            vmata[i] = vmata[i] + vmata[i].T
            vmatb[i] = vmatb[i] + vmatb[i].T

    if FREE_CUPY_CACHE:
        dma = dmb = None
        cupy.get_default_memory_pool().free_all_blocks()

    if len(dm_shape) == 2:
        nelec = nelec.reshape(2)
        excsum = excsum[0]
        vmata = vmata[0]
        vmatb = vmatb[0]
    vmat = cupy.asarray([vmata, vmatb])
    t0 = log.timer_debug1('nr_uks', *t0)
    return nelec, excsum, vmat


def get_rho(ni, mol, dm, grids, max_memory=2000, verbose=None):
    opt = getattr(ni, 'gdftopt', None)
    if opt is None:
        ni.build(mol, grids.coords)
        opt = ni.gdftopt
    mol = None
    _sorted_mol = opt._sorted_mol
    nao = _sorted_mol.nao
    log = logger.new_logger(opt.mol, verbose)
<<<<<<< HEAD
    coeff = opt.coeff
    nao = coeff.shape[0]
    mo_coeff = getattr(dm, 'mo_coeff', None)
    mo_occ = getattr(dm,'mo_occ', None)

    if mo_coeff is not None:
        mo_coeff = cupy.asarray(coeff) @ mo_coeff
    else:
        dm = sandwich_dot(dm, coeff.T)
=======
    mo_coeff = getattr(dm, 'mo_coeff', None)
    mo_occ = getattr(dm,'mo_occ', None)

    dm = opt.sort_orbitals(cupy.asarray(dm), axis=[0,1])
    if mo_coeff is not None:
        mo_coeff = opt.sort_orbitals(mo_coeff, axis=[0])
>>>>>>> ed4d0902

    mem_avail = get_avail_mem()
    blksize = mem_avail*.2/8/nao//ALIGNED * ALIGNED
    blksize = min(blksize, MIN_BLK_SIZE)
    GB = 1024*1024*1024
    log.debug(f'GPU Memory {mem_avail/GB:.1f} GB available, block size {blksize}')

    ngrids = grids.weights.size
    rho = cupy.empty(ngrids)
    with opt.gdft_envs_cache():
        t1 = t0 = log.init_timer()
        for p0, p1 in lib.prange(0,ngrids,blksize):
            coords = grids.coords[p0:p1]
            ao = eval_ao(_sorted_mol, coords, 0, gdftopt=opt, transpose=False)
            if mo_coeff is None:
                rho[p0:p1] = eval_rho(_sorted_mol, ao, dm, xctype='LDA', hermi=1)
            else:
                rho[p0:p1] = eval_rho2(_sorted_mol, ao, mo_coeff, mo_occ, None, 'LDA')
            t1 = log.timer_debug2('eval rho slice', *t1)
    t0 = log.timer_debug1('eval rho', *t0)

    if FREE_CUPY_CACHE:
        dm = None
        cupy.get_default_memory_pool().free_all_blocks()
    return rho

def _nr_rks_fxc_task(ni, mol, grids, xc_code, fxc, dms, mo1, occ_coeff,
                     verbose=None, hermi=1, device_id=0):
    with cupy.cuda.Device(device_id), _streams[device_id]:
        if dms is not None: dms = cupy.asarray(dms)
        if mo1 is not None: mo1 = cupy.asarray(mo1)
        if occ_coeff is not None: occ_coeff = cupy.asarray(occ_coeff)
        if fxc is not None: fxc = cupy.asarray(fxc)
        assert isinstance(verbose, int)
        log = logger.new_logger(mol, verbose)
        xctype = ni._xc_type(xc_code)
        opt = getattr(ni, 'gdftopt', None)

        _sorted_mol = opt.mol
        nao = mol.nao
        dms = cupy.asarray(dms)
        nset = len(dms)
        vmat = cupy.zeros((nset, nao, nao))

        if xctype == 'LDA':
            ao_deriv = 0
        else:
            ao_deriv = 1

        ngrids_glob = grids.coords.shape[0]
        ngrids_per_device = (ngrids_glob + num_devices - 1) // num_devices
        ngrids_per_device = (ngrids_per_device + MIN_BLK_SIZE - 1) // MIN_BLK_SIZE * MIN_BLK_SIZE
        grid_start = min(device_id * ngrids_per_device, ngrids_glob)
        grid_end = min((device_id + 1) * ngrids_per_device, ngrids_glob)
        ngrids_local = grid_end - grid_start
        log.debug(f"{ngrids_local} on Device {device_id}")

        p0 = p1 = grid_start
        t1 = t0 = log.init_timer()
        for ao, mask, weights, coords in ni.block_loop(_sorted_mol, grids, nao, ao_deriv,
                                                       max_memory=None, blksize=None,
                                                       grid_range=(grid_start, grid_end)):
            p0, p1 = p1, p1+len(weights)
            # precompute molecular orbitals
            if occ_coeff is not None:
                occ_coeff_mask = occ_coeff[mask]
                rho1 = eval_rho4(_sorted_mol, ao, occ_coeff_mask, mo1[:,mask],
                                xctype=xctype, hermi=hermi)
            else:
                # slow version
                rho1 = []
                for i in range(nset):
                    rho_tmp = eval_rho(_sorted_mol, ao, dms[i,mask[:,None],mask],
                                    xctype=xctype, hermi=hermi)
                    rho1.append(rho_tmp)
                rho1 = cupy.stack(rho1, axis=0)
            t1 = log.timer_debug2('eval rho', *t1)

            # precompute fxc_w
            if xctype == 'LDA':
                fxc_w = fxc[0,0,p0:p1] * weights
                wv = rho1 * fxc_w
            else:
                fxc_w = fxc[:,:,p0:p1] * weights
                wv = contract('axg,xyg->ayg', rho1, fxc_w)

            for i in range(nset):
                if xctype == 'LDA':
                    vmat_tmp = ao.dot(_scale_ao(ao, wv[i]).T)
                elif xctype == 'GGA':
                    wv[i,0] *= .5
                    aow = _scale_ao(ao, wv[i])
                    vmat_tmp = aow.dot(ao[0].T)
                elif xctype == 'NLC':
                    raise NotImplementedError('NLC')
                else:
                    wv[i,0] *= .5
                    wv[i,4] *= .5
                    vmat_tmp = ao[0].dot(_scale_ao(ao[:4], wv[i,:4]).T)
                    vmat_tmp+= _tau_dot(ao, ao, wv[i,4])
                add_sparse(vmat[i], vmat_tmp, mask)

            t1 = log.timer_debug2('integration', *t1)
            ao = rho1 = None
        t0 = log.timer_debug1('vxc', *t0)
    return vmat

def nr_rks_fxc(ni, mol, grids, xc_code, dm0=None, dms=None, relativity=0, hermi=0,
               rho0=None, vxc=None, fxc=None, max_memory=2000, verbose=None):
    log = logger.new_logger(mol, verbose)
    t0 = log.init_timer()
    if fxc is None:
        raise RuntimeError('fxc was not initialized')
    xctype = ni._xc_type(xc_code)
    opt = getattr(ni, 'gdftopt', None)
    if opt is None or mol not in [opt.mol, opt._sorted_mol]:
        ni.build(mol, grids.coords)
        opt = ni.gdftopt

    nao = mol.nao
    dms = cupy.asarray(dms)
    dm_shape = dms.shape
    # AO basis -> gdftopt AO basis
    with_mocc = hasattr(dms, 'mo1')
    mo1 = occ_coeff = None
    if with_mocc:
        mo1 = opt.sort_orbitals(dms.mo1, axis=[1])
        occ_coeff = opt.sort_orbitals(dms.occ_coeff, axis=[0]) * 2.0
    dms = opt.sort_orbitals(dms.reshape(-1,nao,nao), axis=[1,2])

    futures = []
    cupy.cuda.get_current_stream().synchronize()
    with ThreadPoolExecutor(max_workers=num_devices) as executor:
        for device_id in range(num_devices):
            future = executor.submit(
                _nr_rks_fxc_task,
                ni, mol, grids, xc_code, fxc, dms, mo1, occ_coeff,
                verbose=log.verbose, hermi=hermi, device_id=device_id)
            futures.append(future)
    vmat_dist = []
    for future in futures:
        vmat_dist.append(future.result())
    vmat = reduce_to_device(vmat_dist, inplace=True)
    vmat = opt.unsort_orbitals(vmat, axis=[1,2])
    if xctype != 'LDA':
        transpose_sum(vmat)

    if FREE_CUPY_CACHE:
        dms = None
        cupy.get_default_memory_pool().free_all_blocks()

    if len(dm_shape) == 2:
        vmat = vmat[0]
    t0 = log.timer_debug1('nr_rks_fxc', *t0)
    return cupy.asarray(vmat)

def nr_rks_fxc_st(ni, mol, grids, xc_code, dm0=None, dms_alpha=None,
                  relativity=0, singlet=True, rho0=None, vxc=None, fxc=None,
                  max_memory=2000, verbose=None):
    if fxc is None:
        raise RuntimeError('fxc was not initialized')
    if singlet:
        fxc = fxc[0,:,0] + fxc[0,:,1]
    else:
        fxc = fxc[0,:,0] - fxc[0,:,1]
    return nr_rks_fxc(ni, mol, grids, xc_code, dm0, dms_alpha, hermi=0, fxc=fxc,
                      max_memory=max_memory, verbose=verbose)

def _nr_uks_fxc_task(ni, mol, grids, xc_code, fxc, dms, mo1, occ_coeff,
                     verbose=None, hermi=1, device_id=0):
    with cupy.cuda.Device(device_id), _streams[device_id]:
        if dms is not None:
            dma, dmb = dms
            dma = cupy.asarray(dma)
            dmb = cupy.asarray(dmb)
        if mo1 is not None:
            mo1a, mo1b = mo1
            mo1a = cupy.asarray(mo1a)
            mo1b = cupy.asarray(mo1b)
        if occ_coeff is not None:
            occ_coeff_a, occ_coeff_b = occ_coeff
            occ_coeff_a = cupy.asarray(occ_coeff_a)
            occ_coeff_b = cupy.asarray(occ_coeff_b)

        if fxc is not None: fxc = cupy.asarray(fxc)
        assert isinstance(verbose, int)
        log = logger.new_logger(mol, verbose)
        xctype = ni._xc_type(xc_code)
        opt = getattr(ni, 'gdftopt', None)

        _sorted_mol = opt.mol
        nao = mol.nao
        nset = len(dma)
        vmata = cupy.zeros((nset, nao, nao))
        vmatb = cupy.zeros((nset, nao, nao))

        if xctype == 'LDA':
            ao_deriv = 0
        else:
            ao_deriv = 1

        ngrids_glob = grids.coords.shape[0]
        ngrids_per_device = (ngrids_glob + num_devices - 1) // num_devices
        ngrids_per_device = (ngrids_per_device + MIN_BLK_SIZE - 1) // MIN_BLK_SIZE * MIN_BLK_SIZE
        grid_start = min(device_id * ngrids_per_device, ngrids_glob)
        grid_end = min((device_id + 1) * ngrids_per_device, ngrids_glob)
        ngrids_local = grid_end - grid_start
        log.debug(f"{ngrids_local} on Device {device_id}")

        p0 = p1 = grid_start
        t1 = t0 = log.init_timer()
        for ao, mask, weights, _ in ni.block_loop(_sorted_mol, grids, nao, ao_deriv,
                                                  max_memory=None,
                                                  grid_range=(grid_start, grid_end)):

            t0 = log.init_timer()
            p0, p1 = p1, p1+len(weights)
            # precompute fxc_w
            fxc_w = fxc[:,:,:,:,p0:p1] * weights

            # precompute molecular orbitals
            if occ_coeff is not None:
                occ_coeff_a_mask = occ_coeff_a[mask]
                occ_coeff_b_mask = occ_coeff_b[mask]
                rho1a = eval_rho4(_sorted_mol, ao, occ_coeff_a_mask, mo1a[:,mask],
                                xctype=xctype, hermi=hermi).reshape(nset,-1,p1-p0)
                rho1b = eval_rho4(_sorted_mol, ao, occ_coeff_b_mask, mo1b[:,mask],
                                xctype=xctype, hermi=hermi).reshape(nset,-1,p1-p0)
            else: # slow version
                rho1a = []
                rho1b = []
                for i in range(nset):
                    rho_tmp = eval_rho(_sorted_mol, ao, dma[i,mask[:,None],mask],
                                       xctype=xctype, hermi=hermi)
                    rho1a.append(rho_tmp.reshape(-1,p1-p0))
                    rho_tmp = eval_rho(_sorted_mol, ao, dmb[i,mask[:,None],mask],
                                       xctype=xctype, hermi=hermi)
                    rho1b.append(rho_tmp.reshape(-1,p1-p0))
            t0 = log.timer_debug1('rho', *t0)

            for i in range(nset):
                wv_a = contract('xg,xyg->yg', rho1a[i], fxc_w[0,:,0])
                wv_a+= contract('xg,xyg->yg', rho1b[i], fxc_w[1,:,0])
                wv_b = contract('xg,xyg->yg', rho1a[i], fxc_w[0,:,1])
                wv_b+= contract('xg,xyg->yg', rho1b[i], fxc_w[1,:,1])
                if xctype == 'LDA':
                    va = ao.dot(_scale_ao(ao, wv_a[0]).T)
                    vb = ao.dot(_scale_ao(ao, wv_b[0]).T)
                elif xctype == 'GGA':
                    wv_a[0] *= .5 # for transpose_sum at the end
                    wv_b[0] *= .5
                    va = ao[0].dot(_scale_ao(ao, wv_a).T)
                    vb = ao[0].dot(_scale_ao(ao, wv_b).T)
                elif xctype == 'NLC':
                    raise NotImplementedError('NLC')
                else:
                    wv_a[[0,4]] *= .5 # for transpose_sum at the end
                    wv_b[[0,4]] *= .5
                    va = ao[0].dot(_scale_ao(ao[:4], wv_a[:4]).T)
                    vb = ao[0].dot(_scale_ao(ao[:4], wv_b[:4]).T)
                    va += _tau_dot(ao, ao, wv_a[4])
                    vb += _tau_dot(ao, ao, wv_b[4])
                add_sparse(vmata[i], va, mask)
                add_sparse(vmatb[i], vb, mask)
            t1 = log.timer_debug2('integration', *t1)
        t0 = log.timer_debug1('vxc', *t0)
    return vmata, vmatb

def nr_uks_fxc(ni, mol, grids, xc_code, dm0=None, dms=None, relativity=0, hermi=0,
               rho0=None, vxc=None, fxc=None, max_memory=2000, verbose=None):
    if fxc is None:
        raise RuntimeError('fxc was not initialized')
    log = logger.new_logger(mol, verbose)
    xctype = ni._xc_type(xc_code)
    opt = getattr(ni, 'gdftopt', None)
    if opt is None or mol not in [opt.mol, opt._sorted_mol]:
        ni.build(mol, grids.coords)
        opt = ni.gdftopt

<<<<<<< HEAD
    #nao, nao0 = opt.coeff.shape
    nao0 = mol.nao
=======
    nao = opt._sorted_mol.nao
>>>>>>> ed4d0902
    dma, dmb = dms
    dm_shape = dma.shape
    # AO basis -> gdftopt AO basis
    with_mocc = hasattr(dms, 'mo1')
    mo1 = occ_coeff = None
    if with_mocc:
        mo1a, mo1b = dms.mo1
        occ_coeffa, occ_coeffb = dms.occ_coeff
        mo1a = opt.sort_orbitals(mo1a, axis=[1])
        mo1b = opt.sort_orbitals(mo1b, axis=[1])
        occ_coeff_a = opt.sort_orbitals(occ_coeffa, axis=[0])
        occ_coeff_b = opt.sort_orbitals(occ_coeffb, axis=[0])
        occ_coeff = (occ_coeff_a, occ_coeff_b)
        mo1 = (mo1a, mo1b)
    dma = cupy.asarray(dma).reshape(-1,nao,nao)
    dmb = cupy.asarray(dmb).reshape(-1,nao,nao)
    dma = opt.sort_orbitals(dma, axis=[1,2])
    dmb = opt.sort_orbitals(dmb, axis=[1,2])

    futures = []
    cupy.cuda.get_current_stream().synchronize()
    with ThreadPoolExecutor(max_workers=num_devices) as executor:
        for device_id in range(num_devices):
            future = executor.submit(
                _nr_uks_fxc_task,
                ni, mol, grids, xc_code, fxc, (dma, dmb), mo1, occ_coeff,
                verbose=log.verbose, hermi=hermi, device_id=device_id)
            futures.append(future)
    vmata_dist = []
    vmatb_dist = []
    for future in futures:
        vmata, vmatb = future.result()
        vmata_dist.append(vmata)
        vmatb_dist.append(vmatb)

    vmata = reduce_to_device(vmata_dist, inplace=True)
    vmatb = reduce_to_device(vmatb_dist, inplace=True)

    vmata = opt.unsort_orbitals(vmata, axis=[1,2])
    vmatb = opt.unsort_orbitals(vmatb, axis=[1,2])
    if xctype != 'LDA':
        # For real orbitals, K_{ia,bj} = K_{ia,jb}. It simplifies real fxc_jb
        # [(\nabla mu) nu + mu (\nabla nu)] * fxc_jb = ((\nabla mu) nu f_jb) + h.c.
        transpose_sum(vmata)
        transpose_sum(vmatb)

    if FREE_CUPY_CACHE:
        dma = dmb = None
        cupy.get_default_memory_pool().free_all_blocks()

    if len(dm_shape) == 2:
        vmata = vmata[0]
        vmatb = vmatb[0]
    vmat = cupy.asarray([vmata, vmatb])
    return vmat

def nr_nlc_vxc(ni, mol, grids, xc_code, dms, relativity=0, hermi=1,
               max_memory=2000, verbose=None):
    '''Calculate NLC functional and potential matrix on given grids

    Args:
        ni : an instance of :class:`NumInt`

        mol : an instance of :class:`Mole`

        grids : an instance of :class:`Grids`
            grids.coords and grids.weights are needed for coordinates and weights of meshgrids.
        xc_code : str
            XC functional description.
            See :func:`parse_xc` of pyscf/dft/libxc.py for more details.
        dm : 2D array
            Density matrix or multiple density matrices

    Kwargs:
        hermi : int
            Input density matrices symmetric or not. It also indicates whether
            the potential matrices in return are symmetric or not.
        max_memory : int or float
            The maximum size of cache to use (in MB).

    Returns:
        nelec, excsum, vmat.
        nelec is the number of electrons generated by numerical integration.
        excsum is the XC functional value.  vmat is the XC potential matrix in
        2D array of shape (nao,nao) where nao is the number of AO functions.
    '''
    log = logger.new_logger(mol, verbose)
    t0 = log.init_timer()
    opt = getattr(ni, 'gdftopt', None)
    if opt is None or mol not in [opt.mol, opt._sorted_mol]:
        ni.build(mol, grids.coords)
        opt = ni.gdftopt

    mo_coeff = getattr(dms, 'mo_coeff', None)
    mo_occ = getattr(dms,'mo_occ', None)

<<<<<<< HEAD
    #nao, nao0 = opt.coeff.shape
    nao = nao0 = mol.nao
    mol = None
    _sorted_mol = opt._sorted_mol
=======
    mol = None
    _sorted_mol = opt._sorted_mol
    nao = _sorted_mol.nao
    dms = dms.reshape(-1,nao,nao)
    assert len(dms) == 1
    dms = opt.sort_orbitals(dms, axis=[1,2])
>>>>>>> ed4d0902

    if mo_coeff is not None:
        mo_coeff = opt.sort_orbitals(mo_coeff, axis=[0])
    else:
        dms = dms.reshape(-1,nao0,nao0)
        assert len(dms) == 1
        dms = opt.sort_orbitals(dms, axis=[1,2])

    ao_deriv = 1
    vvrho = []
    for ao, idx, weight, coords \
            in ni.block_loop(_sorted_mol, grids, nao, ao_deriv, max_memory=max_memory):
        if mo_coeff is None:
            rho = eval_rho(_sorted_mol, ao, dms[0][idx[:,None],idx], xctype='GGA', hermi=1)
        else:
            mo_coeff_mask = mo_coeff[idx,:]
            rho = eval_rho2(_sorted_mol, ao, mo_coeff_mask, mo_occ, None, 'GGA')
        vvrho.append(rho)

    rho = cupy.hstack(vvrho)
    t1 = log.timer_debug1('eval rho', *t0)
    exc = 0
    vxc = 0
    nlc_coefs = ni.nlc_coeff(xc_code)
    for nlc_pars, fac in nlc_coefs:
        e, v = _vv10nlc(rho, grids.coords, rho, grids.weights,
                        grids.coords, nlc_pars)
        exc += e * fac
        vxc += v * fac
    t1 = log.timer_debug1('eval vv on grids', *t1)

    den = rho[0] * grids.weights
    nelec = den.sum()
    excsum = cupy.dot(den, exc)
    vv_vxc = xc_deriv.transform_vxc(rho, vxc, 'GGA', spin=0)
    t1 = log.timer_debug1('transform vxc', *t1)

    vmat = cupy.zeros((nao,nao))
    p1 = 0
    for ao, mask, weight, coords \
            in ni.block_loop(_sorted_mol, grids, nao, ao_deriv, max_memory=max_memory):
        p0, p1 = p1, p1 + weight.size
        wv = vv_vxc[:,p0:p1] * weight
        wv[0] *= .5
        aow = _scale_ao(ao, wv)
        add_sparse(vmat, ao[0].dot(aow.T), mask)
    t1 = log.timer_debug1('integration', *t1)

    transpose_sum(vmat)
    vmat = opt.unsort_orbitals(vmat, axis=[0,1])
    log.timer_debug1('eval vv10', *t0)
    return nelec, excsum, vmat

def cache_xc_kernel(ni, mol, grids, xc_code, mo_coeff, mo_occ, spin=0,
                    max_memory=2000):
    log = logger.new_logger(mol, mol.verbose)
    xctype = ni._xc_type(xc_code)
    if xctype == 'GGA':
        ao_deriv = 1
    elif xctype == 'MGGA':
        ao_deriv = 1
    elif xctype == 'NLC':
        raise NotImplementedError('NLC')
    else:
        ao_deriv = 0
    opt = getattr(ni, 'gdftopt', None)
    if opt is None or mol not in [opt.mol, opt._sorted_mol]:
        ni.build(mol, grids.coords)
        opt = ni.gdftopt

    mol = None
    _sorted_mol = opt._sorted_mol
    mo_coeff = cupy.asarray(mo_coeff)
    nao = _sorted_mol.nao
    if mo_coeff.ndim == 2: # RHF
        mo_coeff = opt.sort_orbitals(mo_coeff, axis=[0])
        rho = []
        t1 = t0 = log.init_timer()
        for ao_mask, idx, weight, _ in ni.block_loop(_sorted_mol, grids, nao, ao_deriv,
                                                     max_memory=max_memory):
            mo_coeff_mask = mo_coeff[idx,:]
            rho_slice = eval_rho2(_sorted_mol, ao_mask, mo_coeff_mask, mo_occ, None, xctype)
            rho.append(rho_slice)
            t1 = log.timer_debug2('eval rho slice', *t1)
        rho = cupy.hstack(rho)
        if spin == 1: # RKS with nr_rks_fxc_st
            rho *= .5
            rho = cupy.repeat(rho[None], 2, axis=0)
        t0 = log.timer_debug1('eval rho in fxc', *t0)
    else:
        assert spin == 1
        mo_coeff = opt.sort_orbitals(mo_coeff, axis=[1])
        rhoa = []
        rhob = []
        t1 = t0 = log.init_timer()
        for ao_mask, idx, weight, _ in ni.block_loop(_sorted_mol, grids, nao, ao_deriv,
                                                     max_memory=max_memory):
            mo_coeff_mask = mo_coeff[:,idx,:]
            rhoa_slice = eval_rho2(_sorted_mol, ao_mask, mo_coeff_mask[0], mo_occ[0], None, xctype)
            rhob_slice = eval_rho2(_sorted_mol, ao_mask, mo_coeff_mask[1], mo_occ[1], None, xctype)
            rhoa.append(rhoa_slice)
            rhob.append(rhob_slice)
            t1 = log.timer_debug2('eval rho in fxc', *t1)
        #rho = (cupy.hstack(rhoa), cupy.hstack(rhob))
        rho = cupy.stack([cupy.hstack(rhoa), cupy.hstack(rhob)], axis=0)
        t0 = log.timer_debug1('eval rho in fxc', *t0)
    vxc, fxc = ni.eval_xc_eff(xc_code, rho, deriv=2, xctype=xctype)[1:3]
    t0 = log.timer_debug1('eval fxc', *t0)
    return rho, vxc, fxc

@cupy.fuse()
def batch_square(a):
    return a[0]**2 + a[1]**2 + a[2]**2

def eval_xc_eff(ni, xc_code, rho, deriv=1, omega=None, xctype=None, verbose=None):
    '''
    Different from PySCF, this function employ cuda version libxc
    '''
    if omega is None: omega = ni.omega
    if xctype is None: xctype = ni._xc_type(xc_code)

    spin_polarized = rho.ndim >= 2 and rho.shape[0] == 2
    xcfuns = ni._init_xcfuns(xc_code, spin_polarized)

    inp = {}
    if not spin_polarized:
        assert rho.dtype == np.float64
        if xctype == 'LDA':
            inp['rho'] = rho
        if xctype == 'GGA':
            inp['rho'] = rho[0]
            inp['sigma'] = batch_square(rho[1:4])
        if xctype == 'MGGA':
            inp['rho'] = rho[0]
            inp['sigma'] = batch_square(rho[1:4])
            inp['tau'] = rho[-1]     # can be 4 (without laplacian) or 5 (with laplacian)
    else:
        assert rho[0].dtype == np.float64
        if xctype == 'LDA':
            inp['rho'] = cupy.stack([rho[0].ravel(), rho[1].ravel()], axis=1)
        if xctype == 'GGA':
            inp['rho'] = cupy.stack([rho[0,0], rho[1,0]], axis=1)
            sigma0 = batch_square(rho[0,1:4])
            sigma1 = rho[0,1]*rho[1,1] + rho[0,2]*rho[1,2] + rho[0,3]*rho[1,3]
            sigma2 = batch_square(rho[1,1:4])
            inp['sigma'] = cupy.stack([sigma0, sigma1, sigma2], axis=1)
        if xctype == 'MGGA':
            inp['rho'] = cupy.stack([rho[0,0], rho[1,0]], axis=1)
            sigma0 = batch_square(rho[0,1:4])
            sigma1 = rho[0,1]*rho[1,1] + rho[0,2]*rho[1,2] + rho[0,3]*rho[1,3]
            sigma2 = batch_square(rho[1,1:4])
            inp['sigma'] = cupy.stack([sigma0, sigma1, sigma2], axis=1)
            inp['tau'] = cupy.stack([rho[0,-1], rho[1,-1]], axis=1)     # can be 4 (without laplacian) or 5 (with laplacian)
    do_vxc = True
    do_fxc = deriv > 1
    do_kxc = deriv > 2

    vxc_labels = ["vrho", "vsigma", "vlapl", "vtau"]
    fxc_labels = ["v2rho2", "v2rhosigma", "v2sigma2", "v2lapl2", "v2tau2",
            "v2rholapl", "v2rhotau", "v2lapltau", "v2sigmalapl", "v2sigmatau"]
    kxc_labels = ["v3rho3", "v3rho2sigma", "v3rhosigma2", "v3sigma3",
           "v3rho2lapl", "v3rho2tau",
           "v3rhosigmalapl", "v3rhosigmatau",
           "v3rholapl2", "v3rholapltau","v3rhotau2",
           "v3sigma2lapl", "v3sigma2tau",
           "v3sigmalapl2", "v3sigmalapltau", "v3sigmatau2",
           "v3lapl3", "v3lapl2tau", "v3lapltau2", "v3tau3"]
    if len(xcfuns) == 1:
        xcfun, _ = xcfuns[0]
        xc_res = xcfun.compute(inp, do_exc=True, do_vxc=do_vxc, do_fxc=do_fxc, do_kxc=do_kxc)
        ret_full = xc_res
    else:
        ret_full = {}
        for xcfun, w in xcfuns:
            xc_res = xcfun.compute(inp, do_exc=True, do_vxc=do_vxc, do_fxc=do_fxc, do_kxc=do_kxc)
            for label in xc_res:
                if label in ret_full:
                    ret_full[label] += xc_res[label] * w
                else:
                    ret_full[label] = xc_res[label] * w
    vxc = None
    fxc = None
    kxc = None

    exc = ret_full["zk"]
    if not spin_polarized:
        vxc = [ret_full[label] for label in vxc_labels if label in ret_full]
        if do_fxc:
            fxc = [ret_full[label] for label in fxc_labels if label in ret_full]
        if do_kxc:
            kxc = [ret_full[label] for label in kxc_labels if label in ret_full]
    else:
        vxc = [ret_full[label] for label in vxc_labels if label in ret_full]
        if do_fxc:
            fxc = [ret_full[label] for label in fxc_labels if label in ret_full]
        if do_kxc:
            kxc = [ret_full[label] for label in kxc_labels if label in ret_full]
    if do_kxc:
        kxc = xc_deriv.transform_kxc(rho, fxc, kxc, xctype, spin_polarized)
    if do_fxc:
        fxc = xc_deriv.transform_fxc(rho, vxc, fxc, xctype, spin_polarized)
    vxc = xc_deriv.transform_vxc(rho, vxc, xctype, spin_polarized)
    return exc, vxc, fxc, kxc

def _init_xcfuns(xc_code, spin):
    xc_upper = xc_code.upper()
    xc_names = dft.libxc.parse_xc(xc_upper)[1:][0]
    if spin:
        spin_polarized = 'polarized'
    else:
        spin_polarized = 'unpolarized'
    xcfuns = []
    for xc, w in xc_names:
        xcfun = libxc.XCfun(xc, spin_polarized)
        xcfuns.append((xcfun,w))
        if dft.libxc.needs_laplacian(xcfun.func_id):
            raise NotImplementedError()
    return xcfuns

def _sparse_index(mol, coords, l_ctr_offsets, ao_loc):
    '''
    determine sparse AO indices
    '''
    log = logger.new_logger(mol, mol.verbose)
    t1 = log.init_timer()
    stream = cupy.cuda.get_current_stream()
    cutoff = AO_THRESHOLD
    ng = coords.shape[0]
    nctr = len(l_ctr_offsets) - 1
    nao = ao_loc[-1]
    nbas = len(ao_loc) - 1
    non0shl_mask = cupy.zeros(nbas, dtype=np.int32)
    coords = cupy.asarray(coords, order='F')

    libgdft.GDFTscreen_index(
        ctypes.cast(stream.ptr, ctypes.c_void_p),
        ctypes.cast(non0shl_mask.data.ptr, ctypes.c_void_p),
        ctypes.c_double(cutoff),
        ctypes.cast(coords.data.ptr, ctypes.c_void_p),
        ctypes.c_int(ng),
        l_ctr_offsets.ctypes.data_as(ctypes.c_void_p),
        ctypes.c_int(nctr),
        mol._bas.ctypes.data_as(ctypes.c_void_p))
    non0shl_mask = non0shl_mask.get()

    # offset of contraction pattern, used in eval_ao
    cumsum = np.cumsum(non0shl_mask, dtype=np.int32)
    glob_ctr_offsets = l_ctr_offsets
    ctr_offsets_slice = cumsum[glob_ctr_offsets-1]
    ctr_offsets_slice[0] = 0

    non0shl_mask = non0shl_mask == 1
    non0shl_idx = np.where(non0shl_mask)[0]
    non0shl_idx = non0shl_idx.astype(np.int32)
    if len(non0shl_idx) == nbas:
        pad = 0
        idx = np.arange(nao, dtype=np.int32)
        ao_loc_slice = ao_loc
    elif len(non0shl_idx) > 0:
        ao_seg_idx = np.split(np.arange(nao, dtype=np.int32), ao_loc[1:-1])
        idx = np.hstack([ao_seg_idx[x] for x in non0shl_idx])
        zero_idx = np.hstack(list(itertools.compress(ao_seg_idx, ~non0shl_mask)))
        pad = (len(idx) + AO_ALIGNMENT - 1) // AO_ALIGNMENT * AO_ALIGNMENT - len(idx)
        idx = np.hstack([idx, zero_idx[:pad]])
        pad = min(pad, len(zero_idx))
        ao_dims = ao_loc[1:] - ao_loc[:-1]
        ao_loc_slice = np.append(np.int32(0), ao_dims[non0shl_idx].cumsum(dtype=np.int32))
    else:
        pad = 0
        idx = np.zeros(0, dtype=np.int32)
        ao_loc_slice = np.zeros(1, dtype=np.int32)

    p0 = idx.size
    p1 = p0 + non0shl_idx.size
    p2 = p1 + ao_loc_slice.size
    buf = cupy.empty(p2, dtype=np.int32)
    buf[:p0].set(idx)
    buf[p0:p1].set(non0shl_idx)
    buf[p1:].set(ao_loc_slice)
    idx = buf[:p0]
    non0shl_idx = buf[p0:p1]
    ao_loc_slice = buf[p1:]
    t1 = log.timer_debug2('init ao sparsity', *t1)
    return pad, idx, non0shl_idx, ctr_offsets_slice, ao_loc_slice

def _block_loop(ni, mol, grids, nao=None, deriv=0, max_memory=2000,
                non0tab=None, blksize=None, buf=None, extra=0, grid_range=None):
    '''
    Define this macro to loop over grids by blocks.
    Sparsity is not implemented yet
    sorted_ao: by default ao_value is sorted for GPU
    '''
    log = logger.new_logger(mol)
    if grids.coords is None:
        grids.build(with_non0tab=False, sort_grids=True)
    if nao is None:
        nao = mol.nao

    if grid_range is None:
        grid_start, grid_end = 0, grids.coords.shape[0]
    else:
        grid_start, grid_end = grid_range
    ngrids = grid_end - grid_start

    device_id = cupy.cuda.Device().id
    log.debug1(f'{grid_start} - {grid_end} grids are calculated on Device {device_id}.')

    comp = (deriv+1)*(deriv+2)*(deriv+3)//6
    if blksize is None:
        # By default, a memory space of [comp,nao,blksize] is reserved
        mem_avail = get_avail_mem()
        blksize = int((mem_avail*.2/8/((comp+1)*nao + extra))/ ALIGNED) * ALIGNED
        blksize = min(blksize, MIN_BLK_SIZE)
        log.debug1(f'{mem_avail/1e6} MB memory is available on Device {device_id}, block_size {blksize}')
        if blksize < ALIGNED:
            raise RuntimeError('Not enough GPU memory')

    opt = getattr(ni, 'gdftopt', None)
    if opt is None or mol not in [opt.mol, opt._sorted_mol]:
        ni.build(mol, grids.coords)
        opt = ni.gdftopt

    coords_device = cupy.asarray(grids.coords)
    weights_device = cupy.asarray(grids.weights)
    _sorted_mol = opt._sorted_mol
    ao_loc = _sorted_mol.ao_loc_nr()

    mol = None
    lookup_cache_size = 0
    with opt.gdft_envs_cache():
        for block_id, (ip0, ip1) in enumerate(lib.prange(grid_start, grid_end, blksize)):
            coords = coords_device[ip0:ip1]
            weight = weights_device[ip0:ip1]
            # cache ao indices
            lookup_key = (device_id, block_id, blksize, ngrids)
            if lookup_key not in ni.non0ao_idx:
<<<<<<< HEAD
                ni.non0ao_idx[lookup_key] = res = _sparse_index(
                    _sorted_mol, coords, opt.l_ctr_offsets, ao_loc)
                pad, idx, non0shl_idx, ctr_offsets_slice, ao_loc_slice = res
                lookup_cache_size += idx.nbytes + non0shl_idx.nbytes + ao_loc_slice.nbytes
            else:
                pad, idx, non0shl_idx, ctr_offsets_slice, ao_loc_slice = ni.non0ao_idx[lookup_key]
=======
                ni.non0ao_idx[lookup_key] = _sparse_index(_sorted_mol, coords, opt.l_ctr_offsets)

            pad, idx, non0shl_idx, ctr_offsets_slice, ao_loc_slice = ni.non0ao_idx[lookup_key]
>>>>>>> ed4d0902
            if len(idx) == 0:
                continue

            ao_mask = eval_ao(
                _sorted_mol, coords, deriv,
                nao_slice=len(idx),
                shls_slice=non0shl_idx,
                ao_loc_slice=ao_loc_slice,
                ctr_offsets_slice=ctr_offsets_slice,
                gdftopt=opt,
                transpose=False
            )

            if pad > 0:
                if deriv == 0:
                    ao_mask[-pad:,:] = 0.0
                else:
                    ao_mask[:,-pad:,:] = 0.0
            mem_avail = get_avail_mem()
            yield ao_mask, idx, weight, coords

    if lookup_cache_size != 0:
        log.debug1('Cached non-zero AO look up table: %.3f GB', lookup_cache_size/1e9)

def _grouped_block_loop(ni, mol, grids, nao=None, deriv=0, max_memory=2000,
                non0tab=None, blksize=None, buf=None, extra=0):
    '''
    Define this macro to loop over grids by blocks.
    Sparsity is not implemented yet
    sorted_ao: by default ao_value is sorted for GPU
    '''
    if grids.coords is None:
        grids.build(with_non0tab=False, sort_grids=True)
    if nao is None:
        nao = mol.nao
    ngrids = grids.coords.shape[0]
    comp = (deriv+1)*(deriv+2)*(deriv+3)//6
    log = logger.new_logger(mol)

    if blksize is None:
        #cupy.get_default_memory_pool().free_all_blocks()
        mem_avail = get_avail_mem()
        blksize = int((mem_avail*.2/8/((comp+1)*nao + extra))/ ALIGNED) * ALIGNED
        blksize = min(blksize, MIN_BLK_SIZE)
        log.debug1('Available GPU mem %f Mb, block_size %d', mem_avail/1e6, blksize)
        if blksize < ALIGNED:
            raise RuntimeError('Not enough GPU memory')

    opt = getattr(ni, 'gdftopt', None)
    if opt is None:
        ni.build(mol, grids.coords)
        opt = ni.gdftopt

    ao_mask_group = []
    idx_group = []
    weight_group = []
    coords_group = []
    total_used_bytes = 0
    mem_limit = get_avail_mem()

    _sorted_mol = opt._sorted_mol
    ao_loc = _sorted_mol.ao_loc_nr()
    lookup_cache_size = 0
    with opt.gdft_envs_cache():
        block_id = 0
        t1 = log.init_timer()
        for ip0, ip1 in lib.prange(0, ngrids, blksize):
            coords = grids.coords[ip0:ip1]
            weight = grids.weights[ip0:ip1]
            # cache ao indices
            if (block_id, blksize, ngrids) not in ni.non0ao_idx:
                ni.non0ao_idx[block_id, blksize, ngrids] = res = _sparse_index(
                    _sorted_mol, coords, opt.l_ctr_offsets, ao_loc)
                pad, idx, non0shl_idx, ctr_offsets_slice, ao_loc_slice = res
                lookup_cache_size += idx.nbytes + non0shl_idx.nbytes + ao_loc_slice.nbytes

            pad, idx, non0shl_idx, ctr_offsets_slice, ao_loc_slice = ni.non0ao_idx[block_id, blksize, ngrids]

            ao_mask = eval_ao(
                _sorted_mol, coords, deriv,
                nao_slice=len(idx),
                shls_slice=non0shl_idx,
                ao_loc_slice=ao_loc_slice,
                ctr_offsets_slice=ctr_offsets_slice,
                gdftopt=opt,
                transpose=False
            )

            if pad > 0:
                if deriv == 0:
                    ao_mask[-pad:,:] = 0.0
                else:
                    ao_mask[:,-pad:,:] = 0.0
            block_id += 1
            total_used_bytes += ao_mask.nbytes
            ao_mask_group.append(ao_mask)
            idx_group.append(idx)
            weight_group.append(weight)
            coords_group.append(coords)
            if total_used_bytes > 0.2 * mem_limit:
                t1 = log.timer_debug2('evaluate ao slice', *t1)
                yield ao_mask_group, idx_group, weight_group, coords_group
                ao_mask_group = []
                idx_group = []
                weight_group = []
                coords_group = []
                total_used_bytes = 0
        if total_used_bytes > 0:
            t1 = log.timer_debug2('evaluate ao slice', *t1)
            yield ao_mask_group, idx_group, weight_group, coords_group

    if lookup_cache_size != 0:
        log.debug1('Cached non-zero AO look up table: %.3f GB', lookup_cache_size/1e9)

class LibXCMixin:
    libxc = libxc
    omega = None
    to_cpu = NotImplemented

    def hybrid_coeff(self, xc_code, spin=0):
        return dft.libxc.hybrid_coeff(xc_code, spin)

    def nlc_coeff(self, xc_code):
        return dft.libxc.nlc_coeff(xc_code)

    def rsh_coeff(sef, xc_code):
        return dft.libxc.rsh_coeff(xc_code)
    eval_xc      = NotImplemented
    eval_xc_eff  = NotImplemented

    def _xc_type(self, xc_code):
        return dft.libxc.xc_type(xc_code)

    rsh_and_hybrid_coeff = numint.LibXCMixin.rsh_and_hybrid_coeff

_NumIntMixin = LibXCMixin
from gpu4pyscf.lib import utils
class NumInt(lib.StreamObject, LibXCMixin):
    from gpu4pyscf.lib.utils import to_gpu, device

    _keys = {'screen_index', 'xcfuns', 'gdftopt', 'pair_mask', 'grid_blksize', 'non0ao_idx'}
    gdftopt      = None
    pair_mask    = None
    screen_index = None
    xcfuns       = None        # can be multiple xc functionals

    __getstate__, __setstate__ = lib.generate_pickle_methods(
        excludes=('gdftopt',))

    def build(self, mol, coords):
        self.gdftopt = _GDFTOpt.from_mol(mol)
        self.grid_blksize = None
        self.non0ao_idx = {}
        return self

    get_rho = get_rho
    nr_rks = nr_rks
    nr_uks = nr_uks
    nr_nlc_vxc = nr_nlc_vxc
    nr_rks_fxc = nr_rks_fxc
    nr_uks_fxc = nr_uks_fxc
    nr_rks_fxc_st = nr_rks_fxc_st
    cache_xc_kernel = cache_xc_kernel

    # cannot patch this function
    eval_xc_eff = eval_xc_eff
    block_loop = _block_loop
    eval_ao = staticmethod(eval_ao)
    eval_rho = staticmethod(eval_rho)
    eval_rho2 = staticmethod(eval_rho2)

    def to_cpu(self):
        ni = numint.NumInt()
        return ni

    @lru_cache(10)
    def _init_xcfuns(self, xc_code, spin=0):
        return _init_xcfuns(xc_code, spin)

    def reset(self):
        self.gdftopt      = None
        self.pair_mask    = None
        self.screen_index = None
        self.xcfuns       = None
        self.grid_blksize = None
        self.non0ao_idx = {}
        return self

def _make_pairs2shls_idx(pair_mask, l_bas_loc, hermi=0):
    if hermi:
        pair_mask = np.tril(pair_mask)
    locs = l_bas_loc // BAS_ALIGNED
    assert locs[-1] == pair_mask.shape[0]
    pair2bra = []
    pair2ket = []
    for i0, i1 in zip(locs[:-1], locs[1:]):
        for j0, j1 in zip(locs[:-1], locs[1:]):
            idx, idy = np.where(pair_mask[i0:i1,j0:j1])
            pair2bra.append((i0 + idx) * BAS_ALIGNED)
            pair2ket.append((j0 + idy) * BAS_ALIGNED)
            if hermi and i0 == j0:
                break
    bas_pairs_locs = np.append(
            0, np.cumsum([x.size for x in pair2bra])).astype(np.int32)
    bas_pair2shls = np.hstack(
            pair2bra + pair2ket).astype(np.int32).reshape(2,-1)
    return bas_pair2shls, bas_pairs_locs

def _contract_rho(bra, ket, rho=None):
    if bra.flags.c_contiguous and ket.flags.c_contiguous:
        assert bra.shape == ket.shape
        nao, ngrids = bra.shape
        if rho is None:
            rho = cupy.empty(ngrids)
        stream = cupy.cuda.get_current_stream()
        err = libgdft.GDFTcontract_rho(
            ctypes.cast(stream.ptr, ctypes.c_void_p),
            ctypes.cast(rho.data.ptr, ctypes.c_void_p),
            ctypes.cast(bra.data.ptr, ctypes.c_void_p),
            ctypes.cast(ket.data.ptr, ctypes.c_void_p),
            ctypes.c_int(ngrids), ctypes.c_int(nao))
        if err != 0:
            raise RuntimeError('CUDA Error')
    else:
        rho = contract('ig,ig->g', bra, ket)
    return rho

def _contract_rho1(bra, ket, rho=None):
    ''' xip,ip->xp
    '''
    if bra.ndim == 2:
        bra = cupy.expand_dims(bra, axis=0)
    nvar, nao, ngrids = bra.shape
    if rho is None:
        rho = cupy.empty([nvar, ngrids])

    for i in range(nvar):
        stream = cupy.cuda.get_current_stream()
        err = libgdft.GDFTcontract_rho(
            ctypes.cast(stream.ptr, ctypes.c_void_p),
            ctypes.cast(rho[i].data.ptr, ctypes.c_void_p),
            ctypes.cast(bra[i].data.ptr, ctypes.c_void_p),
            ctypes.cast(ket.data.ptr, ctypes.c_void_p),
            ctypes.c_int(ngrids), ctypes.c_int(nao))
        if err != 0:
            raise RuntimeError('CUDA Error')
    return rho

def _contract_rho_gga(bra, ket, rho=None):
    ''' ig,nig->ng
    '''
    n, nao, ngrids = bra.shape
    assert n == 4
    if rho is None:
        rho = cupy.empty([4,ngrids])
    stream = cupy.cuda.get_current_stream()
    err = libgdft.GDFTcontract_rho_gga(
        ctypes.cast(stream.ptr, ctypes.c_void_p),
        ctypes.cast(rho.data.ptr, ctypes.c_void_p),
        ctypes.cast(bra.data.ptr, ctypes.c_void_p),
        ctypes.cast(ket.data.ptr, ctypes.c_void_p),
        ctypes.c_int(ngrids), ctypes.c_int(nao))
    if err != 0:
        raise RuntimeError('CUDA Error')
    return rho

def _contract_rho_mgga(bra, ket, rho=None):
    ''' nig,nig->ng
    '''
    n, nao, ngrids = bra.shape
    assert n == 4
    if rho is None:
        rho = cupy.empty([5,ngrids])
    stream = cupy.cuda.get_current_stream()
    err = libgdft.GDFTcontract_rho_mgga(
        ctypes.cast(stream.ptr, ctypes.c_void_p),
        ctypes.cast(rho.data.ptr, ctypes.c_void_p),
        ctypes.cast(bra.data.ptr, ctypes.c_void_p),
        ctypes.cast(ket.data.ptr, ctypes.c_void_p),
        ctypes.c_int(ngrids), ctypes.c_int(nao))
    if err != 0:
        raise RuntimeError('CUDA Error')
    return rho

def _dot_ao_dm(mol, ao, dm, non0tab, shls_slice, ao_loc, out=None):
    return cupy.dot(dm.T, ao)

def _dot_ao_ao(mol, ao1, ao2, non0tab, shls_slice, ao_loc, hermi=0):
    return cupy.dot(ao1, ao2.T)


def _dot_ao_dm_sparse(ao, dm, nbins, screen_index, pair_mask, ao_loc,
                      l_bas_offsets):
    assert ao.flags.f_contiguous
    assert ao.dtype == dm.dtype == np.double
    ngrids, nao = ao.shape
    nbas = ao_loc.size - 1
    nsegs = l_bas_offsets.size - 1
    out = cupy.empty((nao, ngrids)).T
    err = libgdft.GDFTdot_ao_dm_sparse(
        ctypes.cast(out.data.ptr, ctypes.c_void_p),
        ctypes.cast(ao.data.ptr, ctypes.c_void_p),
        ctypes.cast(dm.data.ptr, ctypes.c_void_p),
        ctypes.c_int(dm.flags.c_contiguous),
        ctypes.c_int(ngrids), ctypes.c_int(nbas),
        ctypes.c_int(nbins), ctypes.c_int(nsegs),
        l_bas_offsets.ctypes.data_as(ctypes.c_void_p),
        screen_index.ctypes.data_as(ctypes.c_void_p),
        pair_mask.ctypes.data_as(ctypes.c_void_p),
        ao_loc.ctypes.data_as(ctypes.c_void_p))
    if err != 0:
        raise RuntimeError('CUDA Error')
    return out

def _dot_ao_ao_sparse(bra, ket, wv, nbins, screen_index, ao_loc,
                      bas_pair2shls, bas_pairs_locs, out):
    assert bra.flags.c_contiguous
    assert ket.flags.c_contiguous
    assert bra.dtype == ket.dtype == np.double
    nao, ngrids = bra.shape
    nbas = ao_loc.size - 1
    npair_segs = bas_pairs_locs.size - 1
    if wv is None:
        err = libgdft.GDFTdot_ao_ao_sparse(
            ctypes.cast(out.data.ptr, ctypes.c_void_p),
            ctypes.cast(bra.data.ptr, ctypes.c_void_p),
            ctypes.cast(ket.data.ptr, ctypes.c_void_p),
            ctypes.c_int(ngrids), ctypes.c_int(nbas),
            ctypes.c_int(nbins), ctypes.c_int(npair_segs),
            bas_pairs_locs.ctypes.data_as(ctypes.c_void_p),
            bas_pair2shls.ctypes.data_as(ctypes.c_void_p),
            screen_index.ctypes.data_as(ctypes.c_void_p),
            ao_loc.ctypes.data_as(ctypes.c_void_p))
    else:
        err = libgdft.GDFTdot_aow_ao_sparse(
            ctypes.cast(out.data.ptr, ctypes.c_void_p),
            ctypes.cast(bra.data.ptr, ctypes.c_void_p),
            ctypes.cast(ket.data.ptr, ctypes.c_void_p),
            ctypes.cast(wv.data.ptr, ctypes.c_void_p),
            ctypes.c_int(ngrids), ctypes.c_int(nbas),
            ctypes.c_int(nbins), ctypes.c_int(npair_segs),
            bas_pairs_locs.ctypes.data_as(ctypes.c_void_p),
            bas_pair2shls.ctypes.data_as(ctypes.c_void_p),
            screen_index.ctypes.data_as(ctypes.c_void_p),
            ao_loc.ctypes.data_as(ctypes.c_void_p))

    if err != 0:
        raise RuntimeError('CUDA Error')
    return out

def _tau_dot_sparse(bra, ket, wv, nbins, screen_index, ao_loc,
                    bas_pair2shls, bas_pairs_locs, out):
    '''1/2 <nabla i| v | nabla j>'''
    wv = .5 * wv
    _dot_ao_ao_sparse(bra[1], ket[1], wv, nbins, screen_index,
                      ao_loc, bas_pair2shls, bas_pairs_locs, out)
    _dot_ao_ao_sparse(bra[2], ket[2], wv, nbins, screen_index,
                      ao_loc, bas_pair2shls, bas_pairs_locs, out)
    _dot_ao_ao_sparse(bra[3], ket[3], wv, nbins, screen_index,
                      ao_loc, bas_pair2shls, bas_pairs_locs, out)
    return out

def _scale_ao(ao, wv, out=None):
    if wv.ndim == 1:
        if ao.flags.f_contiguous:
            return ao * wv
        nvar = 1
        nao, ngrids = ao.shape
        assert wv.size == ngrids
    else:
        if ao[0].flags.f_contiguous:
            return contract('nip,np->ip', ao, wv)
        nvar, nao, ngrids = ao.shape
        assert wv.shape == (nvar, ngrids)

    wv = cupy.asarray(wv, order='C')
    if out is None:
        out = cupy.empty((nao, ngrids), order='C')
    else:
        out = cupy.ndarray((nao, ngrids), dtype=np.float64, memptr=out.data)
    stream = cupy.cuda.get_current_stream()
    err = libgdft.GDFTscale_ao(
        ctypes.cast(stream.ptr, ctypes.c_void_p),
        ctypes.cast(out.data.ptr, ctypes.c_void_p),
        ctypes.cast(ao.data.ptr, ctypes.c_void_p),
        ctypes.cast(wv.data.ptr, ctypes.c_void_p),
        ctypes.c_int(ngrids), ctypes.c_int(nao), ctypes.c_int(nvar))
    if err != 0:
        raise RuntimeError('CUDA Error')
    return out

def _tau_dot(bra, ket, wv, buf=None):
    '''1/2 <nabla i| v | nabla j>'''
    wv = cupy.asarray(.5 * wv)
    mat  = bra[1].dot(_scale_ao(ket[1], wv, out=buf).T)
    mat += bra[2].dot(_scale_ao(ket[2], wv, out=buf).T)
    mat += bra[3].dot(_scale_ao(ket[3], wv, out=buf).T)
    return mat

class _GDFTOpt:
    def __init__(self, mol):
        self.envs_cache = {}
        self._sorted_mol = None       # sorted mol object based on contraction pattern
        self.mol = mol

    def build(self, mol=None):
        if mol is None:
            mol = self.mol
        else:
            self.mol = mol
        if hasattr(mol, '_decontracted') and mol._decontracted:
            raise RuntimeError('mol object is already decontracted')

        pmol = basis_seg_contraction(mol, allow_replica=True)[0]
        pmol.cart = mol.cart
<<<<<<< HEAD
        coeff = np.eye(mol.nao)      # without cart2sph transformation
=======

>>>>>>> ed4d0902
        # Sort basis according to angular momentum and contraction patterns so
        # as to group the basis functions to blocks in GPU kernel.
        l_ctrs = pmol._bas[:,[gto.ANG_OF, gto.NPRIM_OF]]
        uniq_l_ctr, uniq_bas_idx, inv_idx, l_ctr_counts = np.unique(
            l_ctrs, return_index=True, return_inverse=True, return_counts=True, axis=0)

        if mol.verbose >= logger.DEBUG:
            logger.debug1(mol, 'Number of shells for each [l, nctr] group')
            for l_ctr, n in zip(uniq_l_ctr, l_ctr_counts):
                logger.debug(mol, '    %s : %s', l_ctr, n)

        if uniq_l_ctr[:,0].max() > LMAX_ON_GPU:
            raise ValueError(f'High angular basis (L>{LMAX_ON_GPU}) not supported')

        # Paddings to make basis aligned in each angular momentum group
        inv_idx_padding = []
        l_counts = []
        bas_to_pad = []
        for l in range(LMAX_ON_GPU+1):
            l_count = l_ctr_counts[uniq_l_ctr[:,0] == l].sum()
            if l_count == 0:
                continue
            padding_len = (-l_count) % BAS_ALIGNED
            if padding_len > 0:
                logger.debug(mol, 'Padding %d basis for l=%d', padding_len, l)
                l_ctr_type = np.where(uniq_l_ctr[:,0] == l)[0][-1]
                l_ctr_counts[l_ctr_type] += padding_len
                bas_idx_dup = np.where(inv_idx == l_ctr_type)[0][-1]
                bas_to_pad.extend([bas_idx_dup] * padding_len)
                inv_idx_padding.extend([l_ctr_type] * padding_len)

            l_counts.append(l_count + padding_len)

        # Padding inv_idx, pmol._bas
        if inv_idx_padding:
            inv_idx = np.append(inv_idx, inv_idx_padding)
            pmol._bas = np.vstack([pmol._bas, pmol._bas[bas_to_pad]])

        ao_loc = pmol.ao_loc_nr()
        nao = ao_loc[-1]
        sorted_idx = np.argsort(inv_idx.ravel())
        pmol._bas = np.asarray(pmol._bas[sorted_idx], dtype=np.int32)
        ao_idx = np.array_split(np.arange(nao), ao_loc[1:-1])
        ao_idx = np.hstack([ao_idx[i] for i in sorted_idx])
        assert pmol.nbas % BAS_ALIGNED == 0

        pmol._decontracted = True
        self._sorted_mol = pmol
        self._ao_idx = np.asarray(ao_idx, dtype=np.int32)

        self.l_ctr_offsets = np.append(0, np.cumsum(l_ctr_counts)).astype(np.int32)
        self.l_bas_offsets = np.append(0, np.cumsum(l_counts)).astype(np.int32)
        logger.debug2(mol, 'l_ctr_offsets = %s', self.l_ctr_offsets)
        logger.debug2(mol, 'l_bas_offsets = %s', self.l_bas_offsets)
        return self

    @property
    def coeff(self):
        nao = self.mol.nao
        coeff = cupy.eye(nao)      # without cart2sph transformation
        # Padding zeros to transformation coefficients
        if nao > coeff.shape[0]:
            paddings = nao - coeff.shape[0]
            coeff = np.vstack([coeff, np.zeros((paddings, coeff.shape[1]))])
        self._coeff = coeff[self._ao_idx]
        return self._coeff

    @classmethod
    def from_mol(cls, mol):
        return cls(mol).build()

    @contextlib.contextmanager
    def gdft_envs_cache(self):
        _sorted_mol = self._sorted_mol
        device_id = cupy.cuda.Device().id
        envs_cache = ctypes.POINTER(_GDFTEnvsCache)()

        bas_atom = cupy.asarray(_sorted_mol._bas[:,[gto.ATOM_OF]], dtype=np.int32)
        bas_exp = cupy.asarray(_sorted_mol._bas[:,[gto.PTR_EXP]], dtype=np.int32)
        bas_coeff = cupy.asarray(_sorted_mol._bas[:,[gto.PTR_COEFF]], dtype=np.int32)
        atom_coords = cupy.asarray(_sorted_mol.atom_coords(), dtype=np.double, order='F')
        env = cupy.asarray(_sorted_mol._env, dtype=np.double, order='C')

        libgdft.GDFTinit_envs(
            ctypes.byref(envs_cache),
            ctypes.cast(bas_atom.data.ptr, ctypes.c_void_p),
            ctypes.cast(bas_exp.data.ptr, ctypes.c_void_p),
            ctypes.cast(bas_coeff.data.ptr, ctypes.c_void_p),
            ctypes.cast(atom_coords.data.ptr, ctypes.c_void_p),
            ctypes.cast(env.data.ptr, ctypes.c_void_p),
            ctypes.c_int(_sorted_mol.natm),
            ctypes.c_int(_sorted_mol.nbas)
        )
        self.envs_cache[device_id] = envs_cache
        try:
            yield
        finally:
            envs_cache = self.envs_cache[device_id]
            libgdft.GDFTdel_envs(ctypes.byref(envs_cache))

    def sort_orbitals(self, mat, axis=[]):
        ''' Transform given axis of a matrix into sorted AO
        '''
        idx = self._ao_idx
        shape_ones = (1,) * mat.ndim
        fancy_index = []
        for dim, n in enumerate(mat.shape):
            if dim in axis:
                assert n == len(idx)
                indices = idx
            else:
                indices = cupy.arange(n)
            idx_shape = shape_ones[:dim] + (-1,) + shape_ones[dim+1:]
            fancy_index.append(indices.reshape(idx_shape))
        return mat[tuple(fancy_index)]

    def unsort_orbitals(self, sorted_mat, axis=[], out=None):
        ''' Transform given axis of a matrix into original AO
        '''
        idx = self._ao_idx
        shape_ones = (1,) * sorted_mat.ndim
        fancy_index = []
        for dim, n in enumerate(sorted_mat.shape):
            if dim in axis:
                assert n == len(idx)
                indices = idx
            else:
                indices = cupy.arange(n)
            idx_shape = shape_ones[:dim] + (-1,) + shape_ones[dim+1:]
            fancy_index.append(indices.reshape(idx_shape))
        if out is None:
            out = cupy.empty_like(sorted_mat)
        out[tuple(fancy_index)] = sorted_mat
        return out

class _GDFTEnvsCache(ctypes.Structure):
    pass<|MERGE_RESOLUTION|>--- conflicted
+++ resolved
@@ -433,11 +433,7 @@
         elif xctype == 'GGA':
             rho_tot = cupy.empty([4,ngrids_local])
         else:
-<<<<<<< HEAD
             rho_tot = cupy.empty([5,ngrids_local])
-=======
-            rho_tot = cupy.empty([nset,5,ngrids_local])
->>>>>>> ed4d0902
 
         p0 = p1 = 0
         for ao_mask, idx, weight, _ in ni.block_loop(
@@ -972,24 +968,13 @@
     _sorted_mol = opt._sorted_mol
     nao = _sorted_mol.nao
     log = logger.new_logger(opt.mol, verbose)
-<<<<<<< HEAD
-    coeff = opt.coeff
-    nao = coeff.shape[0]
-    mo_coeff = getattr(dm, 'mo_coeff', None)
-    mo_occ = getattr(dm,'mo_occ', None)
-
-    if mo_coeff is not None:
-        mo_coeff = cupy.asarray(coeff) @ mo_coeff
-    else:
-        dm = sandwich_dot(dm, coeff.T)
-=======
+
     mo_coeff = getattr(dm, 'mo_coeff', None)
     mo_occ = getattr(dm,'mo_occ', None)
 
     dm = opt.sort_orbitals(cupy.asarray(dm), axis=[0,1])
     if mo_coeff is not None:
         mo_coeff = opt.sort_orbitals(mo_coeff, axis=[0])
->>>>>>> ed4d0902
 
     mem_avail = get_avail_mem()
     blksize = mem_avail*.2/8/nao//ALIGNED * ALIGNED
@@ -1269,12 +1254,7 @@
         ni.build(mol, grids.coords)
         opt = ni.gdftopt
 
-<<<<<<< HEAD
-    #nao, nao0 = opt.coeff.shape
-    nao0 = mol.nao
-=======
     nao = opt._sorted_mol.nao
->>>>>>> ed4d0902
     dma, dmb = dms
     dm_shape = dma.shape
     # AO basis -> gdftopt AO basis
@@ -1371,19 +1351,10 @@
     mo_coeff = getattr(dms, 'mo_coeff', None)
     mo_occ = getattr(dms,'mo_occ', None)
 
-<<<<<<< HEAD
     #nao, nao0 = opt.coeff.shape
     nao = nao0 = mol.nao
     mol = None
     _sorted_mol = opt._sorted_mol
-=======
-    mol = None
-    _sorted_mol = opt._sorted_mol
-    nao = _sorted_mol.nao
-    dms = dms.reshape(-1,nao,nao)
-    assert len(dms) == 1
-    dms = opt.sort_orbitals(dms, axis=[1,2])
->>>>>>> ed4d0902
 
     if mo_coeff is not None:
         mo_coeff = opt.sort_orbitals(mo_coeff, axis=[0])
@@ -1720,18 +1691,13 @@
             # cache ao indices
             lookup_key = (device_id, block_id, blksize, ngrids)
             if lookup_key not in ni.non0ao_idx:
-<<<<<<< HEAD
                 ni.non0ao_idx[lookup_key] = res = _sparse_index(
                     _sorted_mol, coords, opt.l_ctr_offsets, ao_loc)
                 pad, idx, non0shl_idx, ctr_offsets_slice, ao_loc_slice = res
                 lookup_cache_size += idx.nbytes + non0shl_idx.nbytes + ao_loc_slice.nbytes
             else:
                 pad, idx, non0shl_idx, ctr_offsets_slice, ao_loc_slice = ni.non0ao_idx[lookup_key]
-=======
-                ni.non0ao_idx[lookup_key] = _sparse_index(_sorted_mol, coords, opt.l_ctr_offsets)
-
-            pad, idx, non0shl_idx, ctr_offsets_slice, ao_loc_slice = ni.non0ao_idx[lookup_key]
->>>>>>> ed4d0902
+            
             if len(idx) == 0:
                 continue
 
@@ -2147,11 +2113,7 @@
 
         pmol = basis_seg_contraction(mol, allow_replica=True)[0]
         pmol.cart = mol.cart
-<<<<<<< HEAD
-        coeff = np.eye(mol.nao)      # without cart2sph transformation
-=======
-
->>>>>>> ed4d0902
+
         # Sort basis according to angular momentum and contraction patterns so
         # as to group the basis functions to blocks in GPU kernel.
         l_ctrs = pmol._bas[:,[gto.ANG_OF, gto.NPRIM_OF]]
