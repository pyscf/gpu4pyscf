--- conflicted
+++ resolved
@@ -526,13 +526,8 @@
                 else:
                     assert hermi == 1
                     mo_coeff_mask = mo_coeff[idx,:]
-<<<<<<< HEAD
                     rho_tot[i,:,p0:p1] = eval_rho2_fast(_sorted_mol, ao_mask, mo_coeff_mask, mo_occ,
                                                         None, xctype, with_lapl)
-=======
-                    rho_tot[i,:,p0:p1] = eval_rho2(_sorted_mol, ao_mask, mo_coeff_mask, mo_occ,
-                                                   None, xctype, with_lapl)
->>>>>>> f74cf73a
             p0 = p1
         t0 = log.timer_debug1(f'eval rho on Device {device_id}', *t0)
 
