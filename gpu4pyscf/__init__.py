from . import lib, grad, hessian, solvent, scf, dft
<<<<<<< HEAD
__version__ = '0.6.17'
=======
__version__ = '0.6.16'
>>>>>>> 5f22de46

# monkey patch libxc reference due to a bug in nvcc
from pyscf.dft import libxc
libxc.__reference__ = 'unable to decode the reference due to https://github.com/NVIDIA/cuda-python/issues/29'<|MERGE_RESOLUTION|>--- conflicted
+++ resolved
@@ -1,9 +1,6 @@
 from . import lib, grad, hessian, solvent, scf, dft
-<<<<<<< HEAD
+
 __version__ = '0.6.17'
-=======
-__version__ = '0.6.16'
->>>>>>> 5f22de46
 
 # monkey patch libxc reference due to a bug in nvcc
 from pyscf.dft import libxc
