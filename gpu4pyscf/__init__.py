--- conflicted
+++ resolved
@@ -1,9 +1,5 @@
 from . import lib, grad, hessian, solvent, scf, dft
-<<<<<<< HEAD
-__version__ = '0.6.12'
-=======
-__version__ = '0.6.13'
->>>>>>> 02552c05
+__version__ = '0.6.14'
 
 # monkey patch libxc reference due to a bug in nvcc
 from pyscf.dft import libxc
