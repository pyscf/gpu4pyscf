set -e -u -x

function repair_wheel {
    wheel="$1"
    if ! auditwheel show "$wheel"; then
        echo "Skipping non-platform wheel $wheel"
    else
        auditwheel repair "$wheel" -w /gpu4pyscf/wheelhouse/
    fi
}

export CUDA_HOME=/usr/local/cuda
export CUTENSOR_DIR=/usr/local/cuda
export PATH=$CUDA_HOME/bin:$PATH
export LD_LIBRARY_PATH=$CUDA_HOME/lib64:$LD_LIBRARY_PATH

# blas is required by DFTD3 and DFTD4
<<<<<<< HEAD
yum install openblas-devel
=======
yum install -y openblas-devel
>>>>>>> 5f22de46

# Compile wheels
rm -rf /gpu4pyscf/wheelhouse
for PYBIN in /opt/python/cp311-cp311/bin; do
    rm -rf /gpu4pyscf/build
    rm -rf /gpu4pyscf/gpu4pyscf/lib/deps
    rm -rf /gpu4pyscf/tmp/*
    rm -rf /gpu4pyscf/put4pyscf/lib/*.so
    "${PYBIN}/python3" -m pip install --upgrade pip
    "${PYBIN}/pip" wheel /gpu4pyscf/ --no-deps -w /gpu4pyscf/tmp/
    repair_wheel /gpu4pyscf/tmp/*.whl
    rm -rf /gpu4pyscf/tmp/*.whl
done
rm -rf /gpu4pyscf/tmp
<|MERGE_RESOLUTION|>--- conflicted
+++ resolved
@@ -15,11 +15,7 @@
 export LD_LIBRARY_PATH=$CUDA_HOME/lib64:$LD_LIBRARY_PATH
 
 # blas is required by DFTD3 and DFTD4
-<<<<<<< HEAD
-yum install openblas-devel
-=======
 yum install -y openblas-devel
->>>>>>> 5f22de46
 
 # Compile wheels
 rm -rf /gpu4pyscf/wheelhouse
