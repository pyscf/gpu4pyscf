--- conflicted
+++ resolved
@@ -15,13 +15,8 @@
 *.swo
 *.swp
 *~
-<<<<<<< HEAD
-*.h5
-*.log
-=======
 *.log
 *.h5
->>>>>>> 9f98e365
 **/qchem_input.in
 #*
 dockerfiles/manylinux/wheelhouse
