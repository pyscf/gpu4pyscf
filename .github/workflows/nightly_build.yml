# This workflow will install Python dependencies, run tests and lint with a single version of Python
# For more information see: https://docs.github.com/en/actions/automating-builds-and-tests/building-and-testing-python

name: nightly build

on:
  schedule:
    - cron: "0 3 * * *"
  workflow_dispatch:

permissions:
  contents: read

jobs:
  test_rks:
    runs-on: [self-hosted, Linux, X64, v100]
    steps:
    - uses: actions/checkout@v3

    - name: Pull CUDA Devel Image
      run: |
        docker pull wxj6000/gpu4pyscf:latest

    - name: Run RKS tests
      run: |
        docker run --gpus all \
          -u "$(id -u):$(id -g)" \
          -e CUPY_CACHE_DIR=/workspace/.cupy_cache \
          -e HTTP_PROXY=$HTTP_PROXY \
          -e HTTPS_PROXY=$HTTPS_PROXY \
          -v $GITHUB_WORKSPACE:/workspace wxj6000/gpu4pyscf:latest \
          /bin/bash -c "cd /workspace && source build.sh && pytest gpu4pyscf/tests/test_benchmark_rks.py -s -v -m 'not slow and not high_memory' --benchmark-compare-fail=min:10% --benchmark-compare=v1.3.0_rks_1v100 --benchmark-storage=gpu4pyscf/tests/benchmark_results/ && rm -rf .pytest_cache"

  test_uks:
    runs-on: [self-hosted, Linux, X64, v100]
    steps:
    - uses: actions/checkout@v3

    - name: Pull CUDA Devel Image
      run: |
        docker pull wxj6000/gpu4pyscf:latest

    - name: Run UKS tests
      run: |
        docker run --gpus all \
          -u "$(id -u):$(id -g)" \
          -e CUPY_CACHE_DIR=/workspace/.cupy_cache \
          -e HTTP_PROXY=$HTTP_PROXY \
          -e HTTPS_PROXY=$HTTPS_PROXY \
          -v $GITHUB_WORKSPACE:/workspace wxj6000/gpu4pyscf:latest \
          /bin/bash -c "cd /workspace && source build.sh && pytest gpu4pyscf/tests/test_benchmark_uks.py -s -v -m 'not slow and not high_memory' --benchmark-compare-fail=min:10% --benchmark-compare=v1.3.0_uks_1v100 --benchmark-storage=gpu4pyscf/tests/benchmark_results/ && rm -rf .pytest_cache"

  test_tddft:
    runs-on: [self-hosted, Linux, X64, v100]
    steps:
    - uses: actions/checkout@v3

    - name: Pull CUDA Devel Image
      run: |
        docker pull wxj6000/gpu4pyscf:latest

    - name: Run TDDFT tests
      run: |
<<<<<<< HEAD
        export CUDA_HOME=/usr/local/cuda
        export PATH=${CUDA_HOME}/bin:${PATH}
        export LD_LIBRARY_PATH=${CUDA_HOME}/lib64:$LD_LIBRARY_PATH
        sh build.sh
        pytest gpu4pyscf/tests/test_benchmark_tddft.py -s -v -m "not slow and not high_memory" --benchmark-compare-fail=min:10% --benchmark-compare=v1.3.0_tddft_1v100 --benchmark-storage=gpu4pyscf/tests/benchmark_results/

  test_ecp:
    runs-on: [self-hosted, Linux, X64, v100]
    steps:
    - uses: actions/checkout@v3
    - name: Install dependencies
      run: |
        pip3 config set global.index-url https://pypi.tuna.tsinghua.edu.cn/simple
        python3 -m pip install --upgrade pip
        pip3 install flake8 pytest coverage pytest-cov pyscf-dispersion
        pip3 install pytest-benchmark
        pip3 install pyscf --upgrade
        pip3 install numpy --upgrade
        pip3 install scipy --upgrade
        pip3 install cupy-cuda12x --upgrade
        pip3 install gpu4pyscf-libxc-cuda12x --upgrade
        git config --global core.compression 9
    - name: Run TDDFT tests
      run: |
        export CUDA_HOME=/usr/local/cuda
        export PATH=${CUDA_HOME}/bin:${PATH}
        export LD_LIBRARY_PATH=${CUDA_HOME}/lib64:$LD_LIBRARY_PATH
        sh build.sh
        pytest gpu4pyscf/tests/test_benchmark_ecp.py -s -v -m "not slow and not high_memory" --benchmark-compare-fail=min:10% --benchmark-compare=v1.4.0_ecp_1v100 --benchmark-storage=gpu4pyscf/tests/benchmark_results/
=======
        docker run --gpus all \
          -u "$(id -u):$(id -g)" \
          -e CUPY_CACHE_DIR=/workspace/.cupy_cache \
          -e HTTP_PROXY=$HTTP_PROXY \
          -e HTTPS_PROXY=$HTTPS_PROXY \
          -v $GITHUB_WORKSPACE:/workspace wxj6000/gpu4pyscf:latest \
          /bin/bash -c "cd /workspace && source build.sh && pytest gpu4pyscf/tests/test_benchmark_tddft.py -s -v -m 'not slow and not high_memory' --benchmark-compare-fail=min:10% --benchmark-compare=v1.3.0_tddft_1v100 --benchmark-storage=gpu4pyscf/tests/benchmark_results/ && rm -rf .pytest_cache"
>>>>>>> 5fec4354
<|MERGE_RESOLUTION|>--- conflicted
+++ resolved
@@ -61,37 +61,6 @@
 
     - name: Run TDDFT tests
       run: |
-<<<<<<< HEAD
-        export CUDA_HOME=/usr/local/cuda
-        export PATH=${CUDA_HOME}/bin:${PATH}
-        export LD_LIBRARY_PATH=${CUDA_HOME}/lib64:$LD_LIBRARY_PATH
-        sh build.sh
-        pytest gpu4pyscf/tests/test_benchmark_tddft.py -s -v -m "not slow and not high_memory" --benchmark-compare-fail=min:10% --benchmark-compare=v1.3.0_tddft_1v100 --benchmark-storage=gpu4pyscf/tests/benchmark_results/
-
-  test_ecp:
-    runs-on: [self-hosted, Linux, X64, v100]
-    steps:
-    - uses: actions/checkout@v3
-    - name: Install dependencies
-      run: |
-        pip3 config set global.index-url https://pypi.tuna.tsinghua.edu.cn/simple
-        python3 -m pip install --upgrade pip
-        pip3 install flake8 pytest coverage pytest-cov pyscf-dispersion
-        pip3 install pytest-benchmark
-        pip3 install pyscf --upgrade
-        pip3 install numpy --upgrade
-        pip3 install scipy --upgrade
-        pip3 install cupy-cuda12x --upgrade
-        pip3 install gpu4pyscf-libxc-cuda12x --upgrade
-        git config --global core.compression 9
-    - name: Run TDDFT tests
-      run: |
-        export CUDA_HOME=/usr/local/cuda
-        export PATH=${CUDA_HOME}/bin:${PATH}
-        export LD_LIBRARY_PATH=${CUDA_HOME}/lib64:$LD_LIBRARY_PATH
-        sh build.sh
-        pytest gpu4pyscf/tests/test_benchmark_ecp.py -s -v -m "not slow and not high_memory" --benchmark-compare-fail=min:10% --benchmark-compare=v1.4.0_ecp_1v100 --benchmark-storage=gpu4pyscf/tests/benchmark_results/
-=======
         docker run --gpus all \
           -u "$(id -u):$(id -g)" \
           -e CUPY_CACHE_DIR=/workspace/.cupy_cache \
@@ -99,4 +68,21 @@
           -e HTTPS_PROXY=$HTTPS_PROXY \
           -v $GITHUB_WORKSPACE:/workspace wxj6000/gpu4pyscf:latest \
           /bin/bash -c "cd /workspace && source build.sh && pytest gpu4pyscf/tests/test_benchmark_tddft.py -s -v -m 'not slow and not high_memory' --benchmark-compare-fail=min:10% --benchmark-compare=v1.3.0_tddft_1v100 --benchmark-storage=gpu4pyscf/tests/benchmark_results/ && rm -rf .pytest_cache"
->>>>>>> 5fec4354
+
+  test_ecp:
+    runs-on: [self-hosted, Linux, X64, v100]
+    steps:
+    - uses: actions/checkout@v3
+    - name: Pull CUDA Devel Image
+      run: |
+        docker pull wxj6000/gpu4pyscf:latest
+    
+    - name: Run ECP tests
+      run: |
+        docker run --gpus all \
+          -u "$(id -u):$(id -g)" \
+          -e CUPY_CACHE_DIR=/workspace/.cupy_cache \
+          -e HTTP_PROXY=$HTTP_PROXY \
+          -e HTTPS_PROXY=$HTTPS_PROXY \
+          -v $GITHUB_WORKSPACE:/workspace wxj6000/gpu4pyscf:latest \
+          /bin/bash -c "cd /workspace && source build.sh && pytest gpu4pyscf/tests/test_benchmark_ecp.py -s -v -m "not slow and not high_memory" --benchmark-compare-fail=min:10% --benchmark-compare=v1.4.0_ecp_1v100 --benchmark-storage=gpu4pyscf/tests/benchmark_results/ && rm -rf .pytest_cache"
