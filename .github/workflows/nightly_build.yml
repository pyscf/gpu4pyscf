--- conflicted
+++ resolved
@@ -28,13 +28,8 @@
           -e CUPY_CACHE_DIR=/workspace/.cupy_cache \
           -e HTTP_PROXY=$HTTP_PROXY \
           -e HTTPS_PROXY=$HTTPS_PROXY \
-<<<<<<< HEAD
           -v $GITHUB_WORKSPACE:/workspace pyscf/gpu4pyscf:latest \
-          /bin/bash -c "cd /workspace && pip3 install --target=/tmp/deps -r requirements.txt && export PYTHONPATH=/tmp/deps:$PYTHONPATH && source build.sh && pytest gpu4pyscf/tests/test_benchmark_rks.py -s -v -m 'not slow and not high_memory' --benchmark-compare-fail=min:10% --benchmark-compare=v1.3.0_rks_1v100 --benchmark-storage=gpu4pyscf/tests/benchmark_results/ && rm -rf .pytest_cache"
-=======
-          -v $GITHUB_WORKSPACE:/workspace wxj6000/gpu4pyscf:latest \
-          /bin/bash -c "cd /workspace && source build.sh && pytest gpu4pyscf/tests/test_benchmark_rks.py -s -v -m 'not slow and not high_memory' --benchmark-compare-fail=min:10% --benchmark-compare=v1.4.0_rks_1v100 --benchmark-storage=gpu4pyscf/tests/benchmark_results/ && rm -rf .pytest_cache"
->>>>>>> 00a10817
+          /bin/bash -c "cd /workspace && pip3 install --target=/tmp/deps -r requirements.txt && export PYTHONPATH=/tmp/deps:$PYTHONPATH && source build.sh && pytest gpu4pyscf/tests/test_benchmark_rks.py -s -v -m 'not slow and not high_memory' --benchmark-compare-fail=min:10% --benchmark-compare=v1.4.0_rks_1v100 --benchmark-storage=gpu4pyscf/tests/benchmark_results/ && rm -rf .pytest_cache"
 
   test_uks:
     runs-on: [self-hosted, Linux, X64, v100]
