# This workflow will install Python dependencies, run tests and lint with a single version of Python
# For more information see: https://docs.github.com/en/actions/automating-builds-and-tests/building-and-testing-python

name: self hosted CI

on:
  push:
    branches: [ "master" ]
  pull_request:
    branches: [ "master" ]

permissions:
  contents: read

jobs:
  single-gpu:
    runs-on: [self-hosted, Linux, X64, v100]
    timeout-minutes: 180
    steps:
    - uses: actions/checkout@v3

    - name: Pull CUDA Devel Image
      run: |
        docker pull pyscf/gpu4pyscf-devel:pyscf-2.8

    - name: Test with pytest
      run: |
        docker run --gpus all \
          --rm \
          -e CUPY_CACHE_DIR=/workspace/.cupy_cache \
          -e HTTP_PROXY=$HTTP_PROXY \
          -e HTTPS_PROXY=$HTTPS_PROXY \
<<<<<<< HEAD
          -v $GITHUB_WORKSPACE:/workspace pyscf/gpu4pyscf-devel:latest \
          /bin/bash -c "cd /workspace && pip3 install --no-cache-dir --target=/tmp/deps -r requirements.txt && export PYTHONPATH=/tmp/deps:$PYTHONPATH && source build.sh && pytest -s -m 'not slow and not benchmark' --cov=/workspace --durations=50 && rm -rf .pytest_cache"
=======
          -v $GITHUB_WORKSPACE:/workspace \
          -v ~/.cache/pip:/root/.cache/pip \
          pyscf/gpu4pyscf-devel:pyscf-2.8 \
          /bin/bash -c "cd /workspace && pip3 install -r requirements.txt && source build.sh && pytest -m 'not slow and not benchmark' --cov=/workspace --durations=50 && rm -rf .pytest_cache"
>>>>>>> 384727b5

  multi-gpu:
    runs-on: [self-hosted, Linux, X64, 2T4]
    timeout-minutes: 180
    steps:
    - uses: actions/checkout@v3

    - name: Pull CUDA Devel Image
      run: |
        docker pull pyscf/gpu4pyscf-devel:pyscf-2.8

    - name: Test with pytest
      run: |
        docker run --gpus all \
          --rm \
          -e CUPY_CACHE_DIR=/workspace/.cupy_cache \
          -e HTTP_PROXY=$HTTP_PROXY \
          -e HTTPS_PROXY=$HTTPS_PROXY \
<<<<<<< HEAD
          -v $GITHUB_WORKSPACE:/workspace pyscf/gpu4pyscf-devel:latest \
          /bin/bash -c "cd /workspace && pip3 install --no-cache-dir --target=/tmp/deps -r requirements.txt && export PYTHONPATH=/tmp/deps:$PYTHONPATH && source build.sh && pytest -s -m 'not slow and not benchmark' --cov=/workspace --durations=50 && rm -rf .pytest_cache"
=======
          -v $GITHUB_WORKSPACE:/workspace \
          -v ~/.cache/pip:/root/.cache/pip \
          pyscf/gpu4pyscf-devel:pyscf-2.8 \
          /bin/bash -c "cd /workspace && pip3 install -r requirements.txt && source build.sh && pytest -m 'not slow and not benchmark' --cov=/workspace --durations=50 && rm -rf .pytest_cache"
>>>>>>> 384727b5
<|MERGE_RESOLUTION|>--- conflicted
+++ resolved
@@ -30,15 +30,10 @@
           -e CUPY_CACHE_DIR=/workspace/.cupy_cache \
           -e HTTP_PROXY=$HTTP_PROXY \
           -e HTTPS_PROXY=$HTTPS_PROXY \
-<<<<<<< HEAD
-          -v $GITHUB_WORKSPACE:/workspace pyscf/gpu4pyscf-devel:latest \
-          /bin/bash -c "cd /workspace && pip3 install --no-cache-dir --target=/tmp/deps -r requirements.txt && export PYTHONPATH=/tmp/deps:$PYTHONPATH && source build.sh && pytest -s -m 'not slow and not benchmark' --cov=/workspace --durations=50 && rm -rf .pytest_cache"
-=======
           -v $GITHUB_WORKSPACE:/workspace \
           -v ~/.cache/pip:/root/.cache/pip \
           pyscf/gpu4pyscf-devel:pyscf-2.8 \
-          /bin/bash -c "cd /workspace && pip3 install -r requirements.txt && source build.sh && pytest -m 'not slow and not benchmark' --cov=/workspace --durations=50 && rm -rf .pytest_cache"
->>>>>>> 384727b5
+          /bin/bash -c "cd /workspace && pip3 install -r requirements.txt && source build.sh && pytest -s -m 'not slow and not benchmark' --cov=/workspace --durations=50 && rm -rf .pytest_cache"
 
   multi-gpu:
     runs-on: [self-hosted, Linux, X64, 2T4]
@@ -57,12 +52,7 @@
           -e CUPY_CACHE_DIR=/workspace/.cupy_cache \
           -e HTTP_PROXY=$HTTP_PROXY \
           -e HTTPS_PROXY=$HTTPS_PROXY \
-<<<<<<< HEAD
-          -v $GITHUB_WORKSPACE:/workspace pyscf/gpu4pyscf-devel:latest \
-          /bin/bash -c "cd /workspace && pip3 install --no-cache-dir --target=/tmp/deps -r requirements.txt && export PYTHONPATH=/tmp/deps:$PYTHONPATH && source build.sh && pytest -s -m 'not slow and not benchmark' --cov=/workspace --durations=50 && rm -rf .pytest_cache"
-=======
           -v $GITHUB_WORKSPACE:/workspace \
           -v ~/.cache/pip:/root/.cache/pip \
           pyscf/gpu4pyscf-devel:pyscf-2.8 \
-          /bin/bash -c "cd /workspace && pip3 install -r requirements.txt && source build.sh && pytest -m 'not slow and not benchmark' --cov=/workspace --durations=50 && rm -rf .pytest_cache"
->>>>>>> 384727b5
+          /bin/bash -c "cd /workspace && pip3 install -r requirements.txt && source build.sh && pytest -s -m 'not slow and not benchmark' --cov=/workspace --durations=50 && rm -rf .pytest_cache"